--- conflicted
+++ resolved
@@ -6,11 +6,8 @@
 description = "Testing code for libgkrust"
 
 [features]
-<<<<<<< HEAD
+bindgen = ["gkrust-shared/bindgen"]
 quantum_render = ["gkrust-shared/quantum_render"]
-=======
-bindgen = ["gkrust-shared/bindgen"]
->>>>>>> f012888d
 
 [dependencies]
 mp4parse-gtest = { path = "../../../../dom/media/gtest" }
