#
# ***** BEGIN LICENSE BLOCK *****
# Version: MPL 1.1/GPL 2.0/LGPL 2.1
#
# The contents of this file are subject to the Mozilla Public License Version
# 1.1 (the "License"); you may not use this file except in compliance with
# the License. You may obtain a copy of the License at
# http://www.mozilla.org/MPL/
#
# Software distributed under the License is distributed on an "AS IS" basis,
# WITHOUT WARRANTY OF ANY KIND, either express or implied. See the License
# for the specific language governing rights and limitations under the
# License.
#
# The Original Code is Mozilla libxul
#
# The Initial Developer of the Original Code is
# Benjamin Smedberg <benjamin@smedbergs.us>
#
# Portions created by the Initial Developer are Copyright (C) 2005
# the Initial Developer. All Rights Reserved.
#
# Contributor(s):
#   Shawn Wilsher <me@shawnwilsher.com>
#
# Alternatively, the contents of this file may be used under the terms of
# either of the GNU General Public License Version 2 or later (the "GPL"),
# or the GNU Lesser General Public License Version 2.1 or later (the "LGPL"),
# in which case the provisions of the GPL or the LGPL are applicable instead
# of those above. If you wish to allow use of your version of this file only
# under the terms of either the GPL or the LGPL, and not to allow others to
# use your version of this file under the terms of the MPL, indicate your
# decision by deleting the provisions above and replace them with the notice
# and other provisions required by the GPL or the LGPL. If you do not delete
# the provisions above, a recipient may use your version of this file under
# the terms of any one of the MPL, the GPL or the LGPL.
#
# ***** END LICENSE BLOCK *****

CPPSRCS += \
	nsStaticXULComponents.cpp \
	$(NULL)

ifeq (,$(filter-out WINCE WINNT,$(OS_ARCH)))
REQUIRES += widget gfx
CPPSRCS += \
	nsDllMain.cpp \
	$(NULL)
endif

ifeq ($(OS_ARCH)_$(GNU_CC),WINNT_)
CPPSRCS += \
	dlldeps.cpp \
	nsGFXDeps.cpp \
	$(NULL)

RCINCLUDE = xulrunner.rc

ifndef MOZ_NATIVE_ZLIB
CPPSRCS += dlldeps-zlib.cpp
DEFINES += -DZLIB_INTERNAL
endif

LOCAL_INCLUDES += -I$(topsrcdir)/widget/src/windows
endif

ifneq (,$(filter WINNT OS2,$(OS_ARCH)))
REQUIRES += libreg
DEFINES	+= -DZLIB_DLL=1
endif

ifeq ($(OS_ARCH),OS2)
REQUIRES += widget gfx

CPPSRCS += \
	dlldeps.cpp \
	nsGFXDeps.cpp \
	$(NULL)

ifndef MOZ_NATIVE_ZLIB
CPPSRCS += dlldeps-zlib.cpp
DEFINES += -DZLIB_INTERNAL
endif

ifdef MOZ_ENABLE_LIBXUL
RESFILE = xulrunos2.res
RCFLAGS += -i $(topsrcdir)/widget/src/os2
endif

LOCAL_INCLUDES += -I$(topsrcdir)/widget/src/os2
endif

# dependent libraries
ifdef MOZ_IPC
STATIC_LIBS += \
  domipc_s \
  domplugins_s \
  mozipc_s \
  mozipdlgen_s \
<<<<<<< HEAD
  chromium_s \
  ipcshell_s \
=======
>>>>>>> 316ce754
  gfxipc_s \
  $(NULL)

ifdef MOZ_IPDL_TESTS
STATIC_LIBS += ipdlunittest_s
endif

ifeq (Linux,$(OS_ARCH))
OS_LIBS += -lrt
endif
ifeq (WINNT,$(OS_ARCH))
OS_LIBS += psapi.lib dbghelp.lib
endif
endif

STATIC_LIBS += \
	xpcom_core \
	ucvutil_s \
	gkgfx \
	$(NULL)

ifdef MOZ_IPC
STATIC_LIBS += chromium_s
endif

ifndef WINCE
ifdef MOZ_XPINSTALL
STATIC_LIBS += \
	mozreg_s \
	$(NULL)
endif
endif

# component libraries
COMPONENT_LIBS += \
	xpconnect \
	necko \
	uconv \
	i18n \
	chardet \
	jar$(VERSION_NUMBER) \
	pref \
	caps \
	htmlpars \
	imglib2 \
	gklayout \
	docshell \
	embedcomponents \
	webbrwsr \
	nsappshell \
	txmgr \
	chrome \
	commandlines \
	toolkitcomps \
	pipboot \
	pipnss \
	$(NULL)

ifdef BUILD_CTYPES
COMPONENT_LIBS += \
	jsctypes \
	$(NULL)
endif

ifdef MOZ_PLUGINS
DEFINES += -DMOZ_PLUGINS
COMPONENT_LIBS += \
	gkplugin \
	$(NULL)
endif

ifdef MOZ_XPFE_COMPONENTS
DEFINES += -DMOZ_XPFE_COMPONENTS
COMPONENT_LIBS += \
	mozfind \
	appcomps \
	$(NULL)
endif

ifdef MOZ_XUL
ifdef MOZ_ENABLE_GTK2
COMPONENT_LIBS += \
	unixproxy \
	$(NULL)
endif
endif

ifneq (,$(filter cocoa,$(MOZ_WIDGET_TOOLKIT)))
COMPONENT_LIBS += \
	osxproxy \
	$(NULL)
endif

ifdef MOZ_XUL
ifeq (qt,$(MOZ_WIDGET_TOOLKIT))
COMPONENT_LIBS += \
        unixproxy \
        $(NULL)
endif
endif

ifneq (,$(filter windows,$(MOZ_WIDGET_TOOLKIT)))
COMPONENT_LIBS += \
	windowsproxy \
	$(NULL)
endif

ifdef MOZ_XPINSTALL
DEFINES += -DMOZ_XPINSTALL
COMPONENT_LIBS += \
	xpinstall \
	$(NULL)
endif

ifdef MOZ_JSDEBUGGER
DEFINES += -DMOZ_JSDEBUGGER
COMPONENT_LIBS += \
	jsd \
	$(NULL)
endif

ifdef MOZ_PREF_EXTENSIONS
DEFINES += -DMOZ_PREF_EXTENSIONS
COMPONENT_LIBS += \
	autoconfig \
	$(NULL)
endif

ifdef MOZ_AUTH_EXTENSION
COMPONENT_LIBS += auth
DEFINES += -DMOZ_AUTH_EXTENSION
endif

ifdef MOZ_PERMISSIONS
COMPONENT_LIBS += cookie permissions
DEFINES += -DMOZ_PERMISSIONS
endif

ifdef MOZ_UNIVERSALCHARDET
COMPONENT_LIBS += universalchardet
DEFINES += -DMOZ_UNIVERSALCHARDET
endif

ifndef MOZ_PLAINTEXT_EDITOR_ONLY
COMPONENT_LIBS += composer
else
DEFINES += -DMOZ_PLAINTEXT_EDITOR_ONLY
endif

ifdef MOZ_RDF
COMPONENT_LIBS += \
	rdf \
	$(NULL)
ifdef MOZ_XPFE_COMPONENTS
COMPONENT_LIBS += \
	windowds \
	intlapp \
	$(NULL)
endif
endif

ifeq (,$(filter qt beos os2 photon cocoa windows,$(MOZ_WIDGET_TOOLKIT)))
ifdef MOZ_XUL
ifdef MOZ_XPFE_COMPONENTS
COMPONENT_LIBS += fileview
DEFINES += -DMOZ_FILEVIEW
endif
endif
endif

ifdef MOZ_STORAGE
COMPONENT_LIBS += storagecomps
EXTRA_DSO_LDOPTS += $(SQLITE_LIBS)
endif

ifdef MOZ_PLACES
STATIC_LIBS += morkreader_s

COMPONENT_LIBS += \
	places \
	$(NULL)
else
ifdef MOZ_MORK
ifdef MOZ_XUL
COMPONENT_LIBS += \
	mork \
	$(NULL)
endif
endif
endif

ifdef MOZ_XUL
COMPONENT_LIBS += \
	tkautocomplete \
	satchel \
	pippki \
	$(NULL)
endif

ifdef MOZ_ENABLE_GTK2
COMPONENT_LIBS += widget_gtk2
ifdef MOZ_PREF_EXTENSIONS
COMPONENT_LIBS += system-pref
endif
endif

ifdef MOZ_ENABLE_GTK2
ifdef MOZ_X11
STATIC_LIBS += gtkxtbin
endif
endif

ifdef MOZ_ENABLE_POSTSCRIPT
DEFINES += -DMOZ_ENABLE_POSTSCRIPT
STATIC_LIBS += gfxpsshar
endif

ifneq (,$(filter icon,$(MOZ_IMG_DECODERS)))
ifndef MOZ_ENABLE_GTK2
DEFINES += -DICON_DECODER
COMPONENT_LIBS += imgicon
endif
endif

STATIC_LIBS += thebes
COMPONENT_LIBS += gkgfxthebes

ifeq (windows,$(MOZ_WIDGET_TOOLKIT))
COMPONENT_LIBS += gkwidget
endif
ifeq (beos,$(MOZ_WIDGET_TOOLKIT))
COMPONENT_LIBS += widget_beos
endif
ifeq (os2,$(MOZ_WIDGET_TOOLKIT))
COMPONENT_LIBS += wdgtos2
endif
ifeq (cocoa,$(MOZ_WIDGET_TOOLKIT))
COMPONENT_LIBS += widget_mac
endif
ifeq (qt,$(MOZ_WIDGET_TOOLKIT))
COMPONENT_LIBS += widget_qt
endif

ifdef MOZ_ENABLE_PHOTON
COMPONENT_LIBS += widget_photon
endif

ifdef ACCESSIBILITY
COMPONENT_LIBS += accessibility
endif

ifdef MOZ_ENABLE_XREMOTE
COMPONENT_LIBS += remoteservice
endif

ifdef MOZ_SPELLCHECK
DEFINES += -DMOZ_SPELLCHECK
COMPONENT_LIBS += spellchecker
endif

ifdef MOZ_ZIPWRITER
DEFINES += -DMOZ_ZIPWRITER
COMPONENT_LIBS += zipwriter
endif

ifneq (,$(filter layout-debug,$(MOZ_EXTENSIONS)))
COMPONENT_LIBS += gkdebug
endif

ifeq ($(MOZ_WIDGET_TOOLKIT),cocoa)
OS_LIBS += -framework OpenGL -lcups
endif

EXTRA_DSO_LDOPTS += \
	$(LIBS_DIR) \
	$(JPEG_LIBS) \
	$(PNG_LIBS) \
	$(QCMS_LIBS) \
	$(MOZ_JS_LIBS) \
	$(NSS_LIBS) \
	$(MOZ_CAIRO_LIBS) \
	$(NULL)

ifdef MOZ_NATIVE_ZLIB
EXTRA_DSO_LDOPTS += $(ZLIB_LIBS)
else
EXTRA_DSO_LDOPTS += $(MOZ_ZLIB_LIBS)
endif

ifdef MOZ_NATIVE_HUNSPELL
EXTRA_DSO_LDOPTS += $(MOZ_HUNSPELL_LIBS)
endif

ifdef MOZ_SYDNEYAUDIO
ifeq ($(OS_ARCH),Linux)
EXTRA_DSO_LDOPTS += $(MOZ_ALSA_LIBS)
endif
endif

ifdef HAVE_CLOCK_MONOTONIC
EXTRA_DSO_LDOPTS += $(REALTIME_LIBS)
endif<|MERGE_RESOLUTION|>--- conflicted
+++ resolved
@@ -97,11 +97,7 @@
   domplugins_s \
   mozipc_s \
   mozipdlgen_s \
-<<<<<<< HEAD
-  chromium_s \
   ipcshell_s \
-=======
->>>>>>> 316ce754
   gfxipc_s \
   $(NULL)
 
