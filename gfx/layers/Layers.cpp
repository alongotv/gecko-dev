--- conflicted
+++ resolved
@@ -376,18 +376,6 @@
 Layer::ComputeEffectiveTransformForMaskLayer(const gfx3DMatrix& aTransformToSurface)
 {
   if (mMaskLayer) {
-<<<<<<< HEAD
-    mMaskLayer->mEffectiveTransform = aTransformToSurface;
-
-#ifdef DEBUG
-    gfxMatrix maskTranslation;
-    bool maskIs2D = mMaskLayer->GetTransform().CanDraw2D(&maskTranslation);
-    NS_ASSERTION(maskIs2D, "How did we end up with a 3D transform here?!");
-    NS_ASSERTION(maskTranslation.HasOnlyIntegerTranslation(),
-                 "Mask layer has invalid transform.");
-#endif
-    mMaskLayer->mEffectiveTransform.PreMultiply(mMaskLayer->GetTransform());
-=======
     mMaskLayer->mEffectiveTransform = aTransformToSurface;
 
 #ifdef DEBUG
@@ -396,7 +384,6 @@
     NS_ASSERTION(maskIs2D, "How did we end up with a 3D transform here?!");
 #endif
     mMaskLayer->mEffectiveTransform.PreMultiply(mMaskLayer->GetTransform());
->>>>>>> e3b670c1
   }
 }
 
