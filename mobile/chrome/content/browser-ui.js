// -*- Mode: js2; tab-width: 2; indent-tabs-mode: nil; js2-basic-offset: 2; js2-skip-preprocessor-directives: t; -*-
/* ***** BEGIN LICENSE BLOCK *****
 * Version: MPL 1.1/GPL 2.0/LGPL 2.1
 *
 * The contents of this file are subject to the Mozilla Public License Version
 * 1.1 (the "License"); you may not use this file except in compliance with
 * the License. You may obtain a copy of the License at
 * http://www.mozilla.org/MPL/
 *
 * Software distributed under the License is distributed on an "AS IS" basis,
 * WITHOUT WARRANTY OF ANY KIND, either express or implied. See the License
 * for the specific language governing rights and limitations under the
 * License.
 *
 * The Original Code is Mozilla Mobile Browser.
 *
 * The Initial Developer of the Original Code is
 * Mozilla Corporation.
 * Portions created by the Initial Developer are Copyright (C) 2008
 * the Initial Developer. All Rights Reserved.
 *
 * Contributor(s):
 *   Mark Finkle <mfinkle@mozilla.com>
 *
 * Alternatively, the contents of this file may be used under the terms of
 * either the GNU General Public License Version 2 or later (the "GPL"), or
 * the GNU Lesser General Public License Version 2.1 or later (the "LGPL"),
 * in which case the provisions of the GPL or the LGPL are applicable instead
 * of those above. If you wish to allow use of your version of this file only
 * under the terms of either the GPL or the LGPL, and not to allow others to
 * use your version of this file under the terms of the MPL, indicate your
 * decision by deleting the provisions above and replace them with the notice
 * and other provisions required by the GPL or the LGPL. If you do not delete
 * the provisions above, a recipient may use your version of this file under
 * the terms of any one of the MPL, the GPL or the LGPL.
 *
 * ***** END LICENSE BLOCK ***** */

Cu.import("resource://gre/modules/XPCOMUtils.jsm");
Cu.import("resource://gre/modules/Services.jsm");

XPCOMUtils.defineLazyGetter(this, "PluralForm", function() {
  Cu.import("resource://gre/modules/PluralForm.jsm");
  return PluralForm;
});

XPCOMUtils.defineLazyGetter(this, "PlacesUtils", function() {
  Cu.import("resource://gre/modules/PlacesUtils.jsm");
  return PlacesUtils;
});

const TOOLBARSTATE_LOADING  = 1;
const TOOLBARSTATE_LOADED   = 2;

[
  [
    "gHistSvc",
    "@mozilla.org/browser/nav-history-service;1",
    [Ci.nsINavHistoryService, Ci.nsIBrowserHistory]
  ],
  [
    "gFaviconService",
     "@mozilla.org/browser/favicon-service;1",
     [Ci.nsIFaviconService]
  ],
  [
    "gURIFixup",
    "@mozilla.org/docshell/urifixup;1",
    [Ci.nsIURIFixup]
  ],
  [
    "gFocusManager",
    "@mozilla.org/focus-manager;1",
    [Ci.nsIFocusManager]
  ]
].forEach(function (service) {
  let [name, contract, ifaces] = service;
  window.__defineGetter__(name, function () {
    delete window[name];
    window[name] = Cc[contract].getService(ifaces.splice(0, 1)[0]);
    if (ifaces.length)
      ifaces.forEach(function (i) { return window[name].QueryInterface(i); });
    return window[name];
  });
});

var BrowserUI = {
  _edit : null,
  _throbber : null,
  _favicon : null,
  _dialogs: [],

  _domWillOpenModalDialog: function(aBrowser) {
    // We're about to open a modal dialog, make sure the opening
    // tab is brought to the front.

    for (let i = 0; i < Browser.tabs.length; i++) {
      if (Browser._tabs[i].browser == aBrowser) {
        Browser.selectedTab = Browser.tabs[i];
        break;
      }
    }
  },

  _titleChanged: function(aBrowser) {
    var browser = Browser.selectedBrowser;
    if (browser && aBrowser != browser)
      return;

    var url = this.getDisplayURI(browser);
    var caption = browser.contentTitle || url;

    if (Util.isURLEmpty(url))
      caption = "";

    this._setURI(caption);
  },

  /*
   * Dispatched by window.close() to allow us to turn window closes into tabs
   * closes.
   */
  _domWindowClose: function(aBrowser) {
     // Find the relevant tab, and close it.
     let browsers = Browser.browsers;
     for (let i = 0; i < browsers.length; i++) {
      if (browsers[i] == aBrowser) {
        Browser.closeTab(Browser.getTabAtIndex(i));
        return { preventDefault: true };
      }
    }
  },

  _updateButtons: function(aBrowser) {
    let back = document.getElementById("cmd_back");
    let forward = document.getElementById("cmd_forward");

    back.setAttribute("disabled", !aBrowser.canGoBack);
    forward.setAttribute("disabled", !aBrowser.canGoForward);
  },

  _updateToolbar: function _updateToolbar() {
    let mode = Elements.urlbarState.getAttribute("mode");
    if (Browser.selectedTab.isLoading() && mode != "loading") {
      Elements.urlbarState.setAttribute("mode", "loading");
    }
    else if (mode != "view") {
      Elements.urlbarState.setAttribute("mode", "view");
    }
  },

  _tabSelect: function(aEvent) {
    let browser = Browser.selectedBrowser;
    this._titleChanged(browser);
    this._updateToolbar();
    this._updateButtons(browser);
    this._updateIcon(browser.mIconURL);
    this.updateStar();
  },

  showToolbar: function showToolbar(aEdit) {
    this.hidePanel();
    this._editURI(aEdit);
    if (aEdit)
      this.showAutoComplete();
  },

  _toolbarLocked: 0,

  isToolbarLocked: function isToolbarLocked() {
    return this._toolbarLocked;
  },

  lockToolbar: function lockToolbar() {
    this._toolbarLocked++;
    document.getElementById("toolbar-moveable-container").top = "0";
    if (this._toolbarLocked == 1)
      Browser.forceChromeReflow();
  },

  unlockToolbar: function unlockToolbar() {
    if (!this._toolbarLocked)
      return;

    this._toolbarLocked--;
    if (!this._toolbarLocked)
      document.getElementById("toolbar-moveable-container").top = "";
  },

  _setURI: function _setURI(aCaption) {
    if (this.isAutoCompleteOpen())
      this._edit.defaultValue = aCaption;
    else
      this._edit.value = aCaption;
  },

  _editURI: function _editURI(aEdit) {
    if (aEdit) {
      let isOpened = this._edit.hasAttribute("open");
      if (!isOpened) {
        Elements.urlbarState.setAttribute("mode", "edit");
        this._edit.defaultValue = this._edit.value;
      }

      // Replace the web page title by the url of the page
      let urlString = this.getDisplayURI(Browser.selectedBrowser);
      if (Util.isURLEmpty(urlString))
        urlString = "";
      this._edit.value = urlString;

      if (!this._edit.readOnly) {
        // This is a workaround needed to cycle focus for the IME state
        // to be set properly (bug 488420)
        this._edit.blur();
        gFocusManager.setFocus(this._edit, Ci.nsIFocusManager.FLAG_NOSCROLL);
      }

      this._edit.readOnly = !isOpened;
    }
    else if (!aEdit) {
      this._updateToolbar();
    }
  },

  updateAwesomeHeader: function updateAwesomeHeader(aVisible) {
    document.getElementById("awesome-header").hidden = aVisible;
  },

  _closeOrQuit: function _closeOrQuit() {
    // Close active dialog, if we have one. If not then close the application.
    if (this.activePanel) {
      this.activePanel = null;
    } else if (this.activeDialog) {
      this.activeDialog.close();
    } else {
      // Check to see if we should really close the window
      if (Browser.closing())
        window.close();
    }
  },

  _activePanel: null,
  get activePanel() {
    return this._activePanel;
  },

  set activePanel(aPanel) {
    if (this._activePanel == aPanel)
      return;

    let container = document.getElementById("awesome-panels");
    if (aPanel) {
      container.hidden = false;
      aPanel.open();
    } else {
      container.hidden = true;
      BrowserUI.showToolbar(false);
    }

    if (this._activePanel)
      this._activePanel.close();
    this._activePanel = aPanel;
  },

  get activeDialog() {
    // Return the topmost dialog
    if (this._dialogs.length)
      return this._dialogs[this._dialogs.length - 1];
    return null;
  },

  pushDialog: function pushDialog(aDialog) {
    // If we have a dialog push it on the stack and set the attr for CSS
    if (aDialog) {
      this.lockToolbar();
      this._dialogs.push(aDialog);
      document.getElementById("toolbar-main").setAttribute("dialog", "true");
      Elements.contentShowing.setAttribute("disabled", "true");
    }
  },

  popDialog: function popDialog() {
    if (this._dialogs.length) {
      this._dialogs.pop();
      this.unlockToolbar();
    }

    // If no more dialogs are being displayed, remove the attr for CSS
    if (!this._dialogs.length) {
      document.getElementById("toolbar-main").removeAttribute("dialog");
      Elements.contentShowing.removeAttribute("disabled");
    }
  },

  pushPopup: function pushPopup(aPanel, aElements) {
    this._hidePopup();
    this._popup =  { "panel": aPanel,
                     "elements": (aElements instanceof Array) ? aElements : [aElements] };
    this._dispatchPopupChanged();
  },

  popPopup: function popPopup() {
    this._popup = null;
    this._dispatchPopupChanged();
  },

  _dispatchPopupChanged: function _dispatchPopupChanged() {
    let stack = document.getElementById("stack");
    let event = document.createEvent("Events");
    event.initEvent("PopupChanged", true, false);
    event.popup = this._popup;
    stack.dispatchEvent(event);
  },

  _hidePopup: function _hidePopup() {
    if (!this._popup)
      return;
    let panel = this._popup.panel;
    if (panel.hide)
      panel.hide();
  },

  _isEventInsidePopup: function _isEventInsidePopup(aEvent) {
    if (!this._popup)
      return false;
    let elements = this._popup.elements;
    let targetNode = aEvent ? aEvent.target : null;
    while (targetNode && elements.indexOf(targetNode) == -1)
      targetNode = targetNode.parentNode;
    return targetNode ? true : false;
  },

  switchPane: function switchPane(id) {
    let button = document.getElementsByAttribute("linkedpanel", id)[0];
    if (button)
      button.checked = true;

    this.blurFocusedElement();

    let pane = document.getElementById(id);
    document.getElementById("panel-items").selectedPanel = pane;
  },

  get toolbarH() {
    if (!this._toolbarH) {
      let toolbar = document.getElementById("toolbar-main");
      this._toolbarH = toolbar.boxObject.height;
    }
    return this._toolbarH;
  },

  get sidebarW() {
    if (!this._sidebarW) {
      let sidebar = document.getElementById("browser-controls");
      this._sidebarW = sidebar.boxObject.width;
    }
    return this._sidebarW;
  },

  get starButton() {
    delete this.starButton;
    return this.starButton = document.getElementById("tool-star");
  },

  sizeControls: function(windowW, windowH) {
    // tabs
    document.getElementById("tabs").resize();

    // awesomebar and related panels
    let popup = document.getElementById("awesome-panels");
    popup.top = this.toolbarH;
    popup.height = windowH - this.toolbarH;
    popup.width = windowW;

    // content navigator helper
    let contentHelper = document.getElementById("content-navigator");
    contentHelper.top = windowH - contentHelper.getBoundingClientRect().height;
  },

  init: function() {
    this._edit = document.getElementById("urlbar-edit");
    this._throbber = document.getElementById("urlbar-throbber");
    this._favicon = document.getElementById("urlbar-favicon");
    this._favicon.addEventListener("error", this, false);

    this._edit.addEventListener("click", this, false);
    this._edit.addEventListener("mousedown", this, false);

    let awesomePopup = document.getElementById("popup_autocomplete");
    awesomePopup.addEventListener("popupshown", this, false);
    awesomePopup.addEventListener("popuphidden", this, false);

    document.getElementById("toolbar-main").ignoreDrag = true;

    let tabs = document.getElementById("tabs");
    tabs.addEventListener("TabSelect", this, true);
    tabs.addEventListener("TabOpen", this, true);

    // listen content messages
    messageManager.addMessageListener("DOMLinkAdded", this);
    messageManager.addMessageListener("DOMTitleChanged", this);
    messageManager.addMessageListener("DOMWillOpenModalDialog", this);
    messageManager.addMessageListener("DOMWindowClose", this);

    messageManager.addMessageListener("Browser:Highlight", this);
    messageManager.addMessageListener("Browser:OpenURI", this);
    messageManager.addMessageListener("Browser:ContextMenu", ContextHelper);
    messageManager.addMessageListener("Browser:SaveAs:Return", this);

    // listening mousedown for automatically dismiss some popups (e.g. larry)
    window.addEventListener("mousedown", this, true);

    // listening escape to dismiss dialog on VK_ESCAPE
    window.addEventListener("keypress", this, true);

    // listening AppCommand to handle special keys
    window.addEventListener("AppCommand", this, true);

    // Push the panel initialization out of the startup path
    // (Using a message because we have no good way to delay-init [Bug 535366])
    messageManager.addMessageListener("DOMContentLoaded", function() {
      // We only want to delay one time
      messageManager.removeMessageListener("DOMContentLoaded", arguments.callee, true);

      // We unhide the panelUI so the XBL and settings can initialize
      Elements.panelUI.hidden = false;

      // Init the views
      ExtensionsView.init();
      DownloadsView.init();
      PreferencesView.init();
      ConsoleView.init();

#ifdef MOZ_IPC
      // Pre-start the content process
      Cc["@mozilla.org/xre/app-info;1"].getService(Ci.nsIXULRuntime)
          .ensureContentProcess();
#endif

#ifdef MOZ_SERVICES_SYNC
      // Init the sync system
      WeaveGlue.init();
#endif
    });

    FormHelperUI.init();
    FindHelperUI.init();
    PageActions.init();
  },

  uninit: function() {
    ExtensionsView.uninit();
    ConsoleView.uninit();
    FormHelperUI.uninit();
  },

  update: function(aState) {
    let browser = Browser.selectedBrowser;

    switch (aState) {
      case TOOLBARSTATE_LOADED:
        if (Elements.urlbarState.getAttribute("mode") != "edit")
          this._updateToolbar();

        this._updateIcon(browser.mIconURL);
        this.unlockToolbar();
        break;

      case TOOLBARSTATE_LOADING:
        if (Elements.urlbarState.getAttribute("mode") != "edit")
          this._updateToolbar();

        browser.mIconURL = "";
        this._updateIcon();
        this.lockToolbar();
        break;
    }
  },

  _updateIcon: function(aIconSrc) {
    this._favicon.src = aIconSrc || "";
    if (Browser.selectedTab.isLoading()) {
      this._throbber.hidden = false;
      this._throbber.setAttribute("loading", "true");
      this._favicon.hidden = true;
    }
    else {
      this._favicon.hidden = false;
      this._throbber.hidden = true;
      this._throbber.removeAttribute("loading");
    }
  },

  getDisplayURI: function(browser) {
    let uri = browser.currentURI;
    try {
      uri = gURIFixup.createExposableURI(uri);
    } catch (ex) {}

    return uri.spec;
  },

  /* Set the location to the current content */
  updateURI: function() {
    var browser = Browser.selectedBrowser;

    // FIXME: deckbrowser should not fire TabSelect on the initial tab (bug 454028)
    if (!browser.currentURI)
      return;

    // Update the navigation buttons
    this._updateButtons(browser);

    // Check for a bookmarked page
    this.updateStar();

    var urlString = this.getDisplayURI(browser);
    if (Util.isURLEmpty(urlString))
      urlString = "";

    this._setURI(urlString);
  },

  goToURI: function(aURI) {
    aURI = aURI || this._edit.value;
    if (!aURI)
      return;

    // Make sure we're online before attempting to load
    Util.forceOnline();

    // Give the new page lots of room
    Browser.hideSidebars();
    this.closeAutoComplete(true);

    this._edit.value = aURI;

    Browser.loadURI(aURI, { flags: Ci.nsIWebNavigation.LOAD_FLAGS_ALLOW_THIRD_PARTY_FIXUP });

    // Delay doing the fixup so the raw URI is passed to loadURIWithFlags
    // and the proper third-party fixup can be done
    let fixupFlags = Ci.nsIURIFixup.FIXUP_FLAG_ALLOW_KEYWORD_LOOKUP;
    let uri = gURIFixup.createFixupURI(aURI, fixupFlags);
    gHistSvc.markPageAsTyped(uri);
  },

  showAutoComplete: function showAutoComplete() {
    if (this.isAutoCompleteOpen())
      return;

    this._hidePopup();
    this.activePanel = AllPagesList;
  },

  closeAutoComplete: function closeAutoComplete(aResetInput) {
    if (!this.isAutoCompleteOpen())
      return;

    if (aResetInput)
      this._edit.popup.close();
    else
      this._edit.popup.closePopup();
  },

  isAutoCompleteOpen: function isAutoCompleteOpen() {
    return this._edit.popup.popupOpen;
  },

  doOpenSearch: function doOpenSearch(aName) {
    // save the current value of the urlbar
    let searchValue = this._edit.value;

    // Give the new page lots of room
    Browser.hideSidebars();
    this.activePanel = null;
    this.closeAutoComplete(false);

    // Make sure we're online before attempting to load
    Util.forceOnline();

    let engine = Services.search.getEngineByName(aName);
    let submission = engine.getSubmission(searchValue, null);
    Browser.loadURI(submission.uri.spec, { postData: submission.postData });
  },

  updateStar: function() {
    if (PlacesUtils.getMostRecentBookmarkForURI(Browser.selectedBrowser.currentURI) != -1)
      this.starButton.setAttribute("starred", "true");
    else
      this.starButton.removeAttribute("starred");
  },

  newTab: function newTab(aURI, aOwner) {
    aURI = aURI || "about:blank";
    let tab = Browser.addTab(aURI, true, aOwner);

    this.hidePanel();

    if (aURI == "about:blank") {
      // Display awesomebar UI
      this.showToolbar(true);
    }
    else {
      // Give the new page lots of room
      Browser.hideSidebars();
      this.closeAutoComplete(true);
    }

    return tab;
  },

  newOrSelectTab: function newOrSelectTab(aURI, aOwner) {
    let tabs = Browser.tabs;
    for (let i = 0; i < tabs.length; i++) {
      if (tabs[i].browser.currentURI.spec == aURI) {
        Browser.selectedTab = tabs[i];
        return;
      }
    }
    this.newTab(aURI, aOwner);
  },

  closeTab: function closeTab(aTab) {
    // If no tab is passed in, assume the current tab
    Browser.closeTab(aTab || Browser.selectedTab);
  },

  selectTab: function selectTab(aTab) {
    Browser.selectedTab = aTab;
  },

  undoCloseTab: function undoCloseTab(aIndex) {
    let tab = null;
    let ss = Cc["@mozilla.org/browser/sessionstore;1"].getService(Ci.nsISessionStore);
    if (ss.getClosedTabCount(window) > (aIndex || 0)) {
      tab = ss.undoCloseTab(window, aIndex || 0);
    }
    return tab;
  },

  isTabsVisible: function isTabsVisible() {
    // The _1, _2 and _3 are to make the js2 emacs mode happy
    let [leftvis,_1,_2,_3] = Browser.computeSidebarVisibility();
    return (leftvis > 0.002);
  },

  showPanel: function showPanel(aPage) {
    Elements.panelUI.left = 0;
    Elements.panelUI.hidden = false;
    Elements.contentShowing.setAttribute("disabled", "true");

    if (aPage != undefined)
      this.switchPane(aPage);
  },

  hidePanel: function hidePanel() {
    if (!this.isPanelVisible())
      return;
    Elements.panelUI.hidden = true;
    Elements.contentShowing.removeAttribute("disabled");
    this.blurFocusedElement();
  },

  isPanelVisible: function isPanelVisible() {
    return (!Elements.panelUI.hidden && Elements.panelUI.left == 0);
  },

  blurFocusedElement: function blurFocusedElement() {
    let focusedElement = document.commandDispatcher.focusedElement;
    if (focusedElement)
      focusedElement.blur();
  },

  switchTask: function switchTask() {
    try {
      let phone = Cc["@mozilla.org/phone/support;1"].createInstance(Ci.nsIPhoneSupport);
      phone.switchTask();
    } catch(e) { }
  },

  handleEscape: function (aEvent) {
    aEvent.stopPropagation();

    // Check open popups
    if (this._popup) {
      this._hidePopup();
      return;
    }

    // Check active panel
    if (BrowserUI.activePanel) {
      BrowserUI.activePanel = null;
      return;
    }

    // Check open dialogs
    let dialog = this.activeDialog;
    if (dialog) {
      dialog.close();
      return;
    }

    // Check open modal elements
    let modalElementsLength = document.getElementsByClassName("modal-block").length;
    if (modalElementsLength > 0)
      return;

    // Check open panel
    if (this.isPanelVisible()) {
      this.hidePanel();
      return;
    }

    // Only if there are no dialogs, popups, or panels open
    let tab = Browser.selectedTab;
    let browser = tab.browser;

    if (browser.canGoBack)
      browser.goBack();
    else if (tab.owner)
      this.closeTab(tab);
#ifdef ANDROID
    else
      window.QueryInterface(Ci.nsIDOMChromeWindow).minimize();
#endif
  },

  handleEvent: function handleEvent(aEvent) {
    switch (aEvent.type) {
      // Browser events
      case "TabSelect":
        this._tabSelect(aEvent);
        break;
      case "TabOpen":
      {
        let [tabsVisibility,,,] = Browser.computeSidebarVisibility();
        if (!(tabsVisibility == 1.0) && Browser.selectedTab.chromeTab != aEvent.target)
          NewTabPopup.show(aEvent.target);

        // Workaround to hide the tabstrip if it is partially visible
        // See bug 524469
        if (tabsVisibility > 0.0 && tabsVisibility < 1.0)
          Browser.hideSidebars();

        break;
      }
      // Window events
      case "keypress":
        if (aEvent.keyCode == aEvent.DOM_VK_ESCAPE)
          this.handleEscape(aEvent);
        break;
      case "AppCommand":
        aEvent.stopPropagation();
        switch (aEvent.command) {
          case "Menu":
            this.doCommand("cmd_menu");
            break;
          case "Search":
            this.doCommand("cmd_openLocation");
            break;
          default:
            break;
        }
        break;
      // URL textbox events
      case "click":
        this.doCommand("cmd_openLocation");
        break;
      case "mousedown":
        if (!this._isEventInsidePopup(aEvent))
          this._hidePopup();

        let selectAll = Services.prefs.getBoolPref("browser.urlbar.doubleClickSelectsAll");
        if (aEvent.detail == 2 && aEvent.button == 0 && selectAll && aEvent.target == this._edit) {
          this._edit.editor.selectAll();
          aEvent.preventDefault();
        }
        break;
      // Favicon events
      case "error":
        this._favicon.src = "";
        break;
      // Awesome popup event
      case "popupshown":
        this._edit.setAttribute("open", "true");
        break;
      case "popuphidden":
        this._edit.removeAttribute("open");
        this._edit.readOnly = true;
        break;
    }
  },

  receiveMessage: function receiveMessage(aMessage) {
    let browser = aMessage.target;
    let json = aMessage.json;
    switch (aMessage.name) {
      case "DOMTitleChanged":
        this._titleChanged(browser);
        break;
      case "DOMWillOpenModalDialog":
        return this._domWillOpenModalDialog(browser);
        break;
      case "DOMWindowClose":
        return this._domWindowClose(browser);
        break;
      case "DOMLinkAdded":
        if (Browser.selectedBrowser == browser)
          this._updateIcon(Browser.selectedBrowser.mIconURL);
        break;
      case "Browser:SaveAs:Return":
        if (json.type != Ci.nsIPrintSettings.kOutputFormatPDF)
          return;

        let dm = Cc["@mozilla.org/download-manager;1"].getService(Ci.nsIDownloadManager);
        let db = dm.DBConnection;
        let stmt = db.createStatement("UPDATE moz_downloads SET endTime = :endTime, state = :state WHERE id = :id");
        stmt.params.endTime = Date.now() * 1000;
        stmt.params.state = Ci.nsIDownloadManager.DOWNLOAD_FINISHED;
        stmt.params.id = json.id;
        stmt.execute();
        stmt.finalize();

        let download = dm.getDownload(json.id);
        try {
          DownloadsView.downloadCompleted(download);
          let element = DownloadsView.getElementForDownload(json.id);
          element.setAttribute("state", Ci.nsIDownloadManager.DOWNLOAD_FINISHED);
          element.setAttribute("endTime", Date.now());
          element.setAttribute("referrer", json.referrer);
          DownloadsView._updateTime(element);
          DownloadsView._updateStatus(element);
        }
        catch(e) {}
        Services.obs.notifyObservers(download, "dl-done", null);
        break;

      case "Browser:Highlight":
        let rects = [];
        for (let i = 0; i < json.rects.length; i++) {
          let rect = json.rects[i];
          rects.push(new Rect(rect.left, rect.top, rect.width, rect.height));
        }
        TapHighlightHelper.show(rects);
        break;

      case "Browser:OpenURI":
        Browser.addTab(json.uri, false, Browser.selectedTab);
    }
  },

  supportsCommand : function(cmd) {
    var isSupported = false;
    switch (cmd) {
      case "cmd_back":
      case "cmd_forward":
      case "cmd_reload":
      case "cmd_forceReload":
      case "cmd_stop":
      case "cmd_go":
      case "cmd_openLocation":
      case "cmd_star":
      case "cmd_opensearch":
      case "cmd_bookmarks":
      case "cmd_history":
      case "cmd_remoteTabs":
      case "cmd_quit":
      case "cmd_close":
      case "cmd_menu":
      case "cmd_newTab":
      case "cmd_closeTab":
      case "cmd_undoCloseTab":
      case "cmd_actions":
      case "cmd_panel":
      case "cmd_sanitize":
      case "cmd_zoomin":
      case "cmd_zoomout":
      case "cmd_volumeLeft":
      case "cmd_volumeRight":
      case "cmd_lockscreen":
        isSupported = true;
        break;
      default:
        isSupported = false;
        break;
    }
    return isSupported;
  },

  isCommandEnabled : function(cmd) {
    return true;
  },

  doCommand : function(cmd) {
    let browser = getBrowser();
    switch (cmd) {
      case "cmd_back":
        browser.goBack();
        break;
      case "cmd_forward":
        browser.goForward();
        break;
      case "cmd_reload":
        browser.reload();
        break;
      case "cmd_forceReload":
      {
        // Simulate a new page
        browser.lastLocation = null;

        const reloadFlags = Ci.nsIWebNavigation.LOAD_FLAGS_BYPASS_PROXY |
                            Ci.nsIWebNavigation.LOAD_FLAGS_BYPASS_CACHE;
        browser.reloadWithFlags(reloadFlags);
        break;
      }
      case "cmd_stop":
        browser.stop();
        break;
      case "cmd_go":
        this.goToURI();
        this.activePanel = null;
        break;
      case "cmd_openLocation":
        this.showToolbar(true);
        break;
      case "cmd_star":
      {
        let bookmarkURI = browser.currentURI;
        let autoClose = false;

        if (PlacesUtils.getMostRecentBookmarkForURI(bookmarkURI) == -1) {
          let bookmarkTitle = browser.contentTitle || bookmarkURI.spec;
          let bookmarkService = PlacesUtils.bookmarks;
          let bookmarkId = bookmarkService.insertBookmark(BookmarkList.panel.mobileRoot, bookmarkURI,
                                                          bookmarkService.DEFAULT_INDEX,
                                                          bookmarkTitle);
          this.updateStar();

          // autoclose the bookmark popup
          autoClose = true;
        }

        // Show/hide bookmark popup
        BookmarkPopup.toggle(autoClose);
        break;
      }
      case "cmd_opensearch":
        this._edit.blur();

        MenuListHelperUI.show({
          title: Elements.browserBundle.getString("opensearch.searchWith"),
          menupopup: { children: BrowserSearch.engines },
          set selectedIndex(aIndex) {
            let name = this.menupopup.children[aIndex].label;
            BrowserUI.doOpenSearch(name);
          }
        });
        break;
      case "cmd_bookmarks":
        this.activePanel = BookmarkList;
        break;
      case "cmd_history":
        this.activePanel = HistoryList;
        break;
      case "cmd_remoteTabs":
        this.activePanel = RemoteTabsList;
        break;
      case "cmd_quit":
        goQuitApplication();
        break;
      case "cmd_close":
        this._closeOrQuit();
        break;
      case "cmd_menu":
        getIdentityHandler().toggle();
        break;
      case "cmd_newTab":
        this.newTab();
        break;
      case "cmd_closeTab":
        this.closeTab();
        break;
      case "cmd_undoCloseTab":
        this.undoCloseTab();
        break;
      case "cmd_sanitize":
      {
        // disable the button temporarily to indicate something happened
        let button = document.getElementById("prefs-clear-data");
        button.disabled = true;
        setTimeout(function() { button.disabled = false; }, 5000);

        Sanitizer.sanitize();
        break;
      }
      case "cmd_panel":
      {
        if (BrowserUI.isPanelVisible())
          this.hidePanel();
        else
          this.showPanel();
        break;
      }
      case "cmd_zoomin":
        Browser.zoom(-1);
        break;
      case "cmd_zoomout":
        Browser.zoom(1);
        break;
      case "cmd_volumeLeft":
        // Zoom in (portrait) or out (landscape)
        Browser.zoom(Util.isPortrait() ? -1 : 1);
        break;
      case "cmd_volumeRight":
        // Zoom out (portrait) or in (landscape)
        Browser.zoom(Util.isPortrait() ? 1 : -1);
        break;
      case "cmd_lockscreen":
      {
        let locked = Services.prefs.getBoolPref("toolkit.screen.lock");
        Services.prefs.setBoolPref("toolkit.screen.lock", !locked);

        let strings = Elements.browserBundle;
        let alerts = Cc["@mozilla.org/alerts-service;1"].getService(Ci.nsIAlertsService);
        alerts.showAlertNotification(null, strings.getString("alertLockScreen"),
                                     strings.getString("alertLockScreen." + (!locked ? "locked" : "unlocked")), false, "", null);
        break;
      }
    }
  }
};

var TapHighlightHelper = {
  get _overlay() {
    delete this._overlay;
    return this._overlay = document.getElementById("content-overlay");
  },

  show: function show(aRects) {
    return;

    let union = aRects.reduce(function(a, b) {
      return a.expandToContain(b);
    }, new Rect(0, 0, 0, 0)).map(bv.browserToViewport);

    let vis = Browser.getVisibleRect();
    let canvasArea = vis.intersect(union);

    let overlay = this._overlay;
    overlay.width = canvasArea.width;
    overlay.style.width = canvasArea.width + "px";
    overlay.height = canvasArea.height;
    overlay.style.height = canvasArea.height + "px";

    let ctx = overlay.getContext("2d");
    ctx.save();
    ctx.translate(-canvasArea.left, -canvasArea.top);
    bv.browserToViewportCanvasContext(ctx);

    overlay.style.left = canvasArea.left + "px";
    overlay.style.top = canvasArea.top + "px";
    ctx.fillStyle = "rgba(0, 145, 255, .5)";
    for (let i = aRects.length - 1; i >= 0; i--) {
      let rect = aRects[i];
      ctx.fillRect(rect.left, rect.top, rect.width, rect.height);
    }
    ctx.restore();
    overlay.style.display = "block";
  },

  hide: function hide() {
    this._overlay.style.display = "none";
  }
};

var PageActions = {
  init: function init() {
    this.register("pageaction-reset", this.updatePagePermissions, this);
    this.register("pageaction-password", this.updateForgetPassword, this);
    this.register("pageaction-saveas", this.updatePageSaveAs, this);
    this.register("pageaction-share", this.updateShare, this);
    this.register("pageaction-search", BrowserSearch.updatePageSearchEngines, BrowserSearch);
  },

  /**
   * @param aId id of a pageaction element
   * @param aCallback function that takes an element and returns true if it should be visible
   * @param aThisObj (optional) scope object for aCallback
   */
  register: function register(aId, aCallback, aThisObj) {
    this._handlers.push({id: aId, callback: aCallback, obj: aThisObj});
  },

  _handlers: [],

  updateSiteMenu: function updateSiteMenu() {
    this._handlers.forEach(function(action) {
      let node = document.getElementById(action.id);
      node.hidden = !action.callback.call(action.obj, node);
    });
    this._updateAttributes();
  },

  get _loginManager() {
    delete this._loginManager;
    return this._loginManager = Cc["@mozilla.org/login-manager;1"].getService(Ci.nsILoginManager);
  },

  // This is easy for an addon to add his own perm type here
  _permissions: ["popup", "offline-app", "geo"],

  _forEachPermissions: function _forEachPermissions(aHost, aCallback) {
    let pm = Services.perms;
    for (let i = 0; i < this._permissions.length; i++) {
      let type = this._permissions[i];
      if (!pm.testPermission(aHost, type))
        continue;

      let perms = pm.enumerator;
      while (perms.hasMoreElements()) {
        let permission = perms.getNext().QueryInterface(Ci.nsIPermission);
        if (permission.host == aHost.asciiHost && permission.type == type)
          aCallback(type);
      }
    }
  },

  updatePagePermissions: function updatePagePermissions(aNode) {
    let host = Browser.selectedBrowser.currentURI;
    let permissions = [];

    this._forEachPermissions(host, function(aType) {
      permissions.push("pageactions." + aType);
    });

    if (!this._loginManager.getLoginSavingEnabled(host.prePath)) {
      permissions.push("pageactions.password");
    }

    let descriptions = permissions.map(function(s) Elements.browserBundle.getString(s));
    aNode.setAttribute("description", descriptions.join(", "));

    return (permissions.length > 0);
  },

  updateForgetPassword: function updateForgetPassword(aNode) {
    let host = Browser.selectedBrowser.currentURI;
    let logins = this._loginManager.findLogins({}, host.prePath, "", null);

    return logins.some(function(login) login.hostname == host.prePath);
  },

  forgetPassword: function forgetPassword() {
    let host = Browser.selectedBrowser.currentURI;
    let lm = this._loginManager;

    lm.findLogins({}, host.prePath, "", null).forEach(function(login) {
      if (login.hostname == host.prePath)
        lm.removeLogin(login);
    });
  },

  clearPagePermissions: function clearPagePermissions() {
    let pm = Services.perms;
    let host = Browser.selectedBrowser.currentURI;
    this._forEachPermissions(host, function(aType) {
      pm.remove(host.asciiHost, aType);
    });

    let lm = this._loginManager;
    if (!lm.getLoginSavingEnabled(host.prePath))
      lm.setLoginSavingEnabled(host.prePath, true);
  },

  savePageAsPDF: function saveAsPDF() {
    let strings = Elements.browserBundle;
    let picker = Cc["@mozilla.org/filepicker;1"].createInstance(Ci.nsIFilePicker);
    picker.init(window, strings.getString("pageactions.saveas.pdf"), Ci.nsIFilePicker.modeSave);
    picker.appendFilter("PDF", "*.pdf");
    picker.defaultExtension = "pdf";

    let browser = Browser.selectedBrowser;
    let fileName = getDefaultFileName(browser.contentTitle, browser.documentURI, null, null);
    fileName = fileName.trim();
#ifdef MOZ_PLATFORM_MAEMO
    fileName = fileName.replace(/[\*\:\?]+/g, " ");
#endif
    picker.defaultString = fileName + ".pdf";

    let dm = Cc["@mozilla.org/download-manager;1"].getService(Ci.nsIDownloadManager);
    picker.displayDirectory = dm.defaultDownloadsDirectory;
    let rv = picker.show();
    if (rv == Ci.nsIFilePicker.returnCancel)
      return;

    // We must manually add this to the download system
    let db = dm.DBConnection;

    let stmt = db.createStatement(
      "INSERT INTO moz_downloads (name, source, target, startTime, endTime, state, referrer) " +
      "VALUES (:name, :source, :target, :startTime, :endTime, :state, :referrer)"
    );

    let current = Browser.selectedBrowser.currentURI.spec;
    stmt.params.name = picker.file.leafName;
    stmt.params.source = current;
    stmt.params.target = Services.io.newFileURI(picker.file).spec;
    stmt.params.startTime = Date.now() * 1000;
    stmt.params.endTime = Date.now() * 1000;
    stmt.params.state = Ci.nsIDownloadManager.DOWNLOAD_NOTSTARTED;
    stmt.params.referrer = current;
    stmt.execute();
    stmt.finalize();

    let newItemId = db.lastInsertRowID;
    let download = dm.getDownload(newItemId);
    try {
      DownloadsView.downloadStarted(download);
    }
    catch(e) {}
    Services.obs.notifyObservers(download, "dl-start", null);

    let data = {
      type: Ci.nsIPrintSettings.kOutputFormatPDF,
      id: newItemId,
      referrer: current,
      filePath: picker.file.path
    };

    Browser.selectedBrowser.messageManager.sendAsyncMessage("Browser:SaveAs", data);
  },

  updatePageSaveAs: function updatePageSaveAs(aNode) {
    // Check for local XUL content
    let contentDocument = Browser.selectedBrowser.contentDocument;
    return !(contentDocument && contentDocument instanceof XULDocument);
  },

  updateShare: function updateShare(aNode) {
    return Util.isShareableScheme(Browser.selectedBrowser.currentURI.scheme);
  },

  hideItem: function hideItem(aNode) {
    aNode.hidden = true;
    this._updateAttributes();
  },

  _updateAttributes: function _updateAttributes() {
    let container = document.getElementById("pageactions-container");
    let visibleNodes = container.querySelectorAll("pageaction:not([hidden=true])");
    let visibleCount = visibleNodes.length;

    let first = null, last = null;
    for (let i = 0; i < visibleCount; i++) {
      let node = visibleNodes[i];
      node.removeAttribute("selector");
      // Note: CSS indexes start at one, so even/odd are swapped.
      node.setAttribute("even", (i % 2) ? "true" : "false");
    }

    if (visibleCount >= 1) {
      visibleNodes[visibleCount - 1].setAttribute("selector", "last-child");
      visibleNodes[0].setAttribute("selector", "first-child");
    }

    if (visibleCount >= 2) {
      visibleNodes[visibleCount - 2].setAttribute("selector", "second-last-child");
      visibleNodes[0].setAttribute("selector", "first-child");
      visibleNodes[1].setAttribute("selector", "second-child");
    }
  }
};

var NewTabPopup = {
  _timeout: 0,
  _tabs: [],

  get box() {
    delete this.box;
    return this.box = document.getElementById("newtab-popup");
  },

  _updateLabel: function() {
    let newtabStrings = Elements.browserBundle.getString("newtabpopup.opened");
    let label = PluralForm.get(this._tabs.length, newtabStrings).replace("#1", this._tabs.length);

    this.box.firstChild.setAttribute("value", label);
  },

  hide: function() {
    if (this._timeout) {
      clearTimeout(this._timeout);
      this._timeout = 0;
    }

    this._tabs = [];
    this.box.hidden = true;
    BrowserUI.popPopup();
  },

  show: function(aTab) {
    BrowserUI.pushPopup(this, this.box);

    this._tabs.push(aTab);
    this._updateLabel();

    this.box.top = aTab.getBoundingClientRect().top + (aTab.getBoundingClientRect().height / 3);
    this.box.hidden = false;

    if (this._timeout)
      clearTimeout(this._timeout);

    this._timeout = setTimeout(function(self) {
      self.hide();
    }, 2000, this);
  },

  selectTab: function() {
    BrowserUI.selectTab(this._tabs.pop());
    this.hide();
  }
};

var AwesomePanel = function(aElementId, aCommandId) {
  let command = document.getElementById(aCommandId);

  this.panel = document.getElementById(aElementId),

  this.open = function aw_open() {
    BrowserUI.pushDialog(this);
    command.setAttribute("checked", "true");
    this.panel.hidden = false;

    if (this.panel.hasAttribute("onshow")) {
      let func = new Function("panel", this.panel.getAttribute("onshow"));
      func.call(this.panel);
    }

    if (this.panel.open)
      this.panel.open();
  },

  this.close = function aw_close() {
    if (this.panel.hasAttribute("onhide")) {
      let func = new Function("panel", this.panel.getAttribute("onhide"));
      func.call(this.panel);
    }

    if (this.panel.close)
      this.panel.close();

    this.panel.blur();
    this.panel.hidden = true;
    command.removeAttribute("checked", "true");
    BrowserUI.popDialog();
  },

  this.openLink = function aw_openLink(aEvent) {
    let item = aEvent.originalTarget;
    let uri = item.getAttribute("url") || item.getAttribute("uri");
    if (uri != "") {
      BrowserUI.activePanel = null;
      BrowserUI.goToURI(uri);
    }
  }
};

var BookmarkPopup = {
  get box() {
    let self = this;
    // Hide the popup if there is any new page loading
    messageManager.addMessageListener("pagehide", function(aMessage) {
      self.hide();
    });

    delete this.box;
    return this.box = document.getElementById("bookmark-popup");
  },

  _bookmarkPopupTimeout: -1,

  hide : function hide() {
    if (this._bookmarkPopupTimeout != -1) {
      clearTimeout(this._bookmarkPopupTimeout);
      this._bookmarkPopupTimeout = -1;
    }
    this.box.hidden = true;
    BrowserUI.popPopup();
  },

  show : function show(aAutoClose) {
    const margin = 10;

    this.box.hidden = false;

    let [,,,controlsW] = Browser.computeSidebarVisibility();
    this.box.left = window.innerWidth - (this.box.getBoundingClientRect().width + controlsW + margin);
    this.box.top  = BrowserUI.starButton.getBoundingClientRect().top + margin;

    if (aAutoClose) {
      this._bookmarkPopupTimeout = setTimeout(function (self) {
        self._bookmarkPopupTimeout = -1;
        self.hide();
      }, 2000, this);
    }

    // include starButton here, so that click-to-dismiss works as expected
    BrowserUI.pushPopup(this, [this.box, BrowserUI.starButton]);
  },

  toggle : function toggle(aAutoClose) {
    if (this.box.hidden)
      this.show(aAutoClose);
    else
      this.hide();
  }
};

var BookmarkHelper = {
  _panel: null,
  _editor: null,

  edit: function BH_edit(aURI) {
    if (!aURI)
      aURI = getBrowser().currentURI;

    let itemId = PlacesUtils.getMostRecentBookmarkForURI(aURI);
    if (itemId == -1)
      return;

    let title = PlacesUtils.bookmarks.getItemTitle(itemId);
    let tags = PlacesUtils.tagging.getTagsForURI(aURI, {});

    const XULNS = "http://www.mozilla.org/keymaster/gatekeeper/there.is.only.xul";
    this._editor = document.createElementNS(XULNS, "placeitem");
    this._editor.setAttribute("id", "bookmark-item");
    this._editor.setAttribute("flex", "1");
    this._editor.setAttribute("type", "bookmark");
    this._editor.setAttribute("ui", "manage");
    this._editor.setAttribute("title", title);
    this._editor.setAttribute("uri", aURI.spec);
    this._editor.setAttribute("itemid", itemId);
    this._editor.setAttribute("tags", tags.join(", "));
    this._editor.setAttribute("onclose", "BookmarkHelper.hide()");
    document.getElementById("bookmark-form").appendChild(this._editor);

    let toolbar = document.getElementById("toolbar-main");
    let top = toolbar.top + toolbar.boxObject.height;

    this._panel = document.getElementById("bookmark-container");
    this._panel.top = (top < 0 ? 0 : top);
    this._panel.hidden = false;
    BrowserUI.pushPopup(this, this._panel);

    let self = this;
    Browser.forceChromeReflow();
    self._editor.startEditing();
  },

  save: function BH_save() {
    this._editor.stopEditing(true);
  },

  hide: function BH_hide() {
    BrowserUI.updateStar();

    // Note: the _editor will have already saved the data, if needed, by the time
    // this method is called, since this method is called via the "close" event.
    this._editor.parentNode.removeChild(this._editor);
    this._editor = null;

    this._panel.hidden = true;
    BrowserUI.popPopup();
  },

  removeBookmarksForURI: function BH_removeBookmarksForURI(aURI) {
    //XXX blargle xpconnect! might not matter, but a method on
    // nsINavBookmarksService that takes an array of items to
    // delete would be faster. better yet, a method that takes a URI!
    let itemIds = PlacesUtils.getBookmarksForURI(aURI);
    itemIds.forEach(PlacesUtils.bookmarks.removeItem);

    BrowserUI.updateStar();
  }
};

var FindHelperUI = {
  type: "find",
  commands: {
    next: "cmd_findNext",
    previous: "cmd_findPrevious",
    close: "cmd_findClose"
  },

  init: function findHelperInit() {
    this._textbox = document.getElementById("find-helper-textbox");
    this._container = document.getElementById("content-navigator");

    this._cmdPrevious = document.getElementById(this.commands.previous);
    this._cmdNext = document.getElementById(this.commands.next);

    // Listen for form assistant messages from content
    messageManager.addMessageListener("FindAssist:Show", this);
    messageManager.addMessageListener("FindAssist:Hide", this);

    // Listen for events where form assistant should be closed
    document.getElementById("tabs").addEventListener("TabSelect", this, true);
    document.getElementById("browsers").addEventListener("URLChanged", this, true);
  },

  receiveMessage: function findHelperReceiveMessage(aMessage) {
    let json = aMessage.json;
    switch(aMessage.name) {
      case "FindAssist:Show":
        if (json.rect)
          this._zoom(Rect.fromRect(json.rect));
        break;

      case "FindAssist:Hide":
        if (this._container.getAttribute("type") == this.type)
          this.hide();
        break;
    }
  },

  handleEvent: function findHelperHandleEvent(aEvent) {
    if (aEvent.type == "TabSelect" || aEvent.type == "URLChanged")
      this.hide();
  },

  show: function findHelperShow() {
    BrowserUI.pushPopup(this, this._container);
    this._container.show(this);
    this.search("");
    this._textbox.focus();
  },

  hide: function findHelperHide() {
    BrowserUI.popPopup();
    this._textbox.value = "";
    this._container.hide(this);
  },

  goToPrevious: function findHelperGoToPrevious() {
    Browser.selectedBrowser.messageManager.sendAsyncMessage("FindAssist:Previous", { });
  },

  goToNext: function findHelperGoToNext() {
    Browser.selectedBrowser.messageManager.sendAsyncMessage("FindAssist:Next", { });
  },

  search: function findHelperSearch(aValue) {
    this.updateCommands(aValue);
    Browser.selectedBrowser.messageManager.sendAsyncMessage("FindAssist:Find", { searchString: aValue });
  },

  updateCommands: function findHelperUpdateCommands(aValue) {
    this._cmdPrevious.setAttribute("disabled", aValue == "");
    this._cmdNext.setAttribute("disabled", aValue == "");
  },

  _zoom: function _findHelperZoom(aElementRect) {
    return;

    let zoomRect = bv.getVisibleRect();

    // Zoom to a specified Rect
    if (aElementRect && bv.allowZoom && Services.prefs.getBoolPref("findhelper.autozoom")) {
      let zoomLevel = Browser._getZoomLevelForRect(aElementRect);
      zoomLevel = Math.min(Math.max(kBrowserFormZoomLevelMin, zoomLevel), kBrowserFormZoomLevelMax);

      zoomRect = Browser._getZoomRectForPoint(aElementRect.center().x, aElementRect.y, zoomLevel);
      Browser.animatedZoomTo(zoomRect);
    }
  }
};

/**
 * Responsible for navigating forms and filling in information.
 *  - Navigating forms is handled by next and previous commands.
 *  - When an element is focused, the browser view zooms in to the control.
 *  - The caret positionning and the view are sync to keep the type
 *    in text into view for input fields (text/textarea).
 *  - Provides autocomplete box for input fields.
 */
var FormHelperUI = {
  type: "form",
  commands: {
    next: "cmd_formNext",
    previous: "cmd_formPrevious",
    close: "cmd_formClose"
  },

  //for resize/rotate case
  _currentCaretRect: null,
  _currentElementRect: null,

  init: function formHelperInit() {
    this._container = document.getElementById("content-navigator");
    this._autofillContainer = document.getElementById("form-helper-autofill");
    this._cmdPrevious = document.getElementById(this.commands.previous);
    this._cmdNext = document.getElementById(this.commands.next);

    // Listen for form assistant messages from content
    messageManager.addMessageListener("FormAssist:Show", this);
    messageManager.addMessageListener("FormAssist:Hide", this);
    messageManager.addMessageListener("FormAssist:Update", this);
    messageManager.addMessageListener("FormAssist:Resize", this);
    messageManager.addMessageListener("FormAssist:AutoComplete", this);

    // Listen for events where form assistant should be closed
    document.getElementById("tabs").addEventListener("TabSelect", this, true);
    document.getElementById("browsers").addEventListener("URLChanged", this, true);

    // Listen for modal dialog to show/hide the UI
    messageManager.addMessageListener("DOMWillOpenModalDialog", this);
    messageManager.addMessageListener("DOMModalDialogClosed", this);

    Services.obs.addObserver(this, "softkb-change", false);
  },

  uninit: function formHelperUninit() {
    Services.obs.removeObserver(this, "softkb-change");
  },

  show: function formHelperShow(aElement, aHasPrevious, aHasNext) {
    this._open = true;

    // Update the next/previous commands
    this._cmdPrevious.setAttribute("disabled", !aHasPrevious);
    this._cmdNext.setAttribute("disabled", !aHasNext);

    let lastElement = this._currentElement || null;
    this._currentElement = {
      id: aElement.id,
      name: aElement.name,
      value: aElement.value,
      maxLength: aElement.maxLength,
      type: aElement.type,
      isAutocomplete: aElement.isAutocomplete,
      list: aElement.choices
    }
    this._updateContainer(lastElement, this._currentElement);

    //hide all sidebars, this will adjust the visible rect.
    Browser.hideSidebars();

    //save the element Rect and reuse it to avoid jumps in cases the element moves slighty on the website.
    this._currentElementRect = Rect.fromRect(aElement.rect);
    this._zoom(this._currentElementRect, Rect.fromRect(aElement.caretRect));
  },

  hide: function formHelperHide() {
    if (!this._open)
      return;

    // reset current Element and Caret Rect
    this._currentElementRect = null;
    this._currentCaretRect = null;

    this._updateContainerForSelect(this._currentElement, null);
    this._open = false;
  },

  handleEvent: function formHelperHandleEvent(aEvent) {
    if (aEvent.type == "TabSelect" || aEvent.type == "URLChanged")
      this.hide();
  },

  receiveMessage: function formHelperReceiveMessage(aMessage) {
    let json = aMessage.json;
    switch (aMessage.name) {
      case "FormAssist:Show":
        // if the user has manually disabled the Form Assistant UI we still
        // want to show a UI for <select /> element but not managed by
        // FormHelperUI
        let enabled = Services.prefs.getBoolPref("formhelper.enabled");
        enabled ? this.show(json.current, json.hasPrevious, json.hasNext)
                : SelectHelperUI.show(json.current.choices);
        break;

      case "FormAssist:Hide":
        this.hide();
        break;

      case "FormAssist:AutoComplete":
        this._updateAutocompleteFor(json.current);
        this._container.contentHasChanged();
        break;

      case "FormAssist:Resize":
        // First hide all tool/sidebars they take to much space, this will adjust the visible rect.
        Browser.hideSidebars();
        this._zoom(this._currentElementRect, this._currentCaretRect);
        this._container.contentHasChanged();
        break;

       case "FormAssist:Update":
        // Using currentElementRect here is maybe not 100% perfect since
        // elements might change there position while typing
        // out of screen movement is covered by simply following the caret
        // as long as we see what we type, let the element move
        this._zoom(this._currentElementRect, Rect.fromRect(json.caretRect));
        break;

      case "DOMWillOpenModalDialog":
        if (this._open && aMessage.target == Browser.selectedBrowser) {
          this._container.style.display = "none";
          this._container._spacer.hidden = true;
        }
        break;

      case "DOMModalDialogClosed":
        if (this._open && aMessage.target == Browser.selectedBrowser) {
          this._container.style.display = "-moz-box";
          this._container._spacer.hidden = false;
        }
        break;
    }
  },
  
  observe: function formHelperObserve(aSubject, aTopic, aData) {
    let rect = Rect.fromRect(JSON.parse(aData));
    rect.height = rect.bottom - rect.top;
    rect.width  = rect.right - rect.left;

    Browser._browserView._visibleScreenArea = rect;
    BrowserUI.sizeControls(rect.width, rect.height);
    this._zoom(this._currentElementRect, this._currentCaretRect);
  },

  goToPrevious: function formHelperGoToPrevious() {
    Browser.selectedBrowser.messageManager.sendAsyncMessage("FormAssist:Previous", { });
  },

  goToNext: function formHelperGoToNext() {
    Browser.selectedBrowser.messageManager.sendAsyncMessage("FormAssist:Next", { });
  },

  doAutoComplete: function formHelperDoAutoComplete(aElement) {
    // Suggestions are only in <label>s. Ignore the rest.
    if (aElement instanceof Ci.nsIDOMXULLabelElement)
      Browser.selectedBrowser.messageManager.sendAsyncMessage("FormAssist:AutoComplete", { value: aElement.value });
  },

  get _open() {
    return (this._container.getAttribute("type") == this.type);
  },

  set _open(aVal) {
    if (aVal == this._open)
      return;

    this._container.hidden = !aVal;
    this._container.contentHasChanged();

    if (aVal) {
      this._zoomStart();
      this._container.show(this);
    } else {
      this._zoomFinish();
      this._currentElement = null;
      this._container.hide(this);
    }

    let evt = document.createEvent("UIEvents");
    evt.initUIEvent("FormUI", true, true, window, aVal);
    this._container.dispatchEvent(evt);
  },

  _updateAutocompleteFor: function _formHelperUpdateAutocompleteFor(aElement) {
    let suggestions = this._getAutocompleteSuggestions(aElement);
    this._displaySuggestions(suggestions);
  },

  _displaySuggestions: function _formHelperDisplaySuggestions(aSuggestions) {
    let autofill = this._autofillContainer;
    while (autofill.hasChildNodes())
      autofill.removeChild(autofill.lastChild);

    let fragment = document.createDocumentFragment();
    for (let i = 0; i < aSuggestions.length; i++) {
      let value = aSuggestions[i];
      let button = document.createElement("label");
      button.setAttribute("value", value);
      button.className = "form-helper-autofill-label";
      fragment.appendChild(button);
    }
    autofill.appendChild(fragment);
    autofill.collapsed = !aSuggestions.length;
  },

  /** Retrieve the autocomplete list from the autocomplete service for an element */
  _getAutocompleteSuggestions: function _formHelperGetAutocompleteSuggestions(aElement) {
    if (!aElement.isAutocomplete)
      return [];

    let suggestions = [];

    let autocompleteService = Cc["@mozilla.org/satchel/form-autocomplete;1"].getService(Ci.nsIFormAutoComplete);
    let results = autocompleteService.autoCompleteSearch(aElement.name, aElement.value, aElement, null);
    if (results.matchCount > 0) {
      for (let i = 0; i < results.matchCount; i++) {
        let value = results.getValueAt(i);
        suggestions.push(value);
      }
    }

    return suggestions;
  },

  /** Update the form helper container to reflect new element user is editing. */
  _updateContainer: function _formHelperUpdateContainer(aLastElement, aCurrentElement) {
    this._updateContainerForSelect(aLastElement, aCurrentElement);

    // Setup autofill UI
    this._updateAutocompleteFor(aCurrentElement);
    this._container.contentHasChanged();
  },

  /** Helper for _updateContainer that handles the case where the new element is a select. */
  _updateContainerForSelect: function _formHelperUpdateContainerForSelect(aLastElement, aCurrentElement) {
    let lastHasChoices = aLastElement && (aLastElement.list != null);
    let currentHasChoices = aCurrentElement && (aCurrentElement.list != null);

    if (!lastHasChoices && currentHasChoices) {
      SelectHelperUI.dock(this._container);
      SelectHelperUI.show(aCurrentElement.list);
    } else if (lastHasChoices && currentHasChoices) {
      SelectHelperUI.reset();
      SelectHelperUI.show(aCurrentElement.list);
    } else if (lastHasChoices && !currentHasChoices) {
      SelectHelperUI.hide();
    }
  },

  /** Zoom and move viewport so that element is legible and touchable. */
  _zoom: function _formHelperZoom(aElementRect, aCaretRect) {
<<<<<<< HEAD
    return;

    let zoomRect = Browser.getVisibleRect();
=======
    let bv = Browser._browserView;
>>>>>>> 2f7aafea

    if (aElementRect && aCaretRect && this._open) {
      this._currentCaretRect = aCaretRect;

      // might not always be set, if not - use the windowsize
      let visibleScreenArea = !bv._visibleScreenArea.isEmpty() ? bv._visibleScreenArea : new Rect(0, 0, window.innerWidth, window.innerHeight);

      // respect the helper container in setting the correct viewAreaHeight
      let viewAreaHeight = visibleScreenArea.height - this._container.getBoundingClientRect().height;
      let viewAreaWidth = visibleScreenArea.width;
      let caretLines = Services.prefs.getIntPref("formhelper.caretLines.portrait");
      let harmonizeValue = Services.prefs.getIntPref("formhelper.harmonizeValue");

<<<<<<< HEAD
      let [deltaX, deltaY] = this._getOffsetForCaret(caretRect, zoomRect);
      if (deltaX != 0 || deltaY != 0) {
        Browser.contentScrollboxScroller.scrollBy(deltaX, deltaY);
=======
      if (!Util.isPortrait())
        caretLines = Services.prefs.getIntPref("formhelper.caretLines.landscape");

      // hide titlebar if the remaining space would be smaller than the height of the titlebar itself
      // if there is enough space left than adjust the height. Since this adjust the the visible rects
      // there is no need to adjust the y later
      let toolbar = document.getElementById("toolbar-main");
      if (viewAreaHeight - toolbar.boxObject.height <= toolbar.boxObject.height * 2)
        Browser.hideTitlebar();
      else
        viewAreaHeight -= toolbar.boxObject.height;

      // To ensure the correct calculation when the sidebars are visible - get the sidebar size and
      // use them as margin
      let [leftvis, rightvis, leftW, rightW] = Browser.computeSidebarVisibility(0, 0);
      let marginLeft = leftvis ? leftW : 0;
      let marginRight = rightvis ? rightW : 0;

      // The height and Y of the caret might change during writing - even in cases the
      // fontsize keeps the same. To avoid unneeded zooming and scrolling
      let harmonizedCaretHeight = 0;
      let harmonizedCaretY = 0;

      // Start calculation here, the order is important
      // All calculations are done in non_zoomed_coordinates => 1:1 to "screen-pixels"

      // for buttons and non input field elements a caretRect with the height of 0 gets reported
      // cover this case.
      if (!aCaretRect.isEmpty()) {
        // the height and y position may vary from letter to letter
        // adjust position and zooming only if a bigger step was done.
        harmonizedCaretHeight = aCaretRect.height - aCaretRect.height % harmonizeValue;
        harmonizedCaretY = aCaretRect.y - aCaretRect.y % harmonizeValue;
      } else {
        harmonizedCaretHeight = 30; // fallback height

        // use the element as position
        harmonizedCaretY = aElementRect.y;
        aCaretRect.x = aElementRect.x;
>>>>>>> 2f7aafea
      }

      let zoomLevel = bv.getZoomLevel();
      let enableZoom = bv.allowZoom && Services.prefs.getBoolPref("formhelper.autozoom");
      if (enableZoom) {
        zoomLevel = (viewAreaHeight / caretLines) / harmonizedCaretHeight;
        zoomLevel = Math.min(Math.max(kBrowserFormZoomLevelMin, zoomLevel), kBrowserFormZoomLevelMax);
      }
      viewAreaWidth /= zoomLevel;

      const margin = Services.prefs.getIntPref("formhelper.margin");

      // if the viewAreaWidth is smaller than the neutralized position + margins.
      // [YES] use the x position of the element minus margins as x position for our visible rect.
      // [NO] use the x position of the caret minus margins as the x position for our visible rect.
      let x = (marginLeft + marginRight + margin + aCaretRect.x - aElementRect.x) < viewAreaWidth
               ? aElementRect.x - margin - marginLeft
               : aCaretRect.x - viewAreaWidth + margin + marginRight;
      // use the adjustet Caret Y minus a margin four our visible rect
      let y = harmonizedCaretY - margin;

      // from here on play with zoomed values
      // if we want to have it animated, build up zoom rect and animate.
      if (enableZoom && bv.getZoomLevel() != zoomLevel) {
        let vis = bv.getVisibleRect();
        x = bv.browserToViewport(x);
        y = bv.browserToViewport(y);

        //dont use browser functions they are bogus for this case
        let zoomRatio = zoomLevel / bv.getZoomLevel();
        let newVisW = vis.width / zoomRatio, newVisH = vis.height / zoomRatio;
        let zoomRect = new Rect(x, y, newVisW, newVisH);

        Browser.animatedZoomTo(zoomRect);
      }
      else { // no zooming at all
        let vis = bv.getVisibleRect();
        // get our x and y in viewport "zoomed" coordinates
        x = bv.browserToViewport(x);
        y = bv.browserToViewport(y);

        Browser.contentScrollboxScroller.scrollBy(x-vis.x, y-vis.y);

        // workaround for tilemanager bug, after scrolling one screen height, text gets not painted on typing
        bv.invalidateEntireView();

        bv.onAfterVisibleMove();
      }
    }
  },

  /* Store the current zoom level, and scroll positions to restore them if needed */
  _zoomStart: function _formHelperZoomStart() {
    if (!Services.prefs.getBoolPref("formhelper.restore"))
      return;

    this._restore = {
      zoom: Browser._browserView.getZoomLevel(),
      contentScrollOffset: Browser.getScrollboxPosition(Browser.contentScrollboxScroller),
      pageScrollOffset: Browser.getScrollboxPosition(Browser.pageScrollboxScroller)
    };
  },

  /** Element is no longer selected. Restore zoom level if setting is enabled. */
  _zoomFinish: function _formHelperZoomFinish() {
    if(!Services.prefs.getBoolPref("formhelper.restore"))
      return;

    let restore = this._restore;
    Browser._browserView.setZoomLevel(restore.zoom);
    Browser.contentScrollboxScroller.scrollTo(restore.contentScrollOffset.x, restore.contentScrollOffset.y);
    Browser.pageScrollboxScroller.scrollTo(restore.pageScrollOffset.x, restore.pageScrollOffset.y);
  },

  _getOffsetForCaret: function _formHelperGetOffsetForCaret(aCaretRect, aRect) {
    // Determine if we need to move left or right to bring the caret into view
    let deltaX = 0;
    if (aCaretRect.right > aRect.right)
      deltaX = aCaretRect.right - aRect.right;
    if (aCaretRect.left < aRect.left)
      deltaX = aCaretRect.left - aRect.left;

    // Determine if we need to move up or down to bring the caret into view
    let deltaY = 0;
    if (aCaretRect.bottom > aRect.bottom)
      deltaY = aCaretRect.bottom - aRect.bottom;
    if (aCaretRect.top < aRect.top)
      deltaY = aCaretRect.top - aRect.top;

    return [deltaX, deltaY];
  }
};

/**
 * SelectHelperUI: Provides an interface for making a choice in a list.
 *   Supports simultaneous selection of choices and group headers.
 */
var SelectHelperUI = {
  _list: null,
  _selectedIndexes: null,

  get _panel() {
    delete this._panel;
    return this._panel = document.getElementById("select-container");
  },

  get _textbox() {
    delete this._textbox;
    return this._textbox = document.getElementById("select-helper-textbox");
  },

  show: function(aList) {
    this._list = aList;

    this._container = document.getElementById("select-list");
    this._container.setAttribute("multiple", aList.multiple ? "true" : "false");

    this._selectedIndexes = this._getSelectedIndexes();
    let firstSelected = null;

    let choices = aList.choices;
    for (let i = 0; i < choices.length; i++) {
      let choice = choices[i];
      let item = document.createElement("option");
      item.className = "chrome-select-option";
      item.setAttribute("label", choice.text);
      choice.disabled ? item.setAttribute("disabled", choice.disabled)
                      : item.removeAttribute("disabled");
      this._container.appendChild(item);

      if (choice.group) {
        item.classList.add("optgroup");
        continue;
      }

      item.optionIndex = choice.optionIndex;
      item.choiceIndex = i;

      if (choice.inGroup)
        item.classList.add("in-optgroup");

      if (choice.selected) {
        item.setAttribute("selected", "true");
        firstSelected = firstSelected || item;
      }
    }

    this._panel.hidden = false;
    this._panel.height = this._panel.getBoundingClientRect().height;

    if (!this._docked)
      BrowserUI.pushPopup(this, this._panel);

    this._scrollElementIntoView(firstSelected);

    this._container.addEventListener("click", this, false);
  },

  dock: function dock(aContainer) {
    aContainer.insertBefore(this._panel, aContainer.lastChild);
    this._panel.style.maxHeight = (window.innerHeight / 1.8) + "px";
    this._textbox.hidden = false;

    this._docked = true;
  },

  undock: function undock() {
    let rootNode = Elements.stack;
    rootNode.insertBefore(this._panel, rootNode.lastChild);
    this._panel.style.maxHeight = "";
    this._docked = false;
  },

  reset: function() {
    this._updateControl();
    let empty = this._container.cloneNode(false);
    this._container.parentNode.replaceChild(empty, this._container);
    this._container = empty;
    this._list = null;
    this._selectedIndexes = null;
    this._panel.height = "";
    this._textbox.value = "";
  },

  hide: function() {
    this._container.removeEventListener("click", this, false);
    this._panel.hidden = this._textbox.hidden = true;

    if (this._docked)
      this.undock();
    else
      BrowserUI.popPopup();

    this.reset();
  },

  filter: function(aValue) {
    let reg = new RegExp(aValue, "gi");
    let options = this._container.childNodes;
    for (let i = 0; i < options.length; i++) {
      let option = options[i];
      option.getAttribute("label").match(reg) ? option.removeAttribute("filtered")
                                              : option.setAttribute("filtered", "true");
    }
  },

  unselectAll: function() {
    let choices = this._list.choices;
    this._forEachOption(function(aItem, aIndex) {
      aItem.selected = false;
      choices[aIndex].selected = false;
    });
  },

  selectByIndex: function(aIndex) {
    let choices = this._list.choices;
    for (let i = 0; i < this._container.childNodes.length; i++) {
      let option = this._container.childNodes[i];
      if (option.optionIndex == aIndex) {
        option.selected = true;
        this._choices[i].selected = true;
        this._scrollElementIntoView(option);
        break;
      }
    }
  },

  _getSelectedIndexes: function() {
    let indexes = [];
    let choices = this._list.choices;
    let choiceLength = choices.length;
    for (let i = 0; i < choiceLength; i++) {
      let choice = choices[i];
      if (choice.selected)
        indexes.push(choice.optionIndex);
    }
    return indexes;
  },

  _scrollElementIntoView: function(aElement) {
    if (!aElement)
      return;

    let index = -1;
    this._forEachOption(
      function(aItem, aIndex) {
        if (aElement.optionIndex == aItem.optionIndex)
          index = aIndex;
      }
    );

    if (index == -1)
      return;

    let scrollBoxObject = this._container.boxObject.QueryInterface(Ci.nsIScrollBoxObject);
    let itemHeight = aElement.getBoundingClientRect().height;
    let visibleItemsCount = this._container.boxObject.height / itemHeight;
    if ((index + 1) > visibleItemsCount) {
      let delta = Math.ceil(visibleItemsCount / 2);
      scrollBoxObject.scrollTo(0, ((index + 1) - delta) * itemHeight);
    }
    else {
      scrollBoxObject.scrollTo(0, 0);
    }
  },

  _forEachOption: function(aCallback) {
    let children = this._container.children;
    for (let i = 0; i < children.length; i++) {
      let item = children[i];
      if (!item.hasOwnProperty("optionIndex"))
        continue;
      aCallback(item, i);
    }
  },

  _updateControl: function() {
    let currentSelectedIndexes = this._getSelectedIndexes();

    let isIdentical = (this._selectedIndexes && this._selectedIndexes.length == currentSelectedIndexes.length);
    if (isIdentical) {
      for (let i = 0; i < currentSelectedIndexes.length; i++) {
        if (currentSelectedIndexes[i] != this._selectedIndexes[i]) {
          isIdentical = false;
          break;
        }
      }
    }

    if (isIdentical)
      return;

    Browser.selectedBrowser.messageManager.sendAsyncMessage("FormAssist:ChoiceChange", { });
  },

  handleEvent: function(aEvent) {
    switch (aEvent.type) {
      case "click":
        let item = aEvent.target;
        if (item && item.hasOwnProperty("optionIndex")) {
          if (this._list.multiple) {
            // Toggle the item state
            item.selected = !item.selected;
          }
          else {
            this.unselectAll();

            // Select the new one and update the control
            item.selected = true;
          }
          this.onSelect(item.optionIndex, item.selected, !this._list.multiple);
        }
        break;
    }
  },

  onSelect: function(aIndex, aSelected, aClearAll) {
    let json = {
      index: aIndex,
      selected: aSelected,
      clearAll: aClearAll
    };
    Browser.selectedBrowser.messageManager.sendAsyncMessage("FormAssist:ChoiceSelect", json);
  }
};

var MenuListHelperUI = {
  get _container() {
    delete this._container;
    return this._container = document.getElementById("menulist-container");
  },

  get _popup() {
    delete this._popup;
    return this._popup = document.getElementById("menulist-popup");
  },

  get _title() {
    delete this._title;
    return this._title = document.getElementById("menulist-title");
  },

  _currentList: null,
  show: function mn_show(aMenulist) {
    this._currentList = aMenulist;
    this._title.value = aMenulist.title || "";

    let container = this._container;
    let listbox = this._popup.lastChild;
    while (listbox.firstChild)
      listbox.removeChild(listbox.firstChild);

    let children = this._currentList.menupopup.children;
    for (let i = 0; i < children.length; i++) {
      let child = children[i];
      let item = document.createElement("richlistitem");
      // Add selected as a class name instead of an attribute to not being overidden
      // by the richlistbox behavior (it sets the "current" and "selected" attribute
      item.setAttribute("class", "menulist-command" + (child.selected ? " selected" : ""));

      let image = document.createElement("image");
      image.setAttribute("src", child.image || "");
      item.appendChild(image);

      let label = document.createElement("label");
      label.setAttribute("value", child.label);
      item.appendChild(label);

      listbox.appendChild(item);
    }

    window.addEventListener("resize", this, true);
    container.hidden = false;
    this.sizeToContent();
    BrowserUI.pushPopup(this, [this._popup]);
  },

  hide: function mn_hide() {
    this._currentList = null;
    this._container.hidden = true;
    window.removeEventListener("resize", this, true);
    BrowserUI.popPopup();
  },

  selectByIndex: function mn_selectByIndex(aIndex) {
    this._currentList.selectedIndex = aIndex;

    // Dispatch a xul command event to the attached menulist
    if (this._currentList.dispatchEvent) {
      let evt = document.createEvent("XULCommandEvent");
      evt.initCommandEvent("command", true, true, window, 0, false, false, false, false, null);
      this._currentList.dispatchEvent(evt);
    }

    this.hide();
  },

  sizeToContent: function sizeToContent() {
    // Make sure the container is at least sized to the content
    let popup = this._popup;
    let preferredHeight = 0;
    for (let i=0; i<popup.childElementCount; i++) {
      preferredHeight += popup.children[i].getBoundingClientRect().height;
    }

    // Ensure to reset the assigned width/height to have the default's one set
    // by the content
    popup.width = popup.height = "";

    let rect = popup.getBoundingClientRect();
    let height = Math.min(preferredHeight, 0.75 * window.innerWidth);
    let width = Math.min(rect.width, 0.75 * window.innerWidth);

    popup.height = height;
    popup.width = width;
  },

  handleEvent: function handleEvent(aEvent) {
    this.sizeToContent();
  }
}

var ContextHelper = {
  popupState: null,

  get _panel() {
    delete this._panel;
    return this._panel = document.getElementById("context-container");
  },

  get _popup() {
    delete this._popup;
    return this._popup = document.getElementById("context-popup");
  },

  showPopup: function ch_showPopup(aData) {
    this.receiveMessage(aData);
  },

  receiveMessage: function ch_receiveMessage(aMessage) {
    this.popupState = aMessage.json;
    this.popupState.target = aMessage.target;

    let first = null;
    let last = null;
    let commands = document.getElementById("context-commands");
    for (let i=0; i<commands.childElementCount; i++) {
      let command = commands.children[i];
      command.removeAttribute("selector");
      command.hidden = true;

      let types = command.getAttribute("type").split(/\s+/);
      for (let i=0; i<types.length; i++) {
        if (this.popupState.types.indexOf(types[i]) != -1) {
          first = first || command;
          last = command;
          command.hidden = false;
          break;
        }
      }
    }

    if (!first) {
      this.popupState = null;
      return;
    }

    // Allow the first and last *non-hidden* elements to be selected in CSS.
    first.setAttribute("selector", "first-child");
    last.setAttribute("selector", "last-child");

    let label = document.getElementById("context-hint");
    label.value = this.popupState.label;

    this._panel.hidden = false;
    window.addEventListener("resize", this, true);

    this.sizeToContent();
    BrowserUI.pushPopup(this, [this._popup]);
  },

  hide: function ch_hide() {
    this.popupState = null;
    this._panel.hidden = true;
    window.removeEventListener("resize", this, true);

    BrowserUI.popPopup();
  },

  sizeToContent: function sizeToContent() {
    // Make sure the container is at least sized to the content
    let popup = this._popup;
    let preferredHeight = 0;
    for (let i=0; i<popup.childElementCount; i++) {
      preferredHeight += popup.children[i].getBoundingClientRect().height;
    }

    // Ensure to reset the assigned width/height to have the default's one set
    // by the content
    popup.width = popup.height = "";

    let rect = popup.getBoundingClientRect();
    let height = Math.min(preferredHeight, 0.75 * window.innerWidth);
    let width = Math.min(rect.width, 0.75 * window.innerWidth);

    popup.height = height;
    popup.width = width;
  },

  handleEvent: function handleEvent(aEvent) {
    this.sizeToContent();
  }
};

var ContextCommands = {
  openInNewTab: function cc_openInNewTab() {
    Browser.addTab(ContextHelper.popupState.linkURL, false, Browser.selectedTab);
  },

  saveImage: function cc_saveImage() {
    let browser = ContextHelper.popupState.target;
    saveImageURL(ContextHelper.popupState.mediaURL, null, "SaveImageTitle", false, false, browser.documentURI);
  },

  shareLink: function cc_shareLink() {
    let state = ContextHelper.popupState;
    SharingUI.show(state.linkURL, state.linkTitle);
  },

  shareMedia: function cc_shareMedia() {
    SharingUI.show(ContextHelper.popupState.mediaURL, null);
  },

  editBookmark: function cc_editBookmark() {
    let target = ContextHelper.popupState.target;
    target.startEditing();
  },

  removeBookmark: function cc_removeBookmark() {
    let target = ContextHelper.popupState.target;
    target.remove();
  }
}


var SharingUI = {
  _dialog: null,

  show: function show(aURL, aTitle) {
    this._dialog = importDialog(window, "chrome://browser/content/share.xul", null);
    document.getElementById("share-title").value = aTitle || aURL;

    BrowserUI.pushPopup(this, this._dialog);

    let bbox = document.getElementById("share-buttons-box");
    this._handlers.forEach(function(handler) {
      let button = document.createElement("button");
      button.className = "prompt-button";
      button.setAttribute("label", handler.name);
      button.addEventListener("command", function() {
        SharingUI.hide();
        handler.callback(aURL, aTitle);
      }, false);
      bbox.appendChild(button);
    });
    this._dialog.waitForClose();
    BrowserUI.popPopup();
  },

  hide: function hide() {
    this._dialog.close();
    this._dialog = null;
  },

  _handlers: [
    {
      name: "Email",
      callback: function callback(aURL, aTitle) {
        let url = "mailto:?subject=" + encodeURIComponent(aTitle || "") +
                  "&body=" + encodeURIComponent(aURL);
        let uri = Services.io.newURI(url, null, null);
        let extProtocolSvc = Cc["@mozilla.org/uriloader/external-protocol-service;1"]
                             .getService(Ci.nsIExternalProtocolService);
        extProtocolSvc.loadUrl(uri);
      }
    },
    {
      name: "Twitter",
      callback: function callback(aURL, aTitle) {
        let url = "http://twitter.com/home?status=" + encodeURIComponent((aTitle ? aTitle+": " : "")+aURL);
        Browser.addTab(url, true, Browser.selectedTab);
      }
    },
    {
      name: "Google Reader",
      callback: function callback(aURL, aTitle) {
        let url = "http://www.google.com/reader/link?url=" + encodeURIComponent(aURL) +
                  "&title=" + encodeURIComponent(aTitle);
        Browser.addTab(url, true, Browser.selectedTab);
      }
    },
    {
      name: "Facebook",
      callback: function callback(aURL, aTitle) {
        let url = "http://www.facebook.com/share.php?u=" + encodeURIComponent(aURL);
        Browser.addTab(url, true, Browser.selectedTab);
      }
    }
  ]
};


XPCOMUtils.defineLazyGetter(this, "HistoryList", function() {
  return new AwesomePanel("history-items", "cmd_history");
});

#ifdef MOZ_SERVICES_SYNC
XPCOMUtils.defineLazyGetter(this, "RemoteTabsList", function() {
  return new AwesomePanel("remotetabs-items", "cmd_remoteTabs");
});
#endif

XPCOMUtils.defineLazyGetter(this, "AllPagesList", function() {
  return new AwesomePanel("popup_autocomplete", "cmd_openLocation");
});

XPCOMUtils.defineLazyGetter(this, "BookmarkList", function() {
  return new AwesomePanel("bookmarks-items", "cmd_bookmarks");
});
<|MERGE_RESOLUTION|>--- conflicted
+++ resolved
@@ -1836,13 +1836,9 @@
 
   /** Zoom and move viewport so that element is legible and touchable. */
   _zoom: function _formHelperZoom(aElementRect, aCaretRect) {
-<<<<<<< HEAD
     return;
 
-    let zoomRect = Browser.getVisibleRect();
-=======
     let bv = Browser._browserView;
->>>>>>> 2f7aafea
 
     if (aElementRect && aCaretRect && this._open) {
       this._currentCaretRect = aCaretRect;
@@ -1856,11 +1852,6 @@
       let caretLines = Services.prefs.getIntPref("formhelper.caretLines.portrait");
       let harmonizeValue = Services.prefs.getIntPref("formhelper.harmonizeValue");
 
-<<<<<<< HEAD
-      let [deltaX, deltaY] = this._getOffsetForCaret(caretRect, zoomRect);
-      if (deltaX != 0 || deltaY != 0) {
-        Browser.contentScrollboxScroller.scrollBy(deltaX, deltaY);
-=======
       if (!Util.isPortrait())
         caretLines = Services.prefs.getIntPref("formhelper.caretLines.landscape");
 
@@ -1900,7 +1891,6 @@
         // use the element as position
         harmonizedCaretY = aElementRect.y;
         aCaretRect.x = aElementRect.x;
->>>>>>> 2f7aafea
       }
 
       let zoomLevel = bv.getZoomLevel();
