--- conflicted
+++ resolved
@@ -87,27 +87,8 @@
 #include "nsINameSpaceManager.h"
 
 #include "nsThreadUtils.h"
-<<<<<<< HEAD
-=======
 #include "nsICSSStyleSheet.h"
 #include "nsIContentViewer.h"
-#include "nsIView.h"
-
-#ifdef MOZ_WIDGET_GTK2
-#include "mozcontainer.h"
-
-#include <gdk/gdkx.h>
-#include <gtk/gtk.h>
-#endif
-
-#ifdef MOZ_IPC
-#include "ContentProcessParent.h"
-#include "TabParent.h"
-
-using namespace mozilla;
-using namespace mozilla::dom;
-#endif
->>>>>>> 6e9572ef
 
 class nsAsyncDocShellDestroyer : public nsRunnable
 {
@@ -1146,190 +1127,13 @@
   }
 
   return NS_OK;
-<<<<<<< HEAD
-=======
-}
-
-NS_IMETHODIMP
-nsFrameLoader::UpdatePositionAndSize(nsIFrame *aIFrame)
-{
-#ifdef MOZ_IPC
-  if (mRemoteFrame) {
-    if (mChildProcess) {
-      nsIntSize size = GetSubDocumentSize(aIFrame);
-
-#ifdef MOZ_WIDGET_GTK2
-      if (mRemoteSocket) {
-        GtkAllocation alloc = {0, 0, size.width, size.height };
-        gtk_widget_size_allocate(mRemoteSocket, &alloc);
-      }
-#endif
-
-      mChildProcess->Move(0, 0, size.width, size.height);
-    }
-    return NS_OK;
-  }
-#endif
-  return UpdateBaseWindowPositionAndSize(aIFrame);
-}
-
-nsresult
-nsFrameLoader::UpdateBaseWindowPositionAndSize(nsIFrame *aIFrame)
-{
-  nsCOMPtr<nsIDocShell> docShell;
-  GetDocShell(getter_AddRefs(docShell));
-  nsCOMPtr<nsIBaseWindow> baseWindow(do_QueryInterface(docShell));
-
-  // resize the sub document
-  if (baseWindow) {
-    PRInt32 x = 0;
-    PRInt32 y = 0;
-
-    nsWeakFrame weakFrame(aIFrame);
-
-    baseWindow->GetPositionAndSize(&x, &y, nsnull, nsnull);
-
-    if (!weakFrame.IsAlive()) {
-      // GetPositionAndSize() killed us
-      return NS_OK;
-    }
-
-    nsIntSize size = GetSubDocumentSize(aIFrame);
-
-    baseWindow->SetPositionAndSize(x, y, size.width, size.height, PR_FALSE);
-  }
-
-  return NS_OK;
-}
-
-nsIntSize
-nsFrameLoader::GetSubDocumentSize(const nsIFrame *aIFrame)
-{
-  nsAutoDisableGetUsedXAssertions disableAssert;
-  nsSize docSizeAppUnits;
-  nsPresContext* presContext = aIFrame->PresContext();
-  nsCOMPtr<nsIDOMHTMLFrameElement> frameElem = 
-    do_QueryInterface(aIFrame->GetContent());
-  if (frameElem) {
-    docSizeAppUnits = aIFrame->GetSize();
-  } else {
-    docSizeAppUnits = aIFrame->GetContentRect().Size();
-  }
-  return nsIntSize(presContext->AppUnitsToDevPixels(docSizeAppUnits.width),
-                   presContext->AppUnitsToDevPixels(docSizeAppUnits.height));
-}
-
-#ifdef MOZ_IPC
-bool
-nsFrameLoader::TryNewProcess()
-{
-  NS_ASSERTION(!mChildProcess, "TryNewProcess called with a process already?");
-
-  nsIDocument* doc = mOwnerContent->GetDocument();
-  if (!doc) {
-    return false;
-  }
-
-  if (doc->GetDisplayDocument()) {
-    // Don't allow subframe loads in external reference documents
-    return false;
-  }
-
-  nsCOMPtr<nsIWebNavigation> parentAsWebNav =
-    do_GetInterface(doc->GetScriptGlobalObject());
-
-  if (!parentAsWebNav) {
-    return false;
-  }
-
-  nsCOMPtr<nsIDocShellTreeItem> parentAsItem(do_QueryInterface(parentAsWebNav));
-
-  PRInt32 parentType;
-  parentAsItem->GetItemType(&parentType);
-
-  if (parentType != nsIDocShellTreeItem::typeChrome) {
-    return false;
-  }
-
-  if (!mOwnerContent->IsXUL()) {
-    return false;
-  }
-
-  nsAutoString value;
-  mOwnerContent->GetAttr(kNameSpaceID_None, nsGkAtoms::type, value);
-
-  if (!value.LowerCaseEqualsLiteral("content") &&
-      !StringBeginsWith(value, NS_LITERAL_STRING("content-"),
-                        nsCaseInsensitiveStringComparator())) {
-    return false;
-  }
-
-  mChildProcess = ContentProcessParent::GetSingleton()->CreateTab();
-  if (mChildProcess) {
-    nsCOMPtr<nsIDOMElement> element = do_QueryInterface(mOwnerContent);
-    mChildProcess->SetOwnerElement(element);
-  }
-  return true;
-}
-#endif
-
-#ifdef MOZ_IPC
-mozilla::dom::PIFrameEmbeddingParent*
-nsFrameLoader::GetChildProcess()
-{
-  return mChildProcess;
-}
-#endif
-
-NS_IMETHODIMP
-nsFrameLoader::ActivateRemoteFrame() {
-#ifdef MOZ_IPC
-  if (mChildProcess) {
-    mChildProcess->Activate();
-    return NS_OK;
-  }
-#endif
-  return NS_ERROR_UNEXPECTED;
-}
-
-NS_IMETHODIMP
-nsFrameLoader::SendCrossProcessMouseEvent(const nsAString& aType,
-                                          float aX,
-                                          float aY,
-                                          PRInt32 aButton,
-                                          PRInt32 aClickCount,
-                                          PRInt32 aModifiers,
-                                          PRBool aIgnoreRootScrollFrame)
-{
-#ifdef MOZ_IPC
-  if (mChildProcess) {
-    mChildProcess->SendMouseEvent(aType, aX, aY, aButton,
-                                  aClickCount, aModifiers,
-                                  aIgnoreRootScrollFrame);
-    return NS_OK;
-  }
-#endif
-  return NS_ERROR_FAILURE;
-}
-
-NS_IMETHODIMP
-nsFrameLoader::ActivateFrameEvent(const nsAString& aType,
-                                  PRBool aCapture)
-{
-#ifdef MOZ_IPC
-  if (mChildProcess) {
-    mChildProcess->SendactivateFrameEvent(nsString(aType), aCapture);
-    return NS_OK;
-  }
-#endif
-  return NS_ERROR_FAILURE;
 }
 
 nsresult
 nsFrameLoader::CreateStaticClone(nsIFrameLoader* aDest)
 {
   nsFrameLoader* dest = static_cast<nsFrameLoader*>(aDest);
-  dest->MaybeCreateDocShell();
+  dest->EnsureDocShell();
   NS_ENSURE_STATE(dest->mDocShell);
 
   nsCOMPtr<nsIDOMDocument> dummy = do_GetInterface(dest->mDocShell);
@@ -1348,5 +1152,4 @@
 
   viewer->SetDOMDocument(clonedDOMDoc);
   return NS_OK;
->>>>>>> 6e9572ef
 }