/* This Source Code Form is subject to the terms of the Mozilla Public
 * License, v. 2.0. If a copy of the MPL was not distributed with this file,
 * You can obtain one at http://mozilla.org/MPL/2.0/. */

"use strict";

this.EXPORTED_SYMBOLS = ["SessionStore"];

const Cu = Components.utils;
const Cc = Components.classes;
const Ci = Components.interfaces;
const Cr = Components.results;

const STATE_STOPPED = 0;
const STATE_RUNNING = 1;
const STATE_QUITTING = -1;

const STATE_STOPPED_STR = "stopped";
const STATE_RUNNING_STR = "running";

const TAB_STATE_NEEDS_RESTORE = 1;
const TAB_STATE_RESTORING = 2;

const NOTIFY_WINDOWS_RESTORED = "sessionstore-windows-restored";
const NOTIFY_BROWSER_STATE_RESTORED = "sessionstore-browser-state-restored";
const NOTIFY_LAST_SESSION_CLEARED = "sessionstore-last-session-cleared";

// Maximum number of tabs to restore simultaneously. Previously controlled by
// the browser.sessionstore.max_concurrent_tabs pref.
const MAX_CONCURRENT_TAB_RESTORES = 3;

// global notifications observed
const OBSERVING = [
  "domwindowopened", "domwindowclosed",
  "quit-application-requested", "quit-application-granted",
  "browser-lastwindow-close-granted",
  "quit-application", "browser:purge-session-history",
  "browser:purge-domain-data"
];

// XUL Window properties to (re)store
// Restored in restoreDimensions()
const WINDOW_ATTRIBUTES = ["width", "height", "screenX", "screenY", "sizemode"];

// Hideable window features to (re)store
// Restored in restoreWindowFeatures()
const WINDOW_HIDEABLE_FEATURES = [
  "menubar", "toolbar", "locationbar", "personalbar", "statusbar", "scrollbars"
];

const MESSAGES = [
  // The content script tells us that its form data (or that of one of its
  // subframes) might have changed. This can be the contents or values of
  // standard form fields or of ContentEditables.
  "SessionStore:input",

  // The content script has received a pageshow event. This happens when a
  // page is loaded from bfcache without any network activity, i.e. when
  // clicking the back or forward button.
  "SessionStore:pageshow",

  // The content script tells us that a new page just started loading in a
  // browser.
  "SessionStore:loadStart",

  // The content script gives us a reference to an object that performs
  // synchronous collection of session data.
  "SessionStore:setupSyncHandler",

  // The content script sends us data that has been invalidated and needs to
  // be saved to disk.
  "SessionStore:update",
];

// These are tab events that we listen to.
const TAB_EVENTS = [
  "TabOpen", "TabClose", "TabSelect", "TabShow", "TabHide", "TabPinned",
  "TabUnpinned"
];

// The number of milliseconds in a day
const MS_PER_DAY = 1000.0 * 60.0 * 60.0 * 24.0;

#ifndef XP_WIN
#define BROKEN_WM_Z_ORDER
#endif

Cu.import("resource://gre/modules/Services.jsm", this);
Cu.import("resource://gre/modules/XPCOMUtils.jsm", this);
Cu.import("resource://gre/modules/TelemetryTimestamps.jsm", this);
Cu.import("resource://gre/modules/TelemetryStopwatch.jsm", this);
Cu.import("resource://gre/modules/osfile.jsm", this);
Cu.import("resource://gre/modules/PrivateBrowsingUtils.jsm", this);
Cu.import("resource://gre/modules/Promise.jsm", this);
Cu.import("resource://gre/modules/Task.jsm", this);

XPCOMUtils.defineLazyServiceGetter(this, "gSessionStartup",
  "@mozilla.org/browser/sessionstartup;1", "nsISessionStartup");
XPCOMUtils.defineLazyServiceGetter(this, "gScreenManager",
  "@mozilla.org/gfx/screenmanager;1", "nsIScreenManager");

XPCOMUtils.defineLazyModuleGetter(this, "ScratchpadManager",
  "resource:///modules/devtools/scratchpad-manager.jsm");
XPCOMUtils.defineLazyModuleGetter(this, "DocShellCapabilities",
  "resource:///modules/sessionstore/DocShellCapabilities.jsm");
XPCOMUtils.defineLazyModuleGetter(this, "Messenger",
  "resource:///modules/sessionstore/Messenger.jsm");
XPCOMUtils.defineLazyModuleGetter(this, "PageStyle",
  "resource:///modules/sessionstore/PageStyle.jsm");
XPCOMUtils.defineLazyModuleGetter(this, "SessionSaver",
  "resource:///modules/sessionstore/SessionSaver.jsm");
XPCOMUtils.defineLazyModuleGetter(this, "SessionStorage",
  "resource:///modules/sessionstore/SessionStorage.jsm");
XPCOMUtils.defineLazyModuleGetter(this, "SessionCookies",
  "resource:///modules/sessionstore/SessionCookies.jsm");
XPCOMUtils.defineLazyModuleGetter(this, "TextAndScrollData",
  "resource:///modules/sessionstore/TextAndScrollData.jsm");
XPCOMUtils.defineLazyModuleGetter(this, "SessionFile",
  "resource:///modules/sessionstore/SessionFile.jsm");
XPCOMUtils.defineLazyModuleGetter(this, "SessionHistory",
  "resource:///modules/sessionstore/SessionHistory.jsm");
XPCOMUtils.defineLazyModuleGetter(this, "TabAttributes",
  "resource:///modules/sessionstore/TabAttributes.jsm");
XPCOMUtils.defineLazyModuleGetter(this, "TabState",
  "resource:///modules/sessionstore/TabState.jsm");
XPCOMUtils.defineLazyModuleGetter(this, "TabStateCache",
  "resource:///modules/sessionstore/TabStateCache.jsm");
XPCOMUtils.defineLazyModuleGetter(this, "Utils",
  "resource:///modules/sessionstore/Utils.jsm");

#ifdef MOZ_CRASHREPORTER
XPCOMUtils.defineLazyServiceGetter(this, "CrashReporter",
  "@mozilla.org/xre/app-info;1", "nsICrashReporter");
#endif

/**
 * |true| if we are in debug mode, |false| otherwise.
 * Debug mode is controlled by preference browser.sessionstore.debug
 */
let gDebuggingEnabled = false;
function debug(aMsg) {
  if (gDebuggingEnabled) {
    aMsg = ("SessionStore: " + aMsg).replace(/\S{80}/g, "$&\n");
    Services.console.logStringMessage(aMsg);
  }
}

this.SessionStore = {
  get promiseInitialized() {
    return SessionStoreInternal.promiseInitialized;
  },

  get canRestoreLastSession() {
    return SessionStoreInternal.canRestoreLastSession;
  },

  set canRestoreLastSession(val) {
    SessionStoreInternal.canRestoreLastSession = val;
  },

  init: function ss_init() {
    SessionStoreInternal.init();
  },

  getBrowserState: function ss_getBrowserState() {
    return SessionStoreInternal.getBrowserState();
  },

  setBrowserState: function ss_setBrowserState(aState) {
    SessionStoreInternal.setBrowserState(aState);
  },

  getWindowState: function ss_getWindowState(aWindow) {
    return SessionStoreInternal.getWindowState(aWindow);
  },

  setWindowState: function ss_setWindowState(aWindow, aState, aOverwrite) {
    SessionStoreInternal.setWindowState(aWindow, aState, aOverwrite);
  },

  getTabState: function ss_getTabState(aTab) {
    return SessionStoreInternal.getTabState(aTab);
  },

  setTabState: function ss_setTabState(aTab, aState) {
    SessionStoreInternal.setTabState(aTab, aState);
  },

  duplicateTab: function ss_duplicateTab(aWindow, aTab, aDelta = 0) {
    return SessionStoreInternal.duplicateTab(aWindow, aTab, aDelta);
  },

  getNumberOfTabsClosedLast: function ss_getNumberOfTabsClosedLast(aWindow) {
    return SessionStoreInternal.getNumberOfTabsClosedLast(aWindow);
  },

  setNumberOfTabsClosedLast: function ss_setNumberOfTabsClosedLast(aWindow, aNumber) {
    return SessionStoreInternal.setNumberOfTabsClosedLast(aWindow, aNumber);
  },

  getClosedTabCount: function ss_getClosedTabCount(aWindow) {
    return SessionStoreInternal.getClosedTabCount(aWindow);
  },

  getClosedTabData: function ss_getClosedTabDataAt(aWindow) {
    return SessionStoreInternal.getClosedTabData(aWindow);
  },

  undoCloseTab: function ss_undoCloseTab(aWindow, aIndex) {
    return SessionStoreInternal.undoCloseTab(aWindow, aIndex);
  },

  forgetClosedTab: function ss_forgetClosedTab(aWindow, aIndex) {
    return SessionStoreInternal.forgetClosedTab(aWindow, aIndex);
  },

  getClosedWindowCount: function ss_getClosedWindowCount() {
    return SessionStoreInternal.getClosedWindowCount();
  },

  getClosedWindowData: function ss_getClosedWindowData() {
    return SessionStoreInternal.getClosedWindowData();
  },

  undoCloseWindow: function ss_undoCloseWindow(aIndex) {
    return SessionStoreInternal.undoCloseWindow(aIndex);
  },

  forgetClosedWindow: function ss_forgetClosedWindow(aIndex) {
    return SessionStoreInternal.forgetClosedWindow(aIndex);
  },

  getWindowValue: function ss_getWindowValue(aWindow, aKey) {
    return SessionStoreInternal.getWindowValue(aWindow, aKey);
  },

  setWindowValue: function ss_setWindowValue(aWindow, aKey, aStringValue) {
    SessionStoreInternal.setWindowValue(aWindow, aKey, aStringValue);
  },

  deleteWindowValue: function ss_deleteWindowValue(aWindow, aKey) {
    SessionStoreInternal.deleteWindowValue(aWindow, aKey);
  },

  getTabValue: function ss_getTabValue(aTab, aKey) {
    return SessionStoreInternal.getTabValue(aTab, aKey);
  },

  setTabValue: function ss_setTabValue(aTab, aKey, aStringValue) {
    SessionStoreInternal.setTabValue(aTab, aKey, aStringValue);
  },

  deleteTabValue: function ss_deleteTabValue(aTab, aKey) {
    SessionStoreInternal.deleteTabValue(aTab, aKey);
  },

  getGlobalValue: function ss_getGlobalValue(aKey) {
    return SessionStoreInternal.getGlobalValue(aKey);
  },

  setGlobalValue: function ss_setGlobalValue(aKey, aStringValue) {
    SessionStoreInternal.setGlobalValue(aKey, aStringValue);
  },

  deleteGlobalValue: function ss_deleteGlobalValue(aKey) {
    SessionStoreInternal.deleteGlobalValue(aKey);
  },

  persistTabAttribute: function ss_persistTabAttribute(aName) {
    SessionStoreInternal.persistTabAttribute(aName);
  },

  restoreLastSession: function ss_restoreLastSession() {
    SessionStoreInternal.restoreLastSession();
  },

  getCurrentState: function (aUpdateAll) {
    return SessionStoreInternal.getCurrentState(aUpdateAll);
  },

  fillTabCachesAsynchronously: function () {
    return SessionStoreInternal.fillTabCachesAsynchronously();
  },

  /**
   * Backstage pass to implementation details, used for testing purpose.
   * Controlled by preference "browser.sessionstore.testmode".
   */
  get _internal() {
    if (Services.prefs.getBoolPref("browser.sessionstore.debug")) {
      return SessionStoreInternal;
    }
    return undefined;
  },
};

// Freeze the SessionStore object. We don't want anyone to modify it.
Object.freeze(SessionStore);

let SessionStoreInternal = {
  QueryInterface: XPCOMUtils.generateQI([
    Ci.nsIDOMEventListener,
    Ci.nsIObserver,
    Ci.nsISupportsWeakReference
  ]),

  // set default load state
  _loadState: STATE_STOPPED,

  // During the initial restore and setBrowserState calls tracks the number of
  // windows yet to be restored
  _restoreCount: -1,

  // whether a setBrowserState call is in progress
  _browserSetState: false,

  // time in milliseconds when the session was started (saved across sessions),
  // defaults to now if no session was restored or timestamp doesn't exist
  _sessionStartTime: Date.now(),

  // states for all currently opened windows
  _windows: {},

  // counter for creating unique window IDs
  _nextWindowID: 0,

  // states for all recently closed windows
  _closedWindows: [],

  // collection of session states yet to be restored
  _statesToRestore: {},

  // counts the number of crashes since the last clean start
  _recentCrashes: 0,

  // whether the last window was closed and should be restored
  _restoreLastWindow: false,

  // number of tabs currently restoring
  _tabsRestoringCount: 0,

  // When starting Firefox with a single private window, this is the place
  // where we keep the session we actually wanted to restore in case the user
  // decides to later open a non-private window as well.
  _deferredInitialState: null,

  // A promise resolved once initialization is complete
  _deferredInitialized: Promise.defer(),

  // Whether session has been initialized
  _sessionInitialized: false,

  // True if session store is disabled by multi-process browsing.
  // See bug 516755.
  _disabledForMultiProcess: false,

  // Promise that is resolved when we're ready to initialize
  // and restore the session.
  _promiseReadyForInitialization: null,

  /**
   * A promise fulfilled once initialization is complete.
   */
  get promiseInitialized() {
    return this._deferredInitialized.promise;
  },

  get canRestoreLastSession() {
    return LastSession.canRestore;
  },

  set canRestoreLastSession(val) {
    // Cheat a bit; only allow false.
    if (!val) {
      LastSession.clear();
    }
  },

  /**
   * Initialize the sessionstore service.
   */
  init: function () {
    if (this._initialized) {
      throw new Error("SessionStore.init() must only be called once!");
    }

    this._disabledForMultiProcess = Services.prefs.getBoolPref("browser.tabs.remote");
    if (this._disabledForMultiProcess) {
      this._deferredInitialized.resolve();
      return;
    }

    TelemetryTimestamps.add("sessionRestoreInitialized");
    OBSERVING.forEach(function(aTopic) {
      Services.obs.addObserver(this, aTopic, true);
    }, this);

    this._initPrefs();
    this._initialized = true;
  },

  initSession: function ssi_initSession() {
    let state;
    let ss = gSessionStartup;

    try {
      if (ss.doRestore() ||
          ss.sessionType == Ci.nsISessionStartup.DEFER_SESSION)
        state = ss.state;
    }
    catch(ex) { dump(ex + "\n"); } // no state to restore, which is ok

    if (state) {
      try {
        // If we're doing a DEFERRED session, then we want to pull pinned tabs
        // out so they can be restored.
        if (ss.sessionType == Ci.nsISessionStartup.DEFER_SESSION) {
          let [iniState, remainingState] = this._prepDataForDeferredRestore(state);
          // If we have a iniState with windows, that means that we have windows
          // with app tabs to restore.
          if (iniState.windows.length)
            state = iniState;
          else
            state = null;

          if (remainingState.windows.length) {
            LastSession.setState(remainingState);
          }
        }
        else {
          // Get the last deferred session in case the user still wants to
          // restore it
          LastSession.setState(state.lastSessionState);

          let lastSessionCrashed =
            state.session && state.session.state &&
            state.session.state == STATE_RUNNING_STR;
          if (lastSessionCrashed) {
            this._recentCrashes = (state.session &&
                                   state.session.recentCrashes || 0) + 1;

            if (this._needsRestorePage(state, this._recentCrashes)) {
              // replace the crashed session with a restore-page-only session
              let pageData = {
                url: "about:sessionrestore",
                formdata: {
                  id: { "sessionData": state },
                  xpath: {}
                }
              };
              state = { windows: [{ tabs: [{ entries: [pageData] }] }] };
            } else if (this._hasSingleTabWithURL(state.windows,
                                                 "about:welcomeback")) {
              // On a single about:welcomeback URL that crashed, replace about:welcomeback
              // with about:sessionrestore, to make clear to the user that we crashed.
              state.windows[0].tabs[0].entries[0].url = "about:sessionrestore";
            }
          }

          // Update the session start time using the restored session state.
          this._updateSessionStartTime(state);

          // make sure that at least the first window doesn't have anything hidden
          delete state.windows[0].hidden;
          // Since nothing is hidden in the first window, it cannot be a popup
          delete state.windows[0].isPopup;
          // We don't want to minimize and then open a window at startup.
          if (state.windows[0].sizemode == "minimized")
            state.windows[0].sizemode = "normal";
          // clear any lastSessionWindowID attributes since those don't matter
          // during normal restore
          state.windows.forEach(function(aWindow) {
            delete aWindow.__lastSessionWindowID;
          });
        }
      }
      catch (ex) { debug("The session file is invalid: " + ex); }
    }

    // at this point, we've as good as resumed the session, so we can
    // clear the resume_session_once flag, if it's set
    if (this._loadState != STATE_QUITTING &&
        this._prefBranch.getBoolPref("sessionstore.resume_session_once"))
      this._prefBranch.setBoolPref("sessionstore.resume_session_once", false);

    this._performUpgradeBackup();

    return state;
  },

  /**
   * If this is the first time we launc this build of Firefox,
   * backup sessionstore.js.
   */
  _performUpgradeBackup: function ssi_performUpgradeBackup() {
    // Perform upgrade backup, if necessary
    const PREF_UPGRADE = "sessionstore.upgradeBackup.latestBuildID";

    let buildID = Services.appinfo.platformBuildID;
    let latestBackup = this._prefBranch.getCharPref(PREF_UPGRADE);
    if (latestBackup == buildID) {
      return Promise.resolve();
    }
    return Task.spawn(function task() {
      try {
        // Perform background backup
        yield SessionFile.createBackupCopy("-" + buildID);

        this._prefBranch.setCharPref(PREF_UPGRADE, buildID);

        // In case of success, remove previous backup.
        yield SessionFile.removeBackupCopy("-" + latestBackup);
      } catch (ex) {
        debug("Could not perform upgrade backup " + ex);
        debug(ex.stack);
      }
    }.bind(this));
  },

  _initPrefs : function() {
    this._prefBranch = Services.prefs.getBranch("browser.");

    gDebuggingEnabled = this._prefBranch.getBoolPref("sessionstore.debug");

    Services.prefs.addObserver("browser.sessionstore.debug", () => {
      gDebuggingEnabled = this._prefBranch.getBoolPref("sessionstore.debug");
    }, false);

    this._max_tabs_undo = this._prefBranch.getIntPref("sessionstore.max_tabs_undo");
    this._prefBranch.addObserver("sessionstore.max_tabs_undo", this, true);

    this._max_windows_undo = this._prefBranch.getIntPref("sessionstore.max_windows_undo");
    this._prefBranch.addObserver("sessionstore.max_windows_undo", this, true);
  },

  /**
   * Called on application shutdown, after notifications:
   * quit-application-granted, quit-application
   */
  _uninit: function ssi_uninit() {
    if (!this._initialized) {
      throw new Error("SessionStore is not initialized.");
    }

    // save all data for session resuming
    if (this._sessionInitialized) {
      SessionSaver.run();
    }

    // clear out priority queue in case it's still holding refs
    TabRestoreQueue.reset();

    // Make sure to cancel pending saves.
    SessionSaver.cancel();
  },

  /**
   * Handle notifications
   */
  observe: function ssi_observe(aSubject, aTopic, aData) {
    switch (aTopic) {
      case "domwindowopened": // catch new windows
        this.onOpen(aSubject);
        break;
      case "domwindowclosed": // catch closed windows
        this.onClose(aSubject);
        break;
      case "quit-application-requested":
        this.onQuitApplicationRequested();
        break;
      case "quit-application-granted":
        this.onQuitApplicationGranted();
        break;
      case "browser-lastwindow-close-granted":
        this.onLastWindowCloseGranted();
        break;
      case "quit-application":
        this.onQuitApplication(aData);
        break;
      case "browser:purge-session-history": // catch sanitization
        this.onPurgeSessionHistory();
        break;
      case "browser:purge-domain-data":
        this.onPurgeDomainData(aData);
        break;
      case "nsPref:changed": // catch pref changes
        this.onPrefChange(aData);
        break;
    }
  },

  /**
   * This method handles incoming messages sent by the session store content
   * script and thus enables communication with OOP tabs.
   */
  receiveMessage: function ssi_receiveMessage(aMessage) {
    var browser = aMessage.target;
    var win = browser.ownerDocument.defaultView;

    switch (aMessage.name) {
      case "SessionStore:pageshow":
        this.onTabLoad(win, browser);
        break;
      case "SessionStore:input":
        this.onTabInput(win, browser);
        break;
      case "SessionStore:loadStart":
        TabStateCache.delete(browser);
        break;
      case "SessionStore:setupSyncHandler":
        TabState.setSyncHandler(browser, aMessage.objects.handler);
        break;
      case "SessionStore:update":
        TabState.update(browser, aMessage.data);
        this.saveStateDelayed(win);
        break;
      default:
        debug("received unknown message '" + aMessage.name + "'");
        break;
    }

    this._clearRestoringWindows();
  },

  /* ........ Window Event Handlers .............. */

  /**
   * Implement nsIDOMEventListener for handling various window and tab events
   */
  handleEvent: function ssi_handleEvent(aEvent) {
    if (this._disabledForMultiProcess)
      return;

    var win = aEvent.currentTarget.ownerDocument.defaultView;
    let browser;
    switch (aEvent.type) {
      case "load":
        // If __SS_restore_data is set, then we need to restore the document
        // (form data, scrolling, etc.). This will only happen when a tab is
        // first restored.
        browser = aEvent.currentTarget;
        TabStateCache.delete(browser);
        if (browser.__SS_restore_data)
          this.restoreDocument(win, browser, aEvent);
        this.onTabLoad(win, browser);
        break;
      case "SwapDocShells":
        browser = aEvent.currentTarget;
        let otherBrowser = aEvent.detail;
        TabState.onBrowserContentsSwapped(browser, otherBrowser);
        TabStateCache.onBrowserContentsSwapped(browser, otherBrowser);
        break;
      case "TabOpen":
        this.onTabAdd(win, aEvent.originalTarget);
        break;
      case "TabClose":
        // aEvent.detail determines if the tab was closed by moving to a different window
        if (!aEvent.detail)
          this.onTabClose(win, aEvent.originalTarget);
        this.onTabRemove(win, aEvent.originalTarget);
        break;
      case "TabSelect":
        this.onTabSelect(win);
        break;
      case "TabShow":
        this.onTabShow(win, aEvent.originalTarget);
        break;
      case "TabHide":
        this.onTabHide(win, aEvent.originalTarget);
        break;
      case "TabPinned":
        // If possible, update cached data without having to invalidate it
        TabStateCache.updateField(aEvent.originalTarget, "pinned", true);
        this.saveStateDelayed(win);
        break;
      case "TabUnpinned":
        // If possible, update cached data without having to invalidate it
        TabStateCache.updateField(aEvent.originalTarget, "pinned", false);
        this.saveStateDelayed(win);
        break;
    }
    this._clearRestoringWindows();
  },

  /**
   * Generate a unique window identifier
   * @return string
   *         A unique string to identify a window
   */
  _generateWindowID: function ssi_generateWindowID() {
    return "window" + (this._nextWindowID++);
  },

  /**
   * If it's the first window load since app start...
   * - determine if we're reloading after a crash or a forced-restart
   * - restore window state
   * - restart downloads
   * Set up event listeners for this window's tabs
   * @param aWindow
   *        Window reference
   * @param aInitialState
   *        The initial state to be loaded after startup (optional)
   */
  onLoad: function ssi_onLoad(aWindow, aInitialState = null) {
    // return if window has already been initialized
    if (aWindow && aWindow.__SSi && this._windows[aWindow.__SSi])
      return;

    // ignore windows opened while shutting down
    if (this._loadState == STATE_QUITTING)
      return;

    // Assign the window a unique identifier we can use to reference
    // internal data about the window.
    aWindow.__SSi = this._generateWindowID();

    // and create its data object
    this._windows[aWindow.__SSi] = { tabs: [], selected: 0, _closedTabs: [], busy: false };

    let isPrivateWindow = false;
    if (PrivateBrowsingUtils.isWindowPrivate(aWindow))
      this._windows[aWindow.__SSi].isPrivate = isPrivateWindow = true;
    if (!this._isWindowLoaded(aWindow))
      this._windows[aWindow.__SSi]._restoring = true;
    if (!aWindow.toolbar.visible)
      this._windows[aWindow.__SSi].isPopup = true;

    // perform additional initialization when the first window is loading
    if (this._loadState == STATE_STOPPED) {
      this._loadState = STATE_RUNNING;
      SessionSaver.updateLastSaveTime();

      // restore a crashed session resp. resume the last session if requested
      if (aInitialState) {
        if (isPrivateWindow) {
          // We're starting with a single private window. Save the state we
          // actually wanted to restore so that we can do it later in case
          // the user opens another, non-private window.
          this._deferredInitialState = gSessionStartup.state;

          // Nothing to restore now, notify observers things are complete.
          Services.obs.notifyObservers(null, NOTIFY_WINDOWS_RESTORED, "");
        } else {
          TelemetryTimestamps.add("sessionRestoreRestoring");
          this._restoreCount = aInitialState.windows ? aInitialState.windows.length : 0;

          // global data must be restored before restoreWindow is called so that
          // it happens before observers are notified
          GlobalState.setFromState(aInitialState);

          let overwrite = this._isCmdLineEmpty(aWindow, aInitialState);
          let options = {firstWindow: true, overwriteTabs: overwrite};
          this.restoreWindow(aWindow, aInitialState, options);

          // _loadState changed from "stopped" to "running". Save the session's
          // load state immediately so that crashes happening during startup
          // are correctly counted.
          SessionFile.writeLoadStateOnceAfterStartup(STATE_RUNNING_STR);
        }
      }
      else {
        // Nothing to restore, notify observers things are complete.
        Services.obs.notifyObservers(null, NOTIFY_WINDOWS_RESTORED, "");

        // The next delayed save request should execute immediately.
        SessionSaver.clearLastSaveTime();
      }
    }
    // this window was opened by _openWindowWithState
    else if (!this._isWindowLoaded(aWindow)) {
      let state = this._statesToRestore[aWindow.__SS_restoreID];
      let options = {overwriteTabs: true, isFollowUp: state.windows.length == 1};
      this.restoreWindow(aWindow, state, options);
    }
    // The user opened another, non-private window after starting up with
    // a single private one. Let's restore the session we actually wanted to
    // restore at startup.
    else if (this._deferredInitialState && !isPrivateWindow &&
             aWindow.toolbar.visible) {

      // global data must be restored before restoreWindow is called so that
      // it happens before observers are notified
      GlobalState.setFromState(this._deferredInitialState);

      this._restoreCount = this._deferredInitialState.windows ?
        this._deferredInitialState.windows.length : 0;
      this.restoreWindow(aWindow, this._deferredInitialState, {firstWindow: true});
      this._deferredInitialState = null;
    }
    else if (this._restoreLastWindow && aWindow.toolbar.visible &&
             this._closedWindows.length && !isPrivateWindow) {

      // default to the most-recently closed window
      // don't use popup windows
      let closedWindowState = null;
      let closedWindowIndex;
      for (let i = 0; i < this._closedWindows.length; i++) {
        // Take the first non-popup, point our object at it, and break out.
        if (!this._closedWindows[i].isPopup) {
          closedWindowState = this._closedWindows[i];
          closedWindowIndex = i;
          break;
        }
      }

      if (closedWindowState) {
        let newWindowState;
#ifndef XP_MACOSX
        if (!this._doResumeSession()) {
#endif
          // We want to split the window up into pinned tabs and unpinned tabs.
          // Pinned tabs should be restored. If there are any remaining tabs,
          // they should be added back to _closedWindows.
          // We'll cheat a little bit and reuse _prepDataForDeferredRestore
          // even though it wasn't built exactly for this.
          let [appTabsState, normalTabsState] =
            this._prepDataForDeferredRestore({ windows: [closedWindowState] });

          // These are our pinned tabs, which we should restore
          if (appTabsState.windows.length) {
            newWindowState = appTabsState.windows[0];
            delete newWindowState.__lastSessionWindowID;
          }

          // In case there were no unpinned tabs, remove the window from _closedWindows
          if (!normalTabsState.windows.length) {
            this._closedWindows.splice(closedWindowIndex, 1);
          }
          // Or update _closedWindows with the modified state
          else {
            delete normalTabsState.windows[0].__lastSessionWindowID;
            this._closedWindows[closedWindowIndex] = normalTabsState.windows[0];
          }
#ifndef XP_MACOSX
        }
        else {
          // If we're just restoring the window, make sure it gets removed from
          // _closedWindows.
          this._closedWindows.splice(closedWindowIndex, 1);
          newWindowState = closedWindowState;
          delete newWindowState.hidden;
        }
#endif
        if (newWindowState) {
          // Ensure that the window state isn't hidden
          this._restoreCount = 1;
          let state = { windows: [newWindowState] };
          let options = {overwriteTabs: this._isCmdLineEmpty(aWindow, state)};
          this.restoreWindow(aWindow, state, options);
        }
      }
      // we actually restored the session just now.
      this._prefBranch.setBoolPref("sessionstore.resume_session_once", false);
    }
    if (this._restoreLastWindow && aWindow.toolbar.visible) {
      // always reset (if not a popup window)
      // we don't want to restore a window directly after, for example,
      // undoCloseWindow was executed.
      this._restoreLastWindow = false;
    }

    var tabbrowser = aWindow.gBrowser;

    // add tab change listeners to all already existing tabs
    for (let i = 0; i < tabbrowser.tabs.length; i++) {
      this.onTabAdd(aWindow, tabbrowser.tabs[i], true);
    }
    // notification of tab add/remove/selection/show/hide
    TAB_EVENTS.forEach(function(aEvent) {
      tabbrowser.tabContainer.addEventListener(aEvent, this, true);
    }, this);
  },

  /**
   * On window open
   * @param aWindow
   *        Window reference
   */
  onOpen: function ssi_onOpen(aWindow) {
    let onload = () => {
      aWindow.removeEventListener("load", onload);

      let windowType = aWindow.document.documentElement.getAttribute("windowtype");

      // Ignore non-browser windows.
      if (windowType != "navigator:browser") {
        return;
      }

      if (this._sessionInitialized) {
        this.onLoad(aWindow);
        return;
      }

      // The very first window that is opened creates a promise that is then
      // re-used by all subsequent windows. The promise will be used to tell
      // when we're ready for initialization.
      if (!this._promiseReadyForInitialization) {
        let deferred = Promise.defer();

        // Wait for the given window's delayed startup to be finished.
        Services.obs.addObserver(function obs(subject, topic) {
          if (aWindow == subject) {
            Services.obs.removeObserver(obs, topic);
            deferred.resolve();
          }
        }, "browser-delayed-startup-finished", false);

        // We are ready for initialization as soon as the session file has been
        // read from disk and the initial window's delayed startup has finished.
        this._promiseReadyForInitialization =
          Promise.all([deferred.promise, gSessionStartup.onceInitialized]);
      }

      // We can't call this.onLoad since initialization
      // hasn't completed, so we'll wait until it is done.
      // Even if additional windows are opened and wait
      // for initialization as well, the first opened
      // window should execute first, and this.onLoad
      // will be called with the initialState.
      this._promiseReadyForInitialization.then(() => {
        if (aWindow.closed) {
          return;
        }

        if (this._sessionInitialized) {
          this.onLoad(aWindow);
        } else {
          let initialState = this.initSession();
          this._sessionInitialized = true;
          this.onLoad(aWindow, initialState);

          // Let everyone know we're done.
          this._deferredInitialized.resolve();
        }
      }, Cu.reportError);
    };

    aWindow.addEventListener("load", onload);
  },

  /**
   * On window close...
   * - remove event listeners from tabs
   * - save all window data
   * @param aWindow
   *        Window reference
   */
  onClose: function ssi_onClose(aWindow) {
    // this window was about to be restored - conserve its original data, if any
    let isFullyLoaded = this._isWindowLoaded(aWindow);
    if (!isFullyLoaded) {
      if (!aWindow.__SSi) {
        aWindow.__SSi = this._generateWindowID();
      }

      this._windows[aWindow.__SSi] = this._statesToRestore[aWindow.__SS_restoreID];
      delete this._statesToRestore[aWindow.__SS_restoreID];
      delete aWindow.__SS_restoreID;
    }

    // ignore windows not tracked by SessionStore
    if (!aWindow.__SSi || !this._windows[aWindow.__SSi]) {
      return;
    }

    // notify that the session store will stop tracking this window so that
    // extensions can store any data about this window in session store before
    // that's not possible anymore
    let event = aWindow.document.createEvent("Events");
    event.initEvent("SSWindowClosing", true, false);
    aWindow.dispatchEvent(event);

    if (this.windowToFocus && this.windowToFocus == aWindow) {
      delete this.windowToFocus;
    }

    var tabbrowser = aWindow.gBrowser;

    TAB_EVENTS.forEach(function(aEvent) {
      tabbrowser.tabContainer.removeEventListener(aEvent, this, true);
    }, this);

    // remove the progress listener for this window
    tabbrowser.removeTabsProgressListener(gRestoreTabsProgressListener);

    let winData = this._windows[aWindow.__SSi];

    // Collect window data only when *not* closed during shutdown.
    if (this._loadState == STATE_RUNNING) {
      // Flush all data queued in the content script before the window is gone.
      TabState.flushWindow(aWindow);

      // update all window data for a last time
      this._collectWindowData(aWindow);

      if (isFullyLoaded) {
        winData.title = aWindow.content.document.title || tabbrowser.selectedTab.label;
        winData.title = this._replaceLoadingTitle(winData.title, tabbrowser,
                                                  tabbrowser.selectedTab);
        SessionCookies.update([winData]);
      }

#ifndef XP_MACOSX
      // Until we decide otherwise elsewhere, this window is part of a series
      // of closing windows to quit.
      winData._shouldRestore = true;
#endif

      // Save the window if it has multiple tabs or a single saveable tab and
      // it's not private.
      if (!winData.isPrivate && (winData.tabs.length > 1 ||
          (winData.tabs.length == 1 && this._shouldSaveTabState(winData.tabs[0])))) {
        // we don't want to save the busy state
        delete winData.busy;

        this._closedWindows.unshift(winData);
        this._capClosedWindows();
      }

      // clear this window from the list
      delete this._windows[aWindow.__SSi];

      // save the state without this window to disk
      this.saveStateDelayed();
    }

    for (let i = 0; i < tabbrowser.tabs.length; i++) {
      this.onTabRemove(aWindow, tabbrowser.tabs[i], true);
    }

    // Cache the window state until it is completely gone.
    DyingWindowCache.set(aWindow, winData);

    delete aWindow.__SSi;
  },

  /**
   * On quit application requested
   */
  onQuitApplicationRequested: function ssi_onQuitApplicationRequested() {
    // get a current snapshot of all windows
    this._forEachBrowserWindow(function(aWindow) {
      // Flush all data queued in the content script to not lose it when
      // shutting down.
      TabState.flushWindow(aWindow);
      this._collectWindowData(aWindow);
    });
    // we must cache this because _getMostRecentBrowserWindow will always
    // return null by the time quit-application occurs
    var activeWindow = this._getMostRecentBrowserWindow();
    if (activeWindow)
      this.activeWindowSSiCache = activeWindow.__SSi || "";
    DirtyWindows.clear();
  },

  /**
   * On quit application granted
   */
  onQuitApplicationGranted: function ssi_onQuitApplicationGranted() {
    // freeze the data at what we've got (ignoring closing windows)
    this._loadState = STATE_QUITTING;
  },

  /**
   * On last browser window close
   */
  onLastWindowCloseGranted: function ssi_onLastWindowCloseGranted() {
    // last browser window is quitting.
    // remember to restore the last window when another browser window is opened
    // do not account for pref(resume_session_once) at this point, as it might be
    // set by another observer getting this notice after us
    this._restoreLastWindow = true;
  },

  /**
   * On quitting application
   * @param aData
   *        String type of quitting
   */
  onQuitApplication: function ssi_onQuitApplication(aData) {
    if (aData == "restart") {
      this._prefBranch.setBoolPref("sessionstore.resume_session_once", true);
      // The browser:purge-session-history notification fires after the
      // quit-application notification so unregister the
      // browser:purge-session-history notification to prevent clearing
      // session data on disk on a restart.  It is also unnecessary to
      // perform any other sanitization processing on a restart as the
      // browser is about to exit anyway.
      Services.obs.removeObserver(this, "browser:purge-session-history");
    }

    if (aData != "restart") {
      // Throw away the previous session on shutdown
      LastSession.clear();
    }

    this._loadState = STATE_QUITTING; // just to be sure
    this._uninit();
  },

  /**
   * On purge of session history
   */
  onPurgeSessionHistory: function ssi_onPurgeSessionHistory() {
    SessionFile.wipe();
    // If the browser is shutting down, simply return after clearing the
    // session data on disk as this notification fires after the
    // quit-application notification so the browser is about to exit.
    if (this._loadState == STATE_QUITTING)
      return;
    LastSession.clear();
    let openWindows = {};
    this._forEachBrowserWindow(function(aWindow) {
      Array.forEach(aWindow.gBrowser.tabs, function(aTab) {
        TabStateCache.delete(aTab);
        delete aTab.linkedBrowser.__SS_data;
        if (aTab.linkedBrowser.__SS_restoreState)
          this._resetTabRestoringState(aTab);
      }, this);
      openWindows[aWindow.__SSi] = true;
    });
    // also clear all data about closed tabs and windows
    for (let ix in this._windows) {
      if (ix in openWindows) {
        this._windows[ix]._closedTabs = [];
      } else {
        delete this._windows[ix];
      }
    }
    // also clear all data about closed windows
    this._closedWindows = [];
    // give the tabbrowsers a chance to clear their histories first
    var win = this._getMostRecentBrowserWindow();
    if (win) {
      win.setTimeout(() => SessionSaver.run(), 0);
    } else if (this._loadState == STATE_RUNNING) {
      SessionSaver.run();
    }

    this._clearRestoringWindows();
  },

  /**
   * On purge of domain data
   * @param aData
   *        String domain data
   */
  onPurgeDomainData: function ssi_onPurgeDomainData(aData) {
    // does a session history entry contain a url for the given domain?
    function containsDomain(aEntry) {
      if (Utils.hasRootDomain(aEntry.url, aData)) {
        return true;
      }
      return aEntry.children && aEntry.children.some(containsDomain, this);
    }
    // remove all closed tabs containing a reference to the given domain
    for (let ix in this._windows) {
      let closedTabs = this._windows[ix]._closedTabs;
      for (let i = closedTabs.length - 1; i >= 0; i--) {
        if (closedTabs[i].state.entries.some(containsDomain, this))
          closedTabs.splice(i, 1);
      }
    }
    // remove all open & closed tabs containing a reference to the given
    // domain in closed windows
    for (let ix = this._closedWindows.length - 1; ix >= 0; ix--) {
      let closedTabs = this._closedWindows[ix]._closedTabs;
      let openTabs = this._closedWindows[ix].tabs;
      let openTabCount = openTabs.length;
      for (let i = closedTabs.length - 1; i >= 0; i--)
        if (closedTabs[i].state.entries.some(containsDomain, this))
          closedTabs.splice(i, 1);
      for (let j = openTabs.length - 1; j >= 0; j--) {
        if (openTabs[j].entries.some(containsDomain, this)) {
          openTabs.splice(j, 1);
          if (this._closedWindows[ix].selected > j)
            this._closedWindows[ix].selected--;
        }
      }
      if (openTabs.length == 0) {
        this._closedWindows.splice(ix, 1);
      }
      else if (openTabs.length != openTabCount) {
        // Adjust the window's title if we removed an open tab
        let selectedTab = openTabs[this._closedWindows[ix].selected - 1];
        // some duplication from restoreHistory - make sure we get the correct title
        let activeIndex = (selectedTab.index || selectedTab.entries.length) - 1;
        if (activeIndex >= selectedTab.entries.length)
          activeIndex = selectedTab.entries.length - 1;
        this._closedWindows[ix].title = selectedTab.entries[activeIndex].title;
      }
    }

    if (this._loadState == STATE_RUNNING) {
      SessionSaver.run();
    }

    this._clearRestoringWindows();
  },

  /**
   * On preference change
   * @param aData
   *        String preference changed
   */
  onPrefChange: function ssi_onPrefChange(aData) {
    switch (aData) {
      // if the user decreases the max number of closed tabs they want
      // preserved update our internal states to match that max
      case "sessionstore.max_tabs_undo":
        this._max_tabs_undo = this._prefBranch.getIntPref("sessionstore.max_tabs_undo");
        for (let ix in this._windows) {
          this._windows[ix]._closedTabs.splice(this._max_tabs_undo, this._windows[ix]._closedTabs.length);
        }
        break;
      case "sessionstore.max_windows_undo":
        this._max_windows_undo = this._prefBranch.getIntPref("sessionstore.max_windows_undo");
        this._capClosedWindows();
        break;
    }
  },

  /**
   * set up listeners for a new tab
   * @param aWindow
   *        Window reference
   * @param aTab
   *        Tab reference
   * @param aNoNotification
   *        bool Do not save state if we're updating an existing tab
   */
  onTabAdd: function ssi_onTabAdd(aWindow, aTab, aNoNotification) {
    let browser = aTab.linkedBrowser;
    browser.addEventListener("load", this, true);
    browser.addEventListener("SwapDocShells", this, true);

    let mm = browser.messageManager;
    MESSAGES.forEach(msg => mm.addMessageListener(msg, this));

    // Load the frame script after registering listeners.
    mm.loadFrameScript("chrome://browser/content/content-sessionStore.js", false);

    if (!aNoNotification) {
      this.saveStateDelayed(aWindow);
    }

    this._updateCrashReportURL(aWindow);
  },

  /**
   * remove listeners for a tab
   * @param aWindow
   *        Window reference
   * @param aTab
   *        Tab reference
   * @param aNoNotification
   *        bool Do not save state if we're updating an existing tab
   */
  onTabRemove: function ssi_onTabRemove(aWindow, aTab, aNoNotification) {
    let browser = aTab.linkedBrowser;
    browser.removeEventListener("load", this, true);
    browser.removeEventListener("SwapDocShells", this, true);

    let mm = browser.messageManager;
    MESSAGES.forEach(msg => mm.removeMessageListener(msg, this));

    delete browser.__SS_data;

    // If this tab was in the middle of restoring or still needs to be restored,
    // we need to reset that state. If the tab was restoring, we will attempt to
    // restore the next tab.
    let previousState = browser.__SS_restoreState;
    if (previousState) {
      this._resetTabRestoringState(aTab);
      if (previousState == TAB_STATE_RESTORING)
        this.restoreNextTab();
    }

    if (!aNoNotification) {
      this.saveStateDelayed(aWindow);
    }
  },

  /**
   * When a tab closes, collect its properties
   * @param aWindow
   *        Window reference
   * @param aTab
   *        Tab reference
   */
  onTabClose: function ssi_onTabClose(aWindow, aTab) {
    // notify the tabbrowser that the tab state will be retrieved for the last time
    // (so that extension authors can easily set data on soon-to-be-closed tabs)
    var event = aWindow.document.createEvent("Events");
    event.initEvent("SSTabClosing", true, false);
    aTab.dispatchEvent(event);

    // don't update our internal state if we don't have to
    if (this._max_tabs_undo == 0) {
      return;
    }

    // Flush all data queued in the content script before the tab is gone.
    TabState.flush(aTab.linkedBrowser);

    // Get the latest data for this tab (generally, from the cache)
    let tabState = TabState.collectSync(aTab);

    // store closed-tab data for undo
    if (this._shouldSaveTabState(tabState)) {
      let tabTitle = aTab.label;
      let tabbrowser = aWindow.gBrowser;
      tabTitle = this._replaceLoadingTitle(tabTitle, tabbrowser, aTab);

      this._windows[aWindow.__SSi]._closedTabs.unshift({
        state: tabState,
        title: tabTitle,
        image: tabbrowser.getIcon(aTab),
        pos: aTab._tPos
      });
      var length = this._windows[aWindow.__SSi]._closedTabs.length;
      if (length > this._max_tabs_undo)
        this._windows[aWindow.__SSi]._closedTabs.splice(this._max_tabs_undo, length - this._max_tabs_undo);
    }
  },

  /**
   * When a tab loads, invalidate its cached state, trigger async save.
   *
   * @param aWindow
   *        Window reference
   * @param aBrowser
   *        Browser reference
   */
  onTabLoad: function ssi_onTabLoad(aWindow, aBrowser) {
    // react on "load" and solitary "pageshow" events (the first "pageshow"
    // following "load" is too late for deleting the data caches)
    // It's possible to get a load event after calling stop on a browser (when
    // overwriting tabs). We want to return early if the tab hasn't been restored yet.
    if (aBrowser.__SS_restoreState &&
        aBrowser.__SS_restoreState == TAB_STATE_NEEDS_RESTORE) {
      return;
    }

    TabStateCache.delete(aBrowser);

    delete aBrowser.__SS_data;
    this.saveStateDelayed(aWindow);

    // attempt to update the current URL we send in a crash report
    this._updateCrashReportURL(aWindow);
  },

  /**
   * Called when a browser sends the "input" notification
   * @param aWindow
   *        Window reference
   * @param aBrowser
   *        Browser reference
   */
  onTabInput: function ssi_onTabInput(aWindow, aBrowser) {
    TabStateCache.delete(aBrowser);
    this.saveStateDelayed(aWindow);
  },

  /**
   * When a tab is selected, save session data
   * @param aWindow
   *        Window reference
   */
  onTabSelect: function ssi_onTabSelect(aWindow) {
    if (this._loadState == STATE_RUNNING) {
      this._windows[aWindow.__SSi].selected = aWindow.gBrowser.tabContainer.selectedIndex;

      let tab = aWindow.gBrowser.selectedTab;
      // If __SS_restoreState is still on the browser and it is
      // TAB_STATE_NEEDS_RESTORE, then then we haven't restored
      // this tab yet. Explicitly call restoreTabContent to kick off the restore.
      if (tab.linkedBrowser.__SS_restoreState &&
          tab.linkedBrowser.__SS_restoreState == TAB_STATE_NEEDS_RESTORE)
        this.restoreTabContent(tab);

      // attempt to update the current URL we send in a crash report
      this._updateCrashReportURL(aWindow);
    }
  },

  onTabShow: function ssi_onTabShow(aWindow, aTab) {
    // If the tab hasn't been restored yet, move it into the right bucket
    if (aTab.linkedBrowser.__SS_restoreState &&
        aTab.linkedBrowser.__SS_restoreState == TAB_STATE_NEEDS_RESTORE) {
      TabRestoreQueue.hiddenToVisible(aTab);

      // let's kick off tab restoration again to ensure this tab gets restored
      // with "restore_hidden_tabs" == false (now that it has become visible)
      this.restoreNextTab();
    }

    // If possible, update cached data without having to invalidate it
    TabStateCache.updateField(aTab, "hidden", false);

    // Default delay of 2 seconds gives enough time to catch multiple TabShow
    // events due to changing groups in Panorama.
    this.saveStateDelayed(aWindow);
  },

  onTabHide: function ssi_onTabHide(aWindow, aTab) {
    // If the tab hasn't been restored yet, move it into the right bucket
    if (aTab.linkedBrowser.__SS_restoreState &&
        aTab.linkedBrowser.__SS_restoreState == TAB_STATE_NEEDS_RESTORE) {
      TabRestoreQueue.visibleToHidden(aTab);
    }

    // If possible, update cached data without having to invalidate it
    TabStateCache.updateField(aTab, "hidden", true);

    // Default delay of 2 seconds gives enough time to catch multiple TabHide
    // events due to changing groups in Panorama.
    this.saveStateDelayed(aWindow);
  },

  /* ........ nsISessionStore API .............. */

  getBrowserState: function ssi_getBrowserState() {
    let state = this.getCurrentState();

    // Don't include the last session state in getBrowserState().
    delete state.lastSessionState;

    // Don't include any deferred initial state.
    delete state.deferredInitialState;

    return this._toJSONString(state);
  },

  setBrowserState: function ssi_setBrowserState(aState) {
    this._handleClosedWindows();

    try {
      var state = JSON.parse(aState);
    }
    catch (ex) { /* invalid state object - don't restore anything */ }
    if (!state || !state.windows)
      throw (Components.returnCode = Cr.NS_ERROR_INVALID_ARG);

    this._browserSetState = true;

    // Make sure the priority queue is emptied out
    this._resetRestoringState();

    var window = this._getMostRecentBrowserWindow();
    if (!window) {
      this._restoreCount = 1;
      this._openWindowWithState(state);
      return;
    }

    // close all other browser windows
    this._forEachBrowserWindow(function(aWindow) {
      if (aWindow != window) {
        aWindow.close();
        this.onClose(aWindow);
      }
    });

    // make sure closed window data isn't kept
    this._closedWindows = [];

    // determine how many windows are meant to be restored
    this._restoreCount = state.windows ? state.windows.length : 0;

    // global data must be restored before restoreWindow is called so that
    // it happens before observers are notified
    GlobalState.setFromState(state);

    // restore to the given state
    this.restoreWindow(window, state, {overwriteTabs: true});
  },

  getWindowState: function ssi_getWindowState(aWindow) {
    if ("__SSi" in aWindow) {
      return this._toJSONString(this._getWindowState(aWindow));
    }

    if (DyingWindowCache.has(aWindow)) {
      let data = DyingWindowCache.get(aWindow);
      return this._toJSONString({ windows: [data] });
    }

    throw (Components.returnCode = Cr.NS_ERROR_INVALID_ARG);
  },

  setWindowState: function ssi_setWindowState(aWindow, aState, aOverwrite) {
    if (!aWindow.__SSi)
      throw (Components.returnCode = Cr.NS_ERROR_INVALID_ARG);

    this.restoreWindow(aWindow, aState, {overwriteTabs: aOverwrite});
  },

  getTabState: function ssi_getTabState(aTab) {
    if (!aTab.ownerDocument || !aTab.ownerDocument.defaultView.__SSi)
      throw (Components.returnCode = Cr.NS_ERROR_INVALID_ARG);

    let tabState = TabState.collectSync(aTab);

    return this._toJSONString(tabState);
  },

  setTabState: function ssi_setTabState(aTab, aState) {
    // Remove the tab state from the cache.
    // Note that we cannot simply replace the contents of the cache
    // as |aState| can be an incomplete state that will be completed
    // by |restoreTabs|.
    let tabState = JSON.parse(aState);
    if (!tabState) {
      debug("Empty state argument");
      throw (Components.returnCode = Cr.NS_ERROR_INVALID_ARG);
    }
    if (typeof tabState != "object") {
      debug("State argument does not represent an object");
      throw (Components.returnCode = Cr.NS_ERROR_INVALID_ARG);
    }
    if (!("entries" in tabState)) {
      debug("State argument must contain field 'entries'");
      throw (Components.returnCode = Cr.NS_ERROR_INVALID_ARG);
    }
    if (!aTab.ownerDocument) {
      debug("Tab argument must have an owner document");
      throw (Components.returnCode = Cr.NS_ERROR_INVALID_ARG);
    }

    let window = aTab.ownerDocument.defaultView;
    if (!("__SSi" in window)) {
      debug("Default view of ownerDocument must have a unique identifier");
      throw (Components.returnCode = Cr.NS_ERROR_INVALID_ARG);
    }

    if (aTab.linkedBrowser.__SS_restoreState) {
      this._resetTabRestoringState(aTab);
    }

    TabStateCache.delete(aTab);
    this._setWindowStateBusy(window);
    this.restoreTabs(window, [aTab], [tabState], 0);
  },

  duplicateTab: function ssi_duplicateTab(aWindow, aTab, aDelta = 0) {
    if (!aTab.ownerDocument || !aTab.ownerDocument.defaultView.__SSi ||
        !aWindow.getBrowser)
      throw (Components.returnCode = Cr.NS_ERROR_INVALID_ARG);

    // Flush all data queued in the content script because we will need that
    // state to properly duplicate the given tab.
    TabState.flush(aTab.linkedBrowser);

    // Duplicate the tab state
    let tabState = TabState.clone(aTab);

    tabState.index += aDelta;
    tabState.index = Math.max(1, Math.min(tabState.index, tabState.entries.length));
    tabState.pinned = false;

    this._setWindowStateBusy(aWindow);
    let newTab = aTab == aWindow.gBrowser.selectedTab ?
      aWindow.gBrowser.addTab(null, {relatedToCurrent: true, ownerTab: aTab}) :
      aWindow.gBrowser.addTab();

    this.restoreTabs(aWindow, [newTab], [tabState], 0,
                     true /* Load this tab right away. */);

    return newTab;
  },

  setNumberOfTabsClosedLast: function ssi_setNumberOfTabsClosedLast(aWindow, aNumber) {
    if (this._disabledForMultiProcess)
      return;

    if ("__SSi" in aWindow) {
      return NumberOfTabsClosedLastPerWindow.set(aWindow, aNumber);
    }

    throw (Components.returnCode = Cr.NS_ERROR_INVALID_ARG);
  },

  /* Used to undo batch tab-close operations. Defaults to 1. */
  getNumberOfTabsClosedLast: function ssi_getNumberOfTabsClosedLast(aWindow) {
    if (this._disabledForMultiProcess)
      return 0;

    if ("__SSi" in aWindow) {
      // Blank tabs cannot be undo-closed, so the number returned by
      // the NumberOfTabsClosedLastPerWindow can be greater than the
      // return value of getClosedTabCount. We won't restore blank
      // tabs, so we return the minimum of these two values.
      return Math.min(NumberOfTabsClosedLastPerWindow.get(aWindow) || 1,
                      this.getClosedTabCount(aWindow));
    }

    throw (Components.returnCode = Cr.NS_ERROR_INVALID_ARG);
  },

  getClosedTabCount: function ssi_getClosedTabCount(aWindow) {
    if ("__SSi" in aWindow) {
      return this._windows[aWindow.__SSi]._closedTabs.length;
    }

    if (DyingWindowCache.has(aWindow)) {
      return DyingWindowCache.get(aWindow)._closedTabs.length;
    }

    throw (Components.returnCode = Cr.NS_ERROR_INVALID_ARG);
  },

  getClosedTabData: function ssi_getClosedTabDataAt(aWindow) {
    if ("__SSi" in aWindow) {
      return this._toJSONString(this._windows[aWindow.__SSi]._closedTabs);
    }

    if (DyingWindowCache.has(aWindow)) {
      let data = DyingWindowCache.get(aWindow);
      return this._toJSONString(data._closedTabs);
    }

    throw (Components.returnCode = Cr.NS_ERROR_INVALID_ARG);
  },

  undoCloseTab: function ssi_undoCloseTab(aWindow, aIndex) {
    if (!aWindow.__SSi)
      throw (Components.returnCode = Cr.NS_ERROR_INVALID_ARG);

    var closedTabs = this._windows[aWindow.__SSi]._closedTabs;

    // default to the most-recently closed tab
    aIndex = aIndex || 0;
    if (!(aIndex in closedTabs))
      throw (Components.returnCode = Cr.NS_ERROR_INVALID_ARG);

    // fetch the data of closed tab, while removing it from the array
    let closedTab = closedTabs.splice(aIndex, 1).shift();
    let closedTabState = closedTab.state;

    this._setWindowStateBusy(aWindow);
    // create a new tab
    let tabbrowser = aWindow.gBrowser;
    let tab = tabbrowser.addTab();

    // restore tab content
    this.restoreTabs(aWindow, [tab], [closedTabState], 1);

    // restore the tab's position
    tabbrowser.moveTabTo(tab, closedTab.pos);

    // focus the tab's content area (bug 342432)
    tab.linkedBrowser.focus();

    return tab;
  },

  forgetClosedTab: function ssi_forgetClosedTab(aWindow, aIndex) {
    if (!aWindow.__SSi)
      throw (Components.returnCode = Cr.NS_ERROR_INVALID_ARG);

    var closedTabs = this._windows[aWindow.__SSi]._closedTabs;

    // default to the most-recently closed tab
    aIndex = aIndex || 0;
    if (!(aIndex in closedTabs))
      throw (Components.returnCode = Cr.NS_ERROR_INVALID_ARG);

    // remove closed tab from the array
    closedTabs.splice(aIndex, 1);
  },

  getClosedWindowCount: function ssi_getClosedWindowCount() {
    return this._closedWindows.length;
  },

  getClosedWindowData: function ssi_getClosedWindowData() {
    return this._toJSONString(this._closedWindows);
  },

  undoCloseWindow: function ssi_undoCloseWindow(aIndex) {
    if (!(aIndex in this._closedWindows))
      throw (Components.returnCode = Cr.NS_ERROR_INVALID_ARG);

    // reopen the window
    let state = { windows: this._closedWindows.splice(aIndex, 1) };
    let window = this._openWindowWithState(state);
    this.windowToFocus = window;
    return window;
  },

  forgetClosedWindow: function ssi_forgetClosedWindow(aIndex) {
    // default to the most-recently closed window
    aIndex = aIndex || 0;
    if (!(aIndex in this._closedWindows))
      throw (Components.returnCode = Cr.NS_ERROR_INVALID_ARG);

    // remove closed window from the array
    this._closedWindows.splice(aIndex, 1);
  },

  getWindowValue: function ssi_getWindowValue(aWindow, aKey) {
    if (this._disabledForMultiProcess)
      return "";

    if ("__SSi" in aWindow) {
      var data = this._windows[aWindow.__SSi].extData || {};
      return data[aKey] || "";
    }

    if (DyingWindowCache.has(aWindow)) {
      let data = DyingWindowCache.get(aWindow).extData || {};
      return data[aKey] || "";
    }

    throw (Components.returnCode = Cr.NS_ERROR_INVALID_ARG);
  },

  setWindowValue: function ssi_setWindowValue(aWindow, aKey, aStringValue) {
    if (aWindow.__SSi) {
      if (!this._windows[aWindow.__SSi].extData) {
        this._windows[aWindow.__SSi].extData = {};
      }
      this._windows[aWindow.__SSi].extData[aKey] = aStringValue;
      this.saveStateDelayed(aWindow);
    }
    else {
      throw (Components.returnCode = Cr.NS_ERROR_INVALID_ARG);
    }
  },

  deleteWindowValue: function ssi_deleteWindowValue(aWindow, aKey) {
    if (aWindow.__SSi && this._windows[aWindow.__SSi].extData &&
        this._windows[aWindow.__SSi].extData[aKey])
      delete this._windows[aWindow.__SSi].extData[aKey];
    this.saveStateDelayed(aWindow);
  },

  getTabValue: function ssi_getTabValue(aTab, aKey) {
    let data = {};
    if (aTab.__SS_extdata) {
      data = aTab.__SS_extdata;
    }
    else if (aTab.linkedBrowser.__SS_data && aTab.linkedBrowser.__SS_data.extData) {
      // If the tab hasn't been fully restored, get the data from the to-be-restored data
      data = aTab.linkedBrowser.__SS_data.extData;
    }
    return data[aKey] || "";
  },

  setTabValue: function ssi_setTabValue(aTab, aKey, aStringValue) {
    // If the tab hasn't been restored, then set the data there, otherwise we
    // could lose newly added data.
    let saveTo;
    if (aTab.__SS_extdata) {
      saveTo = aTab.__SS_extdata;
    }
    else if (aTab.linkedBrowser.__SS_data && aTab.linkedBrowser.__SS_data.extData) {
      saveTo = aTab.linkedBrowser.__SS_data.extData;
    }
    else {
      aTab.__SS_extdata = {};
      saveTo = aTab.__SS_extdata;
    }

    saveTo[aKey] = aStringValue;
    TabStateCache.updateField(aTab, "extData", saveTo);
    this.saveStateDelayed(aTab.ownerDocument.defaultView);
  },

  deleteTabValue: function ssi_deleteTabValue(aTab, aKey) {
    // We want to make sure that if data is accessed early, we attempt to delete
    // that data from __SS_data as well. Otherwise we'll throw in cases where
    // data can be set or read.
    let deleteFrom;
    if (aTab.__SS_extdata) {
      deleteFrom = aTab.__SS_extdata;
    }
    else if (aTab.linkedBrowser.__SS_data && aTab.linkedBrowser.__SS_data.extData) {
      deleteFrom = aTab.linkedBrowser.__SS_data.extData;
    }

    if (deleteFrom && aKey in deleteFrom) {
      delete deleteFrom[aKey];

      // Keep the extData object only if it is not empty, to save
      // a little disk space when serializing the tab state later.
      if (Object.keys(deleteFrom).length) {
        TabStateCache.updateField(aTab, "extData", deleteFrom);
      } else {
        TabStateCache.removeField(aTab, "extData");
      }

      this.saveStateDelayed(aTab.ownerDocument.defaultView);
    }
  },

  getGlobalValue: function ssi_getGlobalValue(aKey) {
    return GlobalState.get(aKey);
  },

  setGlobalValue: function ssi_setGlobalValue(aKey, aStringValue) {
    GlobalState.set(aKey, aStringValue);
    this.saveStateDelayed();
  },

  deleteGlobalValue: function ssi_deleteGlobalValue(aKey) {
    GlobalState.delete(aKey);
    this.saveStateDelayed();
  },

  persistTabAttribute: function ssi_persistTabAttribute(aName) {
    if (TabAttributes.persist(aName)) {
      TabStateCache.clear();
      this.saveStateDelayed();
    }
  },

  /**
   * Restores the session state stored in LastSession. This will attempt
   * to merge data into the current session. If a window was opened at startup
   * with pinned tab(s), then the remaining data from the previous session for
   * that window will be opened into that winddow. Otherwise new windows will
   * be opened.
   */
  restoreLastSession: function ssi_restoreLastSession() {
    // Use the public getter since it also checks PB mode
    if (!this.canRestoreLastSession)
      throw (Components.returnCode = Cr.NS_ERROR_FAILURE);

    // First collect each window with its id...
    let windows = {};
    this._forEachBrowserWindow(function(aWindow) {
      if (aWindow.__SS_lastSessionWindowID)
        windows[aWindow.__SS_lastSessionWindowID] = aWindow;
    });

    let lastSessionState = LastSession.getState();

    // This shouldn't ever be the case...
    if (!lastSessionState.windows.length)
      throw (Components.returnCode = Cr.NS_ERROR_UNEXPECTED);

    // We're technically doing a restore, so set things up so we send the
    // notification when we're done. We want to send "sessionstore-browser-state-restored".
    this._restoreCount = lastSessionState.windows.length;
    this._browserSetState = true;

    // We want to re-use the last opened window instead of opening a new one in
    // the case where it's "empty" and not associated with a window in the session.
    // We will do more processing via _prepWindowToRestoreInto if we need to use
    // the lastWindow.
    let lastWindow = this._getMostRecentBrowserWindow();
    let canUseLastWindow = lastWindow &&
                           !lastWindow.__SS_lastSessionWindowID;

    // global data must be restored before restoreWindow is called so that
    // it happens before observers are notified
    GlobalState.setFromState(lastSessionState);

    // Restore into windows or open new ones as needed.
    for (let i = 0; i < lastSessionState.windows.length; i++) {
      let winState = lastSessionState.windows[i];
      let lastSessionWindowID = winState.__lastSessionWindowID;
      // delete lastSessionWindowID so we don't add that to the window again
      delete winState.__lastSessionWindowID;

      // See if we can use an open window. First try one that is associated with
      // the state we're trying to restore and then fallback to the last selected
      // window.
      let windowToUse = windows[lastSessionWindowID];
      if (!windowToUse && canUseLastWindow) {
        windowToUse = lastWindow;
        canUseLastWindow = false;
      }

      let [canUseWindow, canOverwriteTabs] = this._prepWindowToRestoreInto(windowToUse);

      // If there's a window already open that we can restore into, use that
      if (canUseWindow) {
        // Since we're not overwriting existing tabs, we want to merge _closedTabs,
        // putting existing ones first. Then make sure we're respecting the max pref.
        if (winState._closedTabs && winState._closedTabs.length) {
          let curWinState = this._windows[windowToUse.__SSi];
          curWinState._closedTabs = curWinState._closedTabs.concat(winState._closedTabs);
          curWinState._closedTabs.splice(this._max_tabs_undo, curWinState._closedTabs.length);
        }

        // Restore into that window - pretend it's a followup since we'll already
        // have a focused window.
        //XXXzpao This is going to merge extData together (taking what was in
        //        winState over what is in the window already. The hack we have
        //        in _preWindowToRestoreInto will prevent most (all?) Panorama
        //        weirdness but we will still merge other extData.
        //        Bug 588217 should make this go away by merging the group data.
        let options = {overwriteTabs: canOverwriteTabs, isFollowUp: true};
        this.restoreWindow(windowToUse, { windows: [winState] }, options);
      }
      else {
        this._openWindowWithState({ windows: [winState] });
      }
    }

    // Merge closed windows from this session with ones from last session
    if (lastSessionState._closedWindows) {
      this._closedWindows = this._closedWindows.concat(lastSessionState._closedWindows);
      this._capClosedWindows();
    }

    if (lastSessionState.scratchpads) {
      ScratchpadManager.restoreSession(lastSessionState.scratchpads);
    }

    // Set data that persists between sessions
    this._recentCrashes = lastSessionState.session &&
                          lastSessionState.session.recentCrashes || 0;

    // Update the session start time using the restored session state.
    this._updateSessionStartTime(lastSessionState);

    LastSession.clear();
  },

  /**
   * See if aWindow is usable for use when restoring a previous session via
   * restoreLastSession. If usable, prepare it for use.
   *
   * @param aWindow
   *        the window to inspect & prepare
   * @returns [canUseWindow, canOverwriteTabs]
   *          canUseWindow: can the window be used to restore into
   *          canOverwriteTabs: all of the current tabs are home pages and we
   *                            can overwrite them
   */
  _prepWindowToRestoreInto: function ssi_prepWindowToRestoreInto(aWindow) {
    if (!aWindow)
      return [false, false];

    // We might be able to overwrite the existing tabs instead of just adding
    // the previous session's tabs to the end. This will be set if possible.
    let canOverwriteTabs = false;

    // Step 1 of processing:
    // Inspect extData for Panorama identifiers. If found, then we want to
    // inspect further. If there is a single group, then we can use this
    // window. If there are multiple groups then we won't use this window.
    let groupsData = this.getWindowValue(aWindow, "tabview-groups");
    if (groupsData) {
      groupsData = JSON.parse(groupsData);

      // If there are multiple groups, we don't want to use this window.
      if (groupsData.totalNumber > 1)
        return [false, false];
    }

    // Step 2 of processing:
    // If we're still here, then the window is usable. Look at the open tabs in
    // comparison to home pages. If all the tabs are home pages then we'll end
    // up overwriting all of them. Otherwise we'll just close the tabs that
    // match home pages. Tabs with the about:blank URI will always be
    // overwritten.
    let homePages = ["about:blank"];
    let removableTabs = [];
    let tabbrowser = aWindow.gBrowser;
    let normalTabsLen = tabbrowser.tabs.length - tabbrowser._numPinnedTabs;
    let startupPref = this._prefBranch.getIntPref("startup.page");
    if (startupPref == 1)
      homePages = homePages.concat(aWindow.gHomeButton.getHomePage().split("|"));

    for (let i = tabbrowser._numPinnedTabs; i < tabbrowser.tabs.length; i++) {
      let tab = tabbrowser.tabs[i];
      if (homePages.indexOf(tab.linkedBrowser.currentURI.spec) != -1) {
        removableTabs.push(tab);
      }
    }

    if (tabbrowser.tabs.length == removableTabs.length) {
      canOverwriteTabs = true;
    }
    else {
      // If we're not overwriting all of the tabs, then close the home tabs.
      for (let i = removableTabs.length - 1; i >= 0; i--) {
        tabbrowser.removeTab(removableTabs.pop(), { animate: false });
      }
    }

    return [true, canOverwriteTabs];
  },

  /* ........ Async Data Collection .............. */

  /**
   * Kicks off asynchronous data collection for all tabs that do not have any
   * cached data. The returned promise will only notify that the tab collection
   * has been finished without resolving to any data. The tab collection for a
   * a few or all tabs might have failed or timed out. By calling
   * fillTabCachesAsynchronously() and waiting for the promise to be resolved
   * before calling getCurrentState(), callers ensure that most of the data
   * should have been collected asynchronously, without blocking the main
   * thread.
   *
   * @return {Promise} the promise that is fulfilled when the tab data is ready
   */
  fillTabCachesAsynchronously: function () {
    let countdown = 0;
    let deferred = Promise.defer();
    let activeWindow = this._getMostRecentBrowserWindow();

    // The callback that will be called when a promise has been resolved
    // successfully, i.e. the tab data has been collected.
    function done() {
      if (--countdown === 0) {
        deferred.resolve();
      }
    }

    // The callback that will be called when a promise is rejected, i.e. we
    // we couldn't collect the tab data because of a script error or a timeout.
    function fail(reason) {
      debug("Failed collecting tab data asynchronously: " + reason);
      done();
    }

    this._forEachBrowserWindow(win => {
      if (!this._isWindowLoaded(win)) {
        // Bail out if the window hasn't even loaded, yet.
        return;
      }

      if (!DirtyWindows.has(win) && win != activeWindow) {
        // Bail out if the window is not dirty and inactive.
        return;
      }

      for (let tab of win.gBrowser.tabs) {
        if (!TabStateCache.has(tab)) {
          countdown++;
          TabState.collect(tab).then(done, fail);
        }
      }
    });

    // If no dirty tabs were found, return a resolved
    // promise because there is nothing to do here.
    if (countdown == 0) {
      return Promise.resolve();
    }

    return deferred.promise;
  },

  /* ........ Saving Functionality .............. */

  /**
   * Store window dimensions, visibility, sidebar
   * @param aWindow
   *        Window reference
   */
  _updateWindowFeatures: function ssi_updateWindowFeatures(aWindow) {
    var winData = this._windows[aWindow.__SSi];

    WINDOW_ATTRIBUTES.forEach(function(aAttr) {
      winData[aAttr] = this._getWindowDimension(aWindow, aAttr);
    }, this);

    var hidden = WINDOW_HIDEABLE_FEATURES.filter(function(aItem) {
      return aWindow[aItem] && !aWindow[aItem].visible;
    });
    if (hidden.length != 0)
      winData.hidden = hidden.join(",");
    else if (winData.hidden)
      delete winData.hidden;

    var sidebar = aWindow.document.getElementById("sidebar-box").getAttribute("sidebarcommand");
    if (sidebar)
      winData.sidebar = sidebar;
    else if (winData.sidebar)
      delete winData.sidebar;
  },

  /**
   * gather session data as object
   * @param aUpdateAll
   *        Bool update all windows
   * @returns object
   */
  getCurrentState: function (aUpdateAll) {
    this._handleClosedWindows();

    var activeWindow = this._getMostRecentBrowserWindow();

    if (this._loadState == STATE_RUNNING) {
      // update the data for all windows with activities since the last save operation
      this._forEachBrowserWindow(function(aWindow) {
        if (!this._isWindowLoaded(aWindow)) // window data is still in _statesToRestore
          return;
        if (aUpdateAll || DirtyWindows.has(aWindow) || aWindow == activeWindow) {
          this._collectWindowData(aWindow);
        }
        else { // always update the window features (whose change alone never triggers a save operation)
          this._updateWindowFeatures(aWindow);
        }
      });
      DirtyWindows.clear();
    }

    // An array that at the end will hold all current window data.
    var total = [];
    // The ids of all windows contained in 'total' in the same order.
    var ids = [];
    // The number of window that are _not_ popups.
    var nonPopupCount = 0;
    var ix;

    // collect the data for all windows
    for (ix in this._windows) {
      if (this._windows[ix]._restoring) // window data is still in _statesToRestore
        continue;
      total.push(this._windows[ix]);
      ids.push(ix);
      if (!this._windows[ix].isPopup)
        nonPopupCount++;
    }
    SessionCookies.update(total);

    // collect the data for all windows yet to be restored
    for (ix in this._statesToRestore) {
      for each (let winData in this._statesToRestore[ix].windows) {
        total.push(winData);
        if (!winData.isPopup)
          nonPopupCount++;
      }
    }

    // shallow copy this._closedWindows to preserve current state
    let lastClosedWindowsCopy = this._closedWindows.slice();

#ifndef XP_MACOSX
    // If no non-popup browser window remains open, return the state of the last
    // closed window(s). We only want to do this when we're actually "ending"
    // the session.
    //XXXzpao We should do this for _restoreLastWindow == true, but that has
    //        its own check for popups. c.f. bug 597619
    if (nonPopupCount == 0 && lastClosedWindowsCopy.length > 0 &&
        this._loadState == STATE_QUITTING) {
      // prepend the last non-popup browser window, so that if the user loads more tabs
      // at startup we don't accidentally add them to a popup window
      do {
        total.unshift(lastClosedWindowsCopy.shift())
      } while (total[0].isPopup && lastClosedWindowsCopy.length > 0)
    }
#endif

    if (activeWindow) {
      this.activeWindowSSiCache = activeWindow.__SSi || "";
    }
    ix = ids.indexOf(this.activeWindowSSiCache);
    // We don't want to restore focus to a minimized window or a window which had all its
    // tabs stripped out (doesn't exist).
    if (ix != -1 && total[ix] && total[ix].sizemode == "minimized")
      ix = -1;

    let session = {
      state: this._loadState == STATE_RUNNING ? STATE_RUNNING_STR : STATE_STOPPED_STR,
      lastUpdate: Date.now(),
      startTime: this._sessionStartTime,
      recentCrashes: this._recentCrashes
    };

    // get open Scratchpad window states too
    var scratchpads = ScratchpadManager.getSessionState();

    let state = {
      windows: total,
      selectedWindow: ix + 1,
      _closedWindows: lastClosedWindowsCopy,
      session: session,
      scratchpads: scratchpads,
      global: GlobalState.state
    };

    // Persist the last session if we deferred restoring it
    if (LastSession.canRestore) {
      state.lastSessionState = LastSession.getState();
    }

    // If we were called by the SessionSaver and started with only a private
    // window we want to pass the deferred initial state to not lose the
    // previous session.
    if (this._deferredInitialState) {
      state.deferredInitialState = this._deferredInitialState;
    }

    return state;
  },

  /**
   * serialize session data for a window
   * @param aWindow
   *        Window reference
   * @returns string
   */
  _getWindowState: function ssi_getWindowState(aWindow) {
    if (!this._isWindowLoaded(aWindow))
      return this._statesToRestore[aWindow.__SS_restoreID];

    if (this._loadState == STATE_RUNNING) {
      this._collectWindowData(aWindow);
    }

    let windows = [this._windows[aWindow.__SSi]];
    SessionCookies.update(windows);

    return { windows: windows };
  },

  _collectWindowData: function ssi_collectWindowData(aWindow) {
    if (!this._isWindowLoaded(aWindow))
      return;

    let tabbrowser = aWindow.gBrowser;
    let tabs = tabbrowser.tabs;
    let winData = this._windows[aWindow.__SSi];
    let tabsData = winData.tabs = [];

    // update the internal state data for this window
    for (let tab of tabs) {
      tabsData.push(TabState.collectSync(tab));
    }
    winData.selected = tabbrowser.mTabBox.selectedIndex + 1;

    this._updateWindowFeatures(aWindow);

    // Make sure we keep __SS_lastSessionWindowID around for cases like entering
    // or leaving PB mode.
    if (aWindow.__SS_lastSessionWindowID)
      this._windows[aWindow.__SSi].__lastSessionWindowID =
        aWindow.__SS_lastSessionWindowID;

    DirtyWindows.remove(aWindow);
  },

  /* ........ Restoring Functionality .............. */

  /**
   * restore features to a single window
   * @param aWindow
   *        Window reference
   * @param aState
   *        JS object or its eval'able source
   * @param aOptions
   *        {overwriteTabs: true} to overwrite existing tabs w/ new ones
   *        {isFollowUp: true} if this is not the restoration of the 1st window
   *        {firstWindow: true} if this is the first non-private window we're
   *                            restoring in this session, that might open an
   *                            external link as well
   */
  restoreWindow: function ssi_restoreWindow(aWindow, aState, aOptions = {}) {
    let overwriteTabs = aOptions && aOptions.overwriteTabs;
    let isFollowUp = aOptions && aOptions.isFollowUp;
    let firstWindow = aOptions && aOptions.firstWindow;

    if (isFollowUp) {
      this.windowToFocus = aWindow;
    }
    // initialize window if necessary
    if (aWindow && (!aWindow.__SSi || !this._windows[aWindow.__SSi]))
      this.onLoad(aWindow);

    try {
      var root = typeof aState == "string" ? JSON.parse(aState) : aState;
      if (!root.windows[0]) {
        this._sendRestoreCompletedNotifications();
        return; // nothing to restore
      }
    }
    catch (ex) { // invalid state object - don't restore anything
      debug(ex);
      this._sendRestoreCompletedNotifications();
      return;
    }

    TelemetryStopwatch.start("FX_SESSION_RESTORE_RESTORE_WINDOW_MS");

    // We're not returning from this before we end up calling restoreTabs
    // for this window, so make sure we send the SSWindowStateBusy event.
    this._setWindowStateBusy(aWindow);

    if (root._closedWindows)
      this._closedWindows = root._closedWindows;

    var winData;
    if (!root.selectedWindow || root.selectedWindow > root.windows.length) {
      root.selectedWindow = 0;
    }

    // open new windows for all further window entries of a multi-window session
    // (unless they don't contain any tab data)
    for (var w = 1; w < root.windows.length; w++) {
      winData = root.windows[w];
      if (winData && winData.tabs && winData.tabs[0]) {
        var window = this._openWindowWithState({ windows: [winData] });
        if (w == root.selectedWindow - 1) {
          this.windowToFocus = window;
        }
      }
    }
    winData = root.windows[0];
    if (!winData.tabs) {
      winData.tabs = [];
    }
    // don't restore a single blank tab when we've had an external
    // URL passed in for loading at startup (cf. bug 357419)
    else if (firstWindow && !overwriteTabs && winData.tabs.length == 1 &&
             (!winData.tabs[0].entries || winData.tabs[0].entries.length == 0)) {
      winData.tabs = [];
    }

    var tabbrowser = aWindow.gBrowser;
    var openTabCount = overwriteTabs ? tabbrowser.browsers.length : -1;
    var newTabCount = winData.tabs.length;
    var tabs = [];

    // disable smooth scrolling while adding, moving, removing and selecting tabs
    var tabstrip = tabbrowser.tabContainer.mTabstrip;
    var smoothScroll = tabstrip.smoothScroll;
    tabstrip.smoothScroll = false;

    // unpin all tabs to ensure they are not reordered in the next loop
    if (overwriteTabs) {
      for (let t = tabbrowser._numPinnedTabs - 1; t > -1; t--)
        tabbrowser.unpinTab(tabbrowser.tabs[t]);
    }

    // We need to keep track of the initially open tabs so that they
    // can be moved to the end of the restored tabs.
    let initialTabs = [];
    if (!overwriteTabs && firstWindow) {
      initialTabs = Array.slice(tabbrowser.tabs);
    }

    // make sure that the selected tab won't be closed in order to
    // prevent unnecessary flickering
    if (overwriteTabs && tabbrowser.selectedTab._tPos >= newTabCount)
      tabbrowser.moveTabTo(tabbrowser.selectedTab, newTabCount - 1);

    let numVisibleTabs = 0;

    for (var t = 0; t < newTabCount; t++) {
      tabs.push(t < openTabCount ?
                tabbrowser.tabs[t] :
                tabbrowser.addTab("about:blank", {skipAnimation: true}));

      if (winData.tabs[t].pinned)
        tabbrowser.pinTab(tabs[t]);

      if (winData.tabs[t].hidden) {
        tabbrowser.hideTab(tabs[t]);
      }
      else {
        tabbrowser.showTab(tabs[t]);
        numVisibleTabs++;
      }
    }

    if (!overwriteTabs && firstWindow) {
      // Move the originally open tabs to the end
      let endPosition = tabbrowser.tabs.length - 1;
      for (let i = 0; i < initialTabs.length; i++) {
        tabbrowser.moveTabTo(initialTabs[i], endPosition);
      }
    }

    // if all tabs to be restored are hidden, make the first one visible
    if (!numVisibleTabs && winData.tabs.length) {
      winData.tabs[0].hidden = false;
      tabbrowser.showTab(tabs[0]);
    }

    // If overwriting tabs, we want to reset each tab's "restoring" state. Since
    // we're overwriting those tabs, they should no longer be restoring. The
    // tabs will be rebuilt and marked if they need to be restored after loading
    // state (in restoreTabs).
    if (overwriteTabs) {
      for (let i = 0; i < tabbrowser.tabs.length; i++) {
        let tab = tabbrowser.tabs[i];
        if (tabbrowser.browsers[i].__SS_restoreState)
          this._resetTabRestoringState(tab);
      }
    }

    // We want to set up a counter on the window that indicates how many tabs
    // in this window are unrestored. This will be used in restoreNextTab to
    // determine if gRestoreTabsProgressListener should be removed from the window.
    // If we aren't overwriting existing tabs, then we want to add to the existing
    // count in case there are still tabs restoring.
    if (!aWindow.__SS_tabsToRestore)
      aWindow.__SS_tabsToRestore = 0;
    if (overwriteTabs)
      aWindow.__SS_tabsToRestore = newTabCount;
    else
      aWindow.__SS_tabsToRestore += newTabCount;

    // We want to correlate the window with data from the last session, so
    // assign another id if we have one. Otherwise clear so we don't do
    // anything with it.
    delete aWindow.__SS_lastSessionWindowID;
    if (winData.__lastSessionWindowID)
      aWindow.__SS_lastSessionWindowID = winData.__lastSessionWindowID;

    // when overwriting tabs, remove all superflous ones
    if (overwriteTabs && newTabCount < openTabCount) {
      Array.slice(tabbrowser.tabs, newTabCount, openTabCount)
           .forEach(tabbrowser.removeTab, tabbrowser);
    }

    if (overwriteTabs) {
      this.restoreWindowFeatures(aWindow, winData);
      delete this._windows[aWindow.__SSi].extData;
    }
    if (winData.cookies) {
      this.restoreCookies(winData.cookies);
    }
    if (winData.extData) {
      if (!this._windows[aWindow.__SSi].extData) {
        this._windows[aWindow.__SSi].extData = {};
      }
      for (var key in winData.extData) {
        this._windows[aWindow.__SSi].extData[key] = winData.extData[key];
      }
    }
    if (overwriteTabs || firstWindow) {
      this._windows[aWindow.__SSi]._closedTabs = winData._closedTabs || [];
    }

    this.restoreTabs(aWindow, tabs, winData.tabs,
      (overwriteTabs ? (parseInt(winData.selected) || 1) : 0));

    if (aState.scratchpads) {
      ScratchpadManager.restoreSession(aState.scratchpads);
    }

    // set smoothScroll back to the original value
    tabstrip.smoothScroll = smoothScroll;

    TelemetryStopwatch.finish("FX_SESSION_RESTORE_RESTORE_WINDOW_MS");

    this._sendRestoreCompletedNotifications();
  },

  /**
   * Sets the tabs restoring order with the following priority:
   * Selected tab, pinned tabs, optimized visible tabs, other visible tabs and
   * hidden tabs.
   * @param aTabBrowser
   *        Tab browser object
   * @param aTabs
   *        Array of tab references
   * @param aTabData
   *        Array of tab data
   * @param aSelectedTab
   *        Index of selected tab (1 is first tab, 0 no selected tab)
   */
  _setTabsRestoringOrder : function ssi__setTabsRestoringOrder(
    aTabBrowser, aTabs, aTabData, aSelectedTab) {

    // Store the selected tab. Need to substract one to get the index in aTabs.
    let selectedTab;
    if (aSelectedTab > 0 && aTabs[aSelectedTab - 1]) {
      selectedTab = aTabs[aSelectedTab - 1];
    }

    // Store the pinned tabs and hidden tabs.
    let pinnedTabs = [];
    let pinnedTabsData = [];
    let hiddenTabs = [];
    let hiddenTabsData = [];
    if (aTabs.length > 1) {
      for (let t = aTabs.length - 1; t >= 0; t--) {
        if (aTabData[t].pinned) {
          pinnedTabs.unshift(aTabs.splice(t, 1)[0]);
          pinnedTabsData.unshift(aTabData.splice(t, 1)[0]);
        } else if (aTabData[t].hidden) {
          hiddenTabs.unshift(aTabs.splice(t, 1)[0]);
          hiddenTabsData.unshift(aTabData.splice(t, 1)[0]);
        }
      }
    }

    // Optimize the visible tabs only if there is a selected tab.
    if (selectedTab) {
      let selectedTabIndex = aTabs.indexOf(selectedTab);
      if (selectedTabIndex > 0) {
        let scrollSize = aTabBrowser.tabContainer.mTabstrip.scrollClientSize;
        let tabWidth = aTabs[0].getBoundingClientRect().width;
        let maxVisibleTabs = Math.ceil(scrollSize / tabWidth);
        if (maxVisibleTabs < aTabs.length) {
          let firstVisibleTab = 0;
          let nonVisibleTabsCount = aTabs.length - maxVisibleTabs;
          if (nonVisibleTabsCount >= selectedTabIndex) {
            // Selected tab is leftmost since we scroll to it when possible.
            firstVisibleTab = selectedTabIndex;
          } else {
            // Selected tab is rightmost or no more room to scroll right.
            firstVisibleTab = nonVisibleTabsCount;
          }
          aTabs = aTabs.splice(firstVisibleTab, maxVisibleTabs).concat(aTabs);
          aTabData =
            aTabData.splice(firstVisibleTab, maxVisibleTabs).concat(aTabData);
        }
      }
    }

    // Merge the stored tabs in order.
    aTabs = pinnedTabs.concat(aTabs, hiddenTabs);
    aTabData = pinnedTabsData.concat(aTabData, hiddenTabsData);

    // Load the selected tab to the first position and select it.
    if (selectedTab) {
      let selectedTabIndex = aTabs.indexOf(selectedTab);
      if (selectedTabIndex > 0) {
        aTabs = aTabs.splice(selectedTabIndex, 1).concat(aTabs);
        aTabData = aTabData.splice(selectedTabIndex, 1).concat(aTabData);
      }
      aTabBrowser.selectedTab = selectedTab;
    }

    return [aTabs, aTabData];
  },

  /**
   * Manage history restoration for a window
   * @param aWindow
   *        Window to restore the tabs into
   * @param aTabs
   *        Array of tab references
   * @param aTabData
   *        Array of tab data
   * @param aSelectTab
   *        Index of selected tab
   * @param aRestoreImmediately
   *        Flag to indicate whether the given set of tabs aTabs should be
   *        restored/loaded immediately even if restore_on_demand = true
   */
  restoreTabs: function (aWindow, aTabs, aTabData, aSelectTab,
                         aRestoreImmediately = false)
  {

    var tabbrowser = aWindow.gBrowser;

    if (!this._isWindowLoaded(aWindow)) {
      // from now on, the data will come from the actual window
      delete this._statesToRestore[aWindow.__SS_restoreID];
      delete aWindow.__SS_restoreID;
      delete this._windows[aWindow.__SSi]._restoring;
    }

    // It's important to set the window state to dirty so that
    // we collect their data for the first time when saving state.
    DirtyWindows.add(aWindow);

    // Set the state to restore as the window's current state. Normally, this
    // will just be overridden the next time we collect state but we need this
    // as a fallback should Firefox be shutdown early without notifying us
    // beforehand.
    this._windows[aWindow.__SSi].tabs = aTabData.slice();
    this._windows[aWindow.__SSi].selected = aSelectTab;

    if (aTabs.length == 0) {
      // this is normally done in restoreHistory() but as we're returning early
      // here we need to take care of it.
      this._setWindowStateReady(aWindow);
      return;
    }

    // Sets the tabs restoring order.
    [aTabs, aTabData] =
      this._setTabsRestoringOrder(tabbrowser, aTabs, aTabData, aSelectTab);

    // Prepare the tabs so that they can be properly restored. We'll pin/unpin
    // and show/hide tabs as necessary. We'll also set the labels, user typed
    // value, and attach a copy of the tab's data in case we close it before
    // it's been restored.
    for (let t = 0; t < aTabs.length; t++) {
      let tab = aTabs[t];
      let browser = tabbrowser.getBrowserForTab(tab);
      let tabData = aTabData[t];

      if (tabData.pinned)
        tabbrowser.pinTab(tab);
      else
        tabbrowser.unpinTab(tab);

      if (tabData.hidden)
        tabbrowser.hideTab(tab);
      else
        tabbrowser.showTab(tab);

      if ("attributes" in tabData) {
        // Ensure that we persist tab attributes restored from previous sessions.
        Object.keys(tabData.attributes).forEach(a => TabAttributes.persist(a));
      }

      // Any data that's in the process of being collected for this tab will be
      // out of date now that we're restoring it.
      TabState.dropPendingCollections(browser);

      if (!tabData.entries) {
        tabData.entries = [];
      }
      if (tabData.extData) {
        tab.__SS_extdata = {};
        for (let key in tabData.extData)
         tab.__SS_extdata[key] = tabData.extData[key];
      } else {
        delete tab.__SS_extdata;
      }

<<<<<<< HEAD
      // Flush all data from the content script synchronously. This is done so
      // that all async messages that are still on their way to chrome will
      // be ignored and don't override any tab data set by restoreHistory().
      TabState.flush(tab.linkedBrowser);
=======
      // Ensure the index is in bounds.
      let activeIndex = (tabData.index || tabData.entries.length) - 1;
      activeIndex = Math.min(activeIndex, tabData.entries.length - 1);
      activeIndex = Math.max(activeIndex, 0);

      // Save the index in case we updated it above.
      tabData.index = activeIndex + 1;

      browser.__SS_tabStillLoading = true;
>>>>>>> 6c467f23

      // keep the data around to prevent dataloss in case
      // a tab gets closed before it's been properly restored
      browser.__SS_data = tabData;
      browser.__SS_restoreState = TAB_STATE_NEEDS_RESTORE;
      browser.setAttribute("pending", "true");
      tab.setAttribute("pending", "true");

<<<<<<< HEAD
      // Update the persistent tab state cache with |tabData| information.
      TabStateCache.updatePersistent(browser, {
        storage: tabData.storage || null,
        disallow: tabData.disallow || null,
        pageStyle: tabData.pageStyle || null
      });

      if (tabData.entries.length == 0) {
        // make sure to blank out this tab's content
        // (just purging the tab's history won't be enough)
        browser.loadURIWithFlags("about:blank",
                                 Ci.nsIWebNavigation.LOAD_FLAGS_BYPASS_HISTORY,
                                 null, null, null);
        continue;
      }

=======
>>>>>>> 6c467f23
      browser.stop(); // in case about:blank isn't done yet

      // wall-paper fix for bug 439675: make sure that the URL to be loaded
      // is always visible in the address bar
      let activePageData = tabData.entries[activeIndex] || null;
      let uri = activePageData ? activePageData.url || null : null;
      browser.userTypedValue = uri;

      // Also make sure currentURI is set so that switch-to-tab works before
      // the tab is restored. We'll reset this to about:blank when we try to
      // restore the tab to ensure that docshell doeesn't get confused.
      if (uri) {
        browser.docShell.setCurrentURI(Utils.makeURI(uri));
      }

      // If the page has a title, set it.
      if (activePageData) {
        if (activePageData.title) {
          tab.label = activePageData.title;
          tab.crop = "end";
        } else if (activePageData.url != "about:blank") {
          tab.label = activePageData.url;
          tab.crop = "center";
        }
      }

      // Restore tab attributes.
      if ("attributes" in tabData) {
        TabAttributes.set(tab, tabData.attributes);
      }

      // Restore the tab icon.
      if ("image" in tabData) {
        tabbrowser.setIcon(tab, tabData.image);
      }
    }

    function restoreNextHistory() {
      if (aWindow.closed) {
        return;
      }

      // if the tab got removed before being completely restored, then skip it
      while (aTabs.length > 0 && !this._canRestoreTabHistory(aTabs[0])) {
        aTabs.shift();
        aTabData.shift();
      }
      if (aTabs.length == 0) {
        // At this point we're essentially ready for consumers to read/write data
        // via the sessionstore API so we'll send the SSWindowStateReady event.
        this._setWindowStateReady(aWindow);
        return; // no more tabs to restore
      }

      let tab = aTabs.shift();
      let tabData = aTabData.shift();
      this.restoreHistory(aWindow, tab, tabData, aRestoreImmediately);

      // Restore the history in the next tab
      aWindow.setTimeout(restoreNextHistory.bind(this), 0);
    }

    restoreNextHistory.call(this);
  },

  /**
   * Restore history for a list of tabs.
   * @param window
   *        Window reference
   * @param tab
   *        Tab to be restored
   * @param tabData
   *        Tab data to restore
   * @param restoreImmediately
   *        Flag to indicate whether the given set of tabs aTabs should be
   *        restored/loaded immediately even if restore_on_demand = true
   */
  restoreHistory: function (window, tab, tabData, restoreImmediately) {
    let browser = tab.linkedBrowser;
    let history = browser.webNavigation.sessionHistory;

    browser.__SS_shistoryListener = new SessionStoreSHistoryListener(tab);
    history.addSHistoryListener(browser.__SS_shistoryListener);

    SessionHistory.restore(browser.docShell, tabData);

    // make sure to reset the capabilities and attributes, in case this tab gets reused
    let disallow = new Set(tabData.disallow && tabData.disallow.split(","));
    DocShellCapabilities.restore(browser.docShell, disallow);

    if (tabData.storage && browser.docShell instanceof Ci.nsIDocShell)
      SessionStorage.restore(browser.docShell, tabData.storage);

    // notify the tabbrowser that the tab chrome has been restored
    var event = window.document.createEvent("Events");
    event.initEvent("SSTabRestoring", true, false);
    tab.dispatchEvent(event);

    // This could cause us to ignore MAX_CONCURRENT_TAB_RESTORES a bit, but
    // it ensures each window will have its selected tab loaded.
    if (restoreImmediately || window.gBrowser.selectedBrowser == browser) {
      this.restoreTabContent(tab);
    } else {
      TabRestoreQueue.add(tab);
      this.restoreNextTab();
    }
  },

  /**
   * Restores the specified tab. If the tab can't be restored (eg, no history or
   * calling gotoIndex fails), then state changes will be rolled back.
   * This method will check if gTabsProgressListener is attached to the tab's
   * window, ensuring that we don't get caught without one.
   * This method removes the session history listener right before starting to
   * attempt a load. This will prevent cases of "stuck" listeners.
   * If this method returns false, then it is up to the caller to decide what to
   * do. In the common case (restoreNextTab), we will want to then attempt to
   * restore the next tab. In the other case (selecting the tab, reloading the
   * tab), the caller doesn't actually want to do anything if no page is loaded.
   *
   * @param aTab
   *        the tab to restore
   *
   * @returns true/false indicating whether or not a load actually happened
   */
  restoreTabContent: function (aTab) {
    let window = aTab.ownerDocument.defaultView;
    let browser = aTab.linkedBrowser;
    let tabData = browser.__SS_data;

    // There are cases within where we haven't actually started a load. In that
    // that case we'll reset state changes we made and return false to the caller
    // can handle appropriately.
    let didStartLoad = false;

    // Make sure that the tabs progress listener is attached to this window
    this._ensureTabsProgressListener(window);

    // Make sure that this tab is removed from the priority queue.
    TabRestoreQueue.remove(aTab);

    // Increase our internal count.
    this._tabsRestoringCount++;

    // Set this tab's state to restoring
    browser.__SS_restoreState = TAB_STATE_RESTORING;
    browser.removeAttribute("pending");
    aTab.removeAttribute("pending");

    // Remove the history listener, since we no longer need it once we start restoring
    this._removeSHistoryListener(aTab);

    let activeIndex = tabData.index - 1;
    // Reset currentURI.  This creates a new session history entry with a new
    // doc identifier, so we need to explicitly save and restore the old doc
    // identifier (corresponding to the SHEntry at activeIndex) below.
    browser.webNavigation.setCurrentURI(Utils.makeURI("about:blank"));
    // Attach data that will be restored on "load" event, after tab is restored.
    if (tabData.entries.length) {
      // restore those aspects of the currently active documents which are not
      // preserved in the plain history entries (mainly scroll state and text data)
      browser.__SS_restore_data = tabData.entries[activeIndex] || {};
      browser.__SS_restore_pageStyle = tabData.pageStyle || "";
      browser.__SS_restore_tab = aTab;
      didStartLoad = true;
      try {
        // In order to work around certain issues in session history, we need to
        // force session history to update its internal index and call reload
        // instead of gotoIndex. See bug 597315.
        browser.webNavigation.sessionHistory.getEntryAtIndex(activeIndex, true);
        browser.webNavigation.sessionHistory.reloadCurrentEntry();
      }
      catch (ex) {
        // ignore page load errors
        didStartLoad = false;
      }
    } else {
      browser.__SS_restore_data = {};
      browser.__SS_restore_pageStyle = "";
      browser.__SS_restore_tab = aTab;
      browser.loadURIWithFlags("about:blank",
                               Ci.nsIWebNavigation.LOAD_FLAGS_BYPASS_HISTORY,
                               null, null, null);
      didStartLoad = true;
    }

    // Handle userTypedValue. Setting userTypedValue seems to update gURLbar
    // as needed. Calling loadURI will cancel form filling in restoreDocument
    if (tabData.userTypedValue) {
      browser.userTypedValue = tabData.userTypedValue;
      if (tabData.userTypedClear) {
        // Make it so that we'll enter restoreDocument on page load. We will
        // fire SSTabRestored from there. We don't have any form data to restore
        // so we can just set the URL to null.
        browser.__SS_restore_data = { url: null };
        browser.__SS_restore_tab = aTab;
        if (didStartLoad)
          browser.stop();
        didStartLoad = true;
        browser.loadURIWithFlags(tabData.userTypedValue,
                                 Ci.nsIWebNavigation.LOAD_FLAGS_ALLOW_THIRD_PARTY_FIXUP);
      }
    }

    // If we didn't start a load, then we won't reset this tab through the usual
    // channel (via the progress listener), so reset the tab ourselves. We will
    // also send SSTabRestored since this tab has technically been restored.
    if (!didStartLoad) {
      this._resetTabRestoringState(aTab);
      this._sendTabRestoredNotification(aTab);
    }

    return didStartLoad;
  },

  /**
   * This _attempts_ to restore the next available tab. If the restore fails,
   * then we will attempt the next one.
   * There are conditions where this won't do anything:
   *   if we're in the process of quitting
   *   if there are no tabs to restore
   *   if we have already reached the limit for number of tabs to restore
   */
  restoreNextTab: function ssi_restoreNextTab() {
    // If we call in here while quitting, we don't actually want to do anything
    if (this._loadState == STATE_QUITTING)
      return;

    // Don't exceed the maximum number of concurrent tab restores.
    if (this._tabsRestoringCount >= MAX_CONCURRENT_TAB_RESTORES)
      return;

    let tab = TabRestoreQueue.shift();
    if (tab) {
      let didStartLoad = this.restoreTabContent(tab);
      // If we don't start a load in the restored tab (eg, no entries) then we
      // want to attempt to restore the next tab.
      if (!didStartLoad)
        this.restoreNextTab();
    }
  },

  /**
   * Accumulates a list of frames that need to be restored for the
   * given browser element. A frame is only restored if its current
   * URL matches the one saved in the session data. Each frame to be
   * restored is returned along with its associated session data.
   *
   * @param browser the browser being restored
   * @return an array of [frame, data] pairs
   */
  getFramesToRestore: function (browser) {
    function hasExpectedURL(aDocument, aURL) {
      return !aURL || aURL.replace(/#.*/, "") == aDocument.location.href.replace(/#.*/, "");
    }

    let frameList = [];

    function enumerateFrame(content, data) {
      // Skip the frame if the user has navigated away before loading
      // finished.
      if (!hasExpectedURL(content.document, data.url)) {
        return;
      }

      frameList.push([content, data]);

      for (let i = 0; i < content.frames.length; i++) {
        if (data.children && data.children[i]) {
          enumerateFrame(content.frames[i], data.children[i]);
        }
      }
    }

    enumerateFrame(browser.contentWindow, browser.__SS_restore_data);

    return frameList;
  },

  /**
   * Restore properties to a loaded document
   */
  restoreDocument: function ssi_restoreDocument(aWindow, aBrowser, aEvent) {
    // wait for the top frame to be loaded completely
    if (!aEvent || !aEvent.originalTarget || !aEvent.originalTarget.defaultView ||
        aEvent.originalTarget.defaultView != aEvent.originalTarget.defaultView.top) {
      return;
    }

    let frameList = this.getFramesToRestore(aBrowser);
    PageStyle.restore(aBrowser.docShell, frameList, aBrowser.__SS_restore_pageStyle);
    TextAndScrollData.restore(frameList);

    let tab = aBrowser.__SS_restore_tab;

    // Drop all the state associated with restoring the tab. We're
    // done with that now.
    delete aBrowser.__SS_data;
    delete aBrowser.__SS_tabStillLoading;
    delete aBrowser.__SS_restore_data;
    delete aBrowser.__SS_restore_pageStyle;
    delete aBrowser.__SS_restore_tab;

    // Notify the tabbrowser that this document has been completely
    // restored. Do so after restoration is completely finished and
    // all state for it has been dropped.
    this._sendTabRestoredNotification(tab);
  },

  /**
   * Restore visibility and dimension features to a window
   * @param aWindow
   *        Window reference
   * @param aWinData
   *        Object containing session data for the window
   */
  restoreWindowFeatures: function ssi_restoreWindowFeatures(aWindow, aWinData) {
    var hidden = (aWinData.hidden)?aWinData.hidden.split(","):[];
    WINDOW_HIDEABLE_FEATURES.forEach(function(aItem) {
      aWindow[aItem].visible = hidden.indexOf(aItem) == -1;
    });

    if (aWinData.isPopup) {
      this._windows[aWindow.__SSi].isPopup = true;
      if (aWindow.gURLBar) {
        aWindow.gURLBar.readOnly = true;
        aWindow.gURLBar.setAttribute("enablehistory", "false");
      }
    }
    else {
      delete this._windows[aWindow.__SSi].isPopup;
      if (aWindow.gURLBar) {
        aWindow.gURLBar.readOnly = false;
        aWindow.gURLBar.setAttribute("enablehistory", "true");
      }
    }

    var _this = this;
    aWindow.setTimeout(function() {
      _this.restoreDimensions.apply(_this, [aWindow,
        +aWinData.width || 0,
        +aWinData.height || 0,
        "screenX" in aWinData ? +aWinData.screenX : NaN,
        "screenY" in aWinData ? +aWinData.screenY : NaN,
        aWinData.sizemode || "", aWinData.sidebar || ""]);
    }, 0);
  },

  /**
   * Restore a window's dimensions
   * @param aWidth
   *        Window width
   * @param aHeight
   *        Window height
   * @param aLeft
   *        Window left
   * @param aTop
   *        Window top
   * @param aSizeMode
   *        Window size mode (eg: maximized)
   * @param aSidebar
   *        Sidebar command
   */
  restoreDimensions: function ssi_restoreDimensions(aWindow, aWidth, aHeight, aLeft, aTop, aSizeMode, aSidebar) {
    var win = aWindow;
    var _this = this;
    function win_(aName) { return _this._getWindowDimension(win, aName); }

    // find available space on the screen where this window is being placed
    let screen = gScreenManager.screenForRect(aLeft, aTop, aWidth, aHeight);
    if (screen) {
      let screenLeft = {}, screenTop = {}, screenWidth = {}, screenHeight = {};
      screen.GetAvailRectDisplayPix(screenLeft, screenTop, screenWidth, screenHeight);
      // constrain the dimensions to the actual space available
      if (aWidth > screenWidth.value) {
        aWidth = screenWidth.value;
      }
      if (aHeight > screenHeight.value) {
        aHeight = screenHeight.value;
      }
      // and then pull the window within the screen's bounds
      if (aLeft < screenLeft.value) {
        aLeft = screenLeft.value;
      } else if (aLeft + aWidth > screenLeft.value + screenWidth.value) {
        aLeft = screenLeft.value + screenWidth.value - aWidth;
      }
      if (aTop < screenTop.value) {
        aTop = screenTop.value;
      } else if (aTop + aHeight > screenTop.value + screenHeight.value) {
        aTop = screenTop.value + screenHeight.value - aHeight;
      }
    }

    // only modify those aspects which aren't correct yet
    if (aWidth && aHeight && (aWidth != win_("width") || aHeight != win_("height"))) {
      aWindow.resizeTo(aWidth, aHeight);
    }
    if (!isNaN(aLeft) && !isNaN(aTop) && (aLeft != win_("screenX") || aTop != win_("screenY"))) {
      aWindow.moveTo(aLeft, aTop);
    }
    if (aSizeMode && win_("sizemode") != aSizeMode)
    {
      switch (aSizeMode)
      {
      case "maximized":
        aWindow.maximize();
        break;
      case "minimized":
        aWindow.minimize();
        break;
      case "normal":
        aWindow.restore();
        break;
      }
    }
    var sidebar = aWindow.document.getElementById("sidebar-box");
    if (sidebar.getAttribute("sidebarcommand") != aSidebar) {
      aWindow.toggleSidebar(aSidebar);
    }
    // since resizing/moving a window brings it to the foreground,
    // we might want to re-focus the last focused window
    if (this.windowToFocus) {
      this.windowToFocus.focus();
    }
  },

  /**
   * Restores cookies
   * @param aCookies
   *        Array of cookie objects
   */
  restoreCookies: function ssi_restoreCookies(aCookies) {
    // MAX_EXPIRY should be 2^63-1, but JavaScript can't handle that precision
    var MAX_EXPIRY = Math.pow(2, 62);
    for (let i = 0; i < aCookies.length; i++) {
      var cookie = aCookies[i];
      try {
        Services.cookies.add(cookie.host, cookie.path || "", cookie.name || "",
                             cookie.value, !!cookie.secure, !!cookie.httponly, true,
                             "expiry" in cookie ? cookie.expiry : MAX_EXPIRY);
      }
      catch (ex) { Cu.reportError(ex); } // don't let a single cookie stop recovering
    }
  },

  /* ........ Disk Access .............. */

  /**
   * Save the current session state to disk, after a delay.
   *
   * @param aWindow (optional)
   *        Will mark the given window as dirty so that we will recollect its
   *        data before we start writing.
   */
  saveStateDelayed: function (aWindow = null) {
    if (aWindow) {
      DirtyWindows.add(aWindow);
    }

    SessionSaver.runDelayed();
  },

  /* ........ Auxiliary Functions .............. */

  /**
   * Update the session start time and send a telemetry measurement
   * for the number of days elapsed since the session was started.
   *
   * @param state
   *        The session state.
   */
  _updateSessionStartTime: function ssi_updateSessionStartTime(state) {
    // Attempt to load the session start time from the session state
    if (state.session && state.session.startTime) {
      this._sessionStartTime = state.session.startTime;

      // ms to days
      let sessionLength = (Date.now() - this._sessionStartTime) / MS_PER_DAY;

      if (sessionLength > 0) {
        // Submit the session length telemetry measurement
        Services.telemetry.getHistogramById("FX_SESSION_RESTORE_SESSION_LENGTH").add(sessionLength);
      }
    }
  },

  /**
   * call a callback for all currently opened browser windows
   * (might miss the most recent one)
   * @param aFunc
   *        Callback each window is passed to
   */
  _forEachBrowserWindow: function ssi_forEachBrowserWindow(aFunc) {
    var windowsEnum = Services.wm.getEnumerator("navigator:browser");

    while (windowsEnum.hasMoreElements()) {
      var window = windowsEnum.getNext();
      if (window.__SSi && !window.closed) {
        aFunc.call(this, window);
      }
    }
  },

  /**
   * Returns most recent window
   * @returns Window reference
   */
  _getMostRecentBrowserWindow: function ssi_getMostRecentBrowserWindow() {
    var win = Services.wm.getMostRecentWindow("navigator:browser");
    if (!win)
      return null;
    if (!win.closed)
      return win;

#ifdef BROKEN_WM_Z_ORDER
    win = null;
    var windowsEnum = Services.wm.getEnumerator("navigator:browser");
    // this is oldest to newest, so this gets a bit ugly
    while (windowsEnum.hasMoreElements()) {
      let nextWin = windowsEnum.getNext();
      if (!nextWin.closed)
        win = nextWin;
    }
    return win;
#else
    var windowsEnum =
      Services.wm.getZOrderDOMWindowEnumerator("navigator:browser", true);
    while (windowsEnum.hasMoreElements()) {
      win = windowsEnum.getNext();
      if (!win.closed)
        return win;
    }
    return null;
#endif
  },

  /**
   * Calls onClose for windows that are determined to be closed but aren't
   * destroyed yet, which would otherwise cause getBrowserState and
   * setBrowserState to treat them as open windows.
   */
  _handleClosedWindows: function ssi_handleClosedWindows() {
    var windowsEnum = Services.wm.getEnumerator("navigator:browser");

    while (windowsEnum.hasMoreElements()) {
      var window = windowsEnum.getNext();
      if (window.closed) {
        this.onClose(window);
      }
    }
  },

  /**
   * open a new browser window for a given session state
   * called when restoring a multi-window session
   * @param aState
   *        Object containing session data
   */
  _openWindowWithState: function ssi_openWindowWithState(aState) {
    var argString = Cc["@mozilla.org/supports-string;1"].
                    createInstance(Ci.nsISupportsString);
    argString.data = "";

    // Build feature string
    let features = "chrome,dialog=no,macsuppressanimation,all";
    let winState = aState.windows[0];
    WINDOW_ATTRIBUTES.forEach(function(aFeature) {
      // Use !isNaN as an easy way to ignore sizemode and check for numbers
      if (aFeature in winState && !isNaN(winState[aFeature]))
        features += "," + aFeature + "=" + winState[aFeature];
    });

    if (winState.isPrivate) {
      features += ",private";
    }

    var window =
      Services.ww.openWindow(null, this._prefBranch.getCharPref("chromeURL"),
                             "_blank", features, argString);

    do {
      var ID = "window" + Math.random();
    } while (ID in this._statesToRestore);
    this._statesToRestore[(window.__SS_restoreID = ID)] = aState;

    return window;
  },

  /**
   * Gets the tab for the given browser. This should be marginally better
   * than using tabbrowser's getTabForContentWindow. This assumes the browser
   * is the linkedBrowser of a tab, not a dangling browser.
   *
   * @param aBrowser
   *        The browser from which to get the tab.
   */
  _getTabForBrowser: function ssi_getTabForBrowser(aBrowser) {
    let window = aBrowser.ownerDocument.defaultView;
    for (let i = 0; i < window.gBrowser.tabs.length; i++) {
      let tab = window.gBrowser.tabs[i];
      if (tab.linkedBrowser == aBrowser)
        return tab;
    }
    return undefined;
  },

  /**
   * Whether or not to resume session, if not recovering from a crash.
   * @returns bool
   */
  _doResumeSession: function ssi_doResumeSession() {
    return this._prefBranch.getIntPref("startup.page") == 3 ||
           this._prefBranch.getBoolPref("sessionstore.resume_session_once");
  },

  /**
   * whether the user wants to load any other page at startup
   * (except the homepage) - needed for determining whether to overwrite the current tabs
   * C.f.: nsBrowserContentHandler's defaultArgs implementation.
   * @returns bool
   */
  _isCmdLineEmpty: function ssi_isCmdLineEmpty(aWindow, aState) {
    var pinnedOnly = aState.windows &&
                     aState.windows.every(function (win)
                       win.tabs.every(function (tab) tab.pinned));

    let hasFirstArgument = aWindow.arguments && aWindow.arguments[0];
    if (!pinnedOnly) {
      let defaultArgs = Cc["@mozilla.org/browser/clh;1"].
                        getService(Ci.nsIBrowserHandler).defaultArgs;
      if (aWindow.arguments &&
          aWindow.arguments[0] &&
          aWindow.arguments[0] == defaultArgs)
        hasFirstArgument = false;
    }

    return !hasFirstArgument;
  },

  /**
   * on popup windows, the XULWindow's attributes seem not to be set correctly
   * we use thus JSDOMWindow attributes for sizemode and normal window attributes
   * (and hope for reasonable values when maximized/minimized - since then
   * outerWidth/outerHeight aren't the dimensions of the restored window)
   * @param aWindow
   *        Window reference
   * @param aAttribute
   *        String sizemode | width | height | other window attribute
   * @returns string
   */
  _getWindowDimension: function ssi_getWindowDimension(aWindow, aAttribute) {
    if (aAttribute == "sizemode") {
      switch (aWindow.windowState) {
      case aWindow.STATE_FULLSCREEN:
      case aWindow.STATE_MAXIMIZED:
        return "maximized";
      case aWindow.STATE_MINIMIZED:
        return "minimized";
      default:
        return "normal";
      }
    }

    var dimension;
    switch (aAttribute) {
    case "width":
      dimension = aWindow.outerWidth;
      break;
    case "height":
      dimension = aWindow.outerHeight;
      break;
    default:
      dimension = aAttribute in aWindow ? aWindow[aAttribute] : "";
      break;
    }

    if (aWindow.windowState == aWindow.STATE_NORMAL) {
      return dimension;
    }
    return aWindow.document.documentElement.getAttribute(aAttribute) || dimension;
  },

  /**
   * Get nsIURI from string
   * @param string
   * @returns nsIURI
   */
  _getURIFromString: function ssi_getURIFromString(aString) {
    return Services.io.newURI(aString, null, null);
  },

  /**
   * Annotate a breakpad crash report with the currently selected tab's URL.
   */
  _updateCrashReportURL: function ssi_updateCrashReportURL(aWindow) {
#ifdef MOZ_CRASHREPORTER
    try {
      var currentURI = aWindow.gBrowser.currentURI.clone();
      // if the current URI contains a username/password, remove it
      try {
        currentURI.userPass = "";
      }
      catch (ex) { } // ignore failures on about: URIs

      CrashReporter.annotateCrashReport("URL", currentURI.spec);
    }
    catch (ex) {
      // don't make noise when crashreporter is built but not enabled
      if (ex.result != Components.results.NS_ERROR_NOT_INITIALIZED)
        debug(ex);
    }
#endif
  },

  /**
   * @param aState is a session state
   * @param aRecentCrashes is the number of consecutive crashes
   * @returns whether a restore page will be needed for the session state
   */
  _needsRestorePage: function ssi_needsRestorePage(aState, aRecentCrashes) {
    const SIX_HOURS_IN_MS = 6 * 60 * 60 * 1000;

    // don't display the page when there's nothing to restore
    let winData = aState.windows || null;
    if (!winData || winData.length == 0)
      return false;

    // don't wrap a single about:sessionrestore page
    if (this._hasSingleTabWithURL(winData, "about:sessionrestore") ||
        this._hasSingleTabWithURL(winData, "about:welcomeback")) {
      return false;
    }

    // don't automatically restore in Safe Mode
    if (Services.appinfo.inSafeMode)
      return true;

    let max_resumed_crashes =
      this._prefBranch.getIntPref("sessionstore.max_resumed_crashes");
    let sessionAge = aState.session && aState.session.lastUpdate &&
                     (Date.now() - aState.session.lastUpdate);

    return max_resumed_crashes != -1 &&
           (aRecentCrashes > max_resumed_crashes ||
            sessionAge && sessionAge >= SIX_HOURS_IN_MS);
  },

  /**
   * @param aWinData is the set of windows in session state
   * @param aURL is the single URL we're looking for
   * @returns whether the window data contains only the single URL passed
   */
  _hasSingleTabWithURL: function(aWinData, aURL) {
    if (aWinData &&
        aWinData.length == 1 &&
        aWinData[0].tabs &&
        aWinData[0].tabs.length == 1 &&
        aWinData[0].tabs[0].entries &&
        aWinData[0].tabs[0].entries.length == 1) {
      return aURL == aWinData[0].tabs[0].entries[0].url;
    }
    return false;
  },

  /**
   * Determine if the tab state we're passed is something we should save. This
   * is used when closing a tab or closing a window with a single tab
   *
   * @param aTabState
   *        The current tab state
   * @returns boolean
   */
  _shouldSaveTabState: function ssi_shouldSaveTabState(aTabState) {
    // If the tab has only a transient about: history entry, no other
    // session history, and no userTypedValue, then we don't actually want to
    // store this tab's data.
    return aTabState.entries.length &&
           !(aTabState.entries.length == 1 &&
                (aTabState.entries[0].url == "about:blank" ||
                 aTabState.entries[0].url == "about:newtab") &&
                 !aTabState.userTypedValue);
  },

  /**
   * Determine if we can restore history into this tab.
   * This will be false when a tab has been removed (usually between
   * restoreTabs && restoreHistory) or if the tab is still marked
   * as loading.
   *
   * @param aTab
   * @returns boolean
   */
  _canRestoreTabHistory: function ssi_canRestoreTabHistory(aTab) {
    return aTab.parentNode && aTab.linkedBrowser &&
           aTab.linkedBrowser.__SS_data;
  },

  /**
   * This is going to take a state as provided at startup (via
   * nsISessionStartup.state) and split it into 2 parts. The first part
   * (defaultState) will be a state that should still be restored at startup,
   * while the second part (state) is a state that should be saved for later.
   * defaultState will be comprised of windows with only pinned tabs, extracted
   * from state. It will contain the cookies that go along with the history
   * entries in those tabs. It will also contain window position information.
   *
   * defaultState will be restored at startup. state will be passed into
   * LastSession and will be kept in case the user explicitly wants
   * to restore the previous session (publicly exposed as restoreLastSession).
   *
   * @param state
   *        The state, presumably from nsISessionStartup.state
   * @returns [defaultState, state]
   */
  _prepDataForDeferredRestore: function ssi_prepDataForDeferredRestore(state) {
    // Make sure that we don't modify the global state as provided by
    // nsSessionStartup.state. Converting the object to a JSON string and
    // parsing it again is the easiest way to do that, although not the most
    // efficient one. Deferred sessions that don't have automatic session
    // restore enabled tend to be a lot smaller though so that this shouldn't
    // be a big perf hit.
    state = JSON.parse(JSON.stringify(state));

    let defaultState = { windows: [], selectedWindow: 1 };

    state.selectedWindow = state.selectedWindow || 1;

    // Look at each window, remove pinned tabs, adjust selectedindex,
    // remove window if necessary.
    for (let wIndex = 0; wIndex < state.windows.length;) {
      let window = state.windows[wIndex];
      window.selected = window.selected || 1;
      // We're going to put the state of the window into this object
      let pinnedWindowState = { tabs: [], cookies: []};
      for (let tIndex = 0; tIndex < window.tabs.length;) {
        if (window.tabs[tIndex].pinned) {
          // Adjust window.selected
          if (tIndex + 1 < window.selected)
            window.selected -= 1;
          else if (tIndex + 1 == window.selected)
            pinnedWindowState.selected = pinnedWindowState.tabs.length + 2;
            // + 2 because the tab isn't actually in the array yet

          // Now add the pinned tab to our window
          pinnedWindowState.tabs =
            pinnedWindowState.tabs.concat(window.tabs.splice(tIndex, 1));
          // We don't want to increment tIndex here.
          continue;
        }
        tIndex++;
      }

      // At this point the window in the state object has been modified (or not)
      // We want to build the rest of this new window object if we have pinnedTabs.
      if (pinnedWindowState.tabs.length) {
        // First get the other attributes off the window
        WINDOW_ATTRIBUTES.forEach(function(attr) {
          if (attr in window) {
            pinnedWindowState[attr] = window[attr];
            delete window[attr];
          }
        });
        // We're just copying position data into the pinned window.
        // Not copying over:
        // - _closedTabs
        // - extData
        // - isPopup
        // - hidden

        // Assign a unique ID to correlate the window to be opened with the
        // remaining data
        window.__lastSessionWindowID = pinnedWindowState.__lastSessionWindowID
                                     = "" + Date.now() + Math.random();

        // Extract the cookies that belong with each pinned tab
        this._splitCookiesFromWindow(window, pinnedWindowState);

        // Actually add this window to our defaultState
        defaultState.windows.push(pinnedWindowState);
        // Remove the window from the state if it doesn't have any tabs
        if (!window.tabs.length) {
          if (wIndex + 1 <= state.selectedWindow)
            state.selectedWindow -= 1;
          else if (wIndex + 1 == state.selectedWindow)
            defaultState.selectedIndex = defaultState.windows.length + 1;

          state.windows.splice(wIndex, 1);
          // We don't want to increment wIndex here.
          continue;
        }


      }
      wIndex++;
    }

    return [defaultState, state];
  },

  /**
   * Splits out the cookies from aWinState into aTargetWinState based on the
   * tabs that are in aTargetWinState.
   * This alters the state of aWinState and aTargetWinState.
   */
  _splitCookiesFromWindow:
    function ssi_splitCookiesFromWindow(aWinState, aTargetWinState) {
    if (!aWinState.cookies || !aWinState.cookies.length)
      return;

    // Get the hosts for history entries in aTargetWinState
    let cookieHosts = SessionCookies.getHostsForWindow(aTargetWinState);

    // By creating a regex we reduce overhead and there is only one loop pass
    // through either array (cookieHosts and aWinState.cookies).
    let hosts = Object.keys(cookieHosts).join("|").replace("\\.", "\\.", "g");
    // If we don't actually have any hosts, then we don't want to do anything.
    if (!hosts.length)
      return;
    let cookieRegex = new RegExp(".*(" + hosts + ")");
    for (let cIndex = 0; cIndex < aWinState.cookies.length;) {
      if (cookieRegex.test(aWinState.cookies[cIndex].host)) {
        aTargetWinState.cookies =
          aTargetWinState.cookies.concat(aWinState.cookies.splice(cIndex, 1));
        continue;
      }
      cIndex++;
    }
  },

  /**
   * Converts a JavaScript object into a JSON string
   * (see http://www.json.org/ for more information).
   *
   * The inverse operation consists of JSON.parse(JSON_string).
   *
   * @param aJSObject is the object to be converted
   * @returns the object's JSON representation
   */
  _toJSONString: function ssi_toJSONString(aJSObject) {
    return JSON.stringify(aJSObject);
  },

  _sendRestoreCompletedNotifications: function ssi_sendRestoreCompletedNotifications() {
    // not all windows restored, yet
    if (this._restoreCount > 1) {
      this._restoreCount--;
      return;
    }

    // observers were already notified
    if (this._restoreCount == -1)
      return;

    // This was the last window restored at startup, notify observers.
    Services.obs.notifyObservers(null,
      this._browserSetState ? NOTIFY_BROWSER_STATE_RESTORED : NOTIFY_WINDOWS_RESTORED,
      "");

    this._browserSetState = false;
    this._restoreCount = -1;
  },

   /**
   * Set the given window's busy state
   * @param aWindow the window
   * @param aValue the window's busy state
   */
  _setWindowStateBusyValue:
    function ssi_changeWindowStateBusyValue(aWindow, aValue) {

    this._windows[aWindow.__SSi].busy = aValue;

    // Keep the to-be-restored state in sync because that is returned by
    // getWindowState() as long as the window isn't loaded, yet.
    if (!this._isWindowLoaded(aWindow)) {
      let stateToRestore = this._statesToRestore[aWindow.__SS_restoreID].windows[0];
      stateToRestore.busy = aValue;
    }
  },

  /**
   * Set the given window's state to 'not busy'.
   * @param aWindow the window
   */
  _setWindowStateReady: function ssi_setWindowStateReady(aWindow) {
    this._setWindowStateBusyValue(aWindow, false);
    this._sendWindowStateEvent(aWindow, "Ready");
  },

  /**
   * Set the given window's state to 'busy'.
   * @param aWindow the window
   */
  _setWindowStateBusy: function ssi_setWindowStateBusy(aWindow) {
    this._setWindowStateBusyValue(aWindow, true);
    this._sendWindowStateEvent(aWindow, "Busy");
  },

  /**
   * Dispatch an SSWindowState_____ event for the given window.
   * @param aWindow the window
   * @param aType the type of event, SSWindowState will be prepended to this string
   */
  _sendWindowStateEvent: function ssi_sendWindowStateEvent(aWindow, aType) {
    let event = aWindow.document.createEvent("Events");
    event.initEvent("SSWindowState" + aType, true, false);
    aWindow.dispatchEvent(event);
  },

  /**
   * Dispatch the SSTabRestored event for the given tab.
   * @param aTab the which has been restored
   */
  _sendTabRestoredNotification: function ssi_sendTabRestoredNotification(aTab) {
    let event = aTab.ownerDocument.createEvent("Events");
    event.initEvent("SSTabRestored", true, false);
    aTab.dispatchEvent(event);
  },

  /**
   * @param aWindow
   *        Window reference
   * @returns whether this window's data is still cached in _statesToRestore
   *          because it's not fully loaded yet
   */
  _isWindowLoaded: function ssi_isWindowLoaded(aWindow) {
    return !aWindow.__SS_restoreID;
  },

  /**
   * Replace "Loading..." with the tab label (with minimal side-effects)
   * @param aString is the string the title is stored in
   * @param aTabbrowser is a tabbrowser object, containing aTab
   * @param aTab is the tab whose title we're updating & using
   *
   * @returns aString that has been updated with the new title
   */
  _replaceLoadingTitle : function ssi_replaceLoadingTitle(aString, aTabbrowser, aTab) {
    if (aString == aTabbrowser.mStringBundle.getString("tabs.connecting")) {
      aTabbrowser.setTabTitle(aTab);
      [aString, aTab.label] = [aTab.label, aString];
    }
    return aString;
  },

  /**
   * Resize this._closedWindows to the value of the pref, except in the case
   * where we don't have any non-popup windows on Windows and Linux. Then we must
   * resize such that we have at least one non-popup window.
   */
  _capClosedWindows : function ssi_capClosedWindows() {
    if (this._closedWindows.length <= this._max_windows_undo)
      return;
    let spliceTo = this._max_windows_undo;
#ifndef XP_MACOSX
    let normalWindowIndex = 0;
    // try to find a non-popup window in this._closedWindows
    while (normalWindowIndex < this._closedWindows.length &&
           !!this._closedWindows[normalWindowIndex].isPopup)
      normalWindowIndex++;
    if (normalWindowIndex >= this._max_windows_undo)
      spliceTo = normalWindowIndex + 1;
#endif
    this._closedWindows.splice(spliceTo, this._closedWindows.length);
  },

  _clearRestoringWindows: function ssi_clearRestoringWindows() {
    for (let i = 0; i < this._closedWindows.length; i++) {
      delete this._closedWindows[i]._shouldRestore;
    }
  },

  /**
   * Reset state to prepare for a new session state to be restored.
   */
  _resetRestoringState: function ssi_initRestoringState() {
    TabRestoreQueue.reset();
    this._tabsRestoringCount = 0;
  },

  /**
   * Reset the restoring state for a particular tab. This will be called when
   * removing a tab or when a tab needs to be reset (it's being overwritten).
   *
   * @param aTab
   *        The tab that will be "reset"
   */
  _resetTabRestoringState: function ssi_resetTabRestoringState(aTab) {
    let window = aTab.ownerDocument.defaultView;
    let browser = aTab.linkedBrowser;

    // Keep the tab's previous state for later in this method
    let previousState = browser.__SS_restoreState;

    // The browser is no longer in any sort of restoring state.
    delete browser.__SS_restoreState;

    aTab.removeAttribute("pending");
    browser.removeAttribute("pending");

    // We want to decrement window.__SS_tabsToRestore here so that we always
    // decrement it AFTER a tab is done restoring or when a tab gets "reset".
    window.__SS_tabsToRestore--;

    // Remove the progress listener if we should.
    this._removeTabsProgressListener(window);

    if (previousState == TAB_STATE_RESTORING) {
      if (this._tabsRestoringCount)
        this._tabsRestoringCount--;
    }
    else if (previousState == TAB_STATE_NEEDS_RESTORE) {
      // Make sure the session history listener is removed. This is normally
      // done in restoreTabContent, but this tab is being removed before that gets called.
      this._removeSHistoryListener(aTab);

      // Make sure that the tab is removed from the list of tabs to restore.
      // Again, this is normally done in restoreTabContent, but that isn't being called
      // for this tab.
      TabRestoreQueue.remove(aTab);
    }
  },

  /**
   * Add the tabs progress listener to the window if it isn't already
   *
   * @param aWindow
   *        The window to add our progress listener to
   */
  _ensureTabsProgressListener: function ssi_ensureTabsProgressListener(aWindow) {
    let tabbrowser = aWindow.gBrowser;
    if (tabbrowser.mTabsProgressListeners.indexOf(gRestoreTabsProgressListener) == -1)
      tabbrowser.addTabsProgressListener(gRestoreTabsProgressListener);
  },

  /**
   * Attempt to remove the tabs progress listener from the window.
   *
   * @param aWindow
   *        The window from which to remove our progress listener from
   */
  _removeTabsProgressListener: function ssi_removeTabsProgressListener(aWindow) {
    // If there are no tabs left to restore (or restoring) in this window, then
    // we can safely remove the progress listener from this window.
    if (!aWindow.__SS_tabsToRestore)
      aWindow.gBrowser.removeTabsProgressListener(gRestoreTabsProgressListener);
  },

  /**
   * Remove the session history listener from the tab's browser if there is one.
   *
   * @param aTab
   *        The tab who's browser to remove the listener
   */
  _removeSHistoryListener: function ssi_removeSHistoryListener(aTab) {
    let browser = aTab.linkedBrowser;
    if (browser.__SS_shistoryListener) {
      browser.webNavigation.sessionHistory.
                            removeSHistoryListener(browser.__SS_shistoryListener);
      delete browser.__SS_shistoryListener;
    }
  }
};

/**
 * Priority queue that keeps track of a list of tabs to restore and returns
 * the tab we should restore next, based on priority rules. We decide between
 * pinned, visible and hidden tabs in that and FIFO order. Hidden tabs are only
 * restored with restore_hidden_tabs=true.
 */
let TabRestoreQueue = {
  // The separate buckets used to store tabs.
  tabs: {priority: [], visible: [], hidden: []},

  // Preferences used by the TabRestoreQueue to determine which tabs
  // are restored automatically and which tabs will be on-demand.
  prefs: {
    // Lazy getter that returns whether tabs are restored on demand.
    get restoreOnDemand() {
      let updateValue = () => {
        let value = Services.prefs.getBoolPref(PREF);
        let definition = {value: value, configurable: true};
        Object.defineProperty(this, "restoreOnDemand", definition);
        return value;
      }

      const PREF = "browser.sessionstore.restore_on_demand";
      Services.prefs.addObserver(PREF, updateValue, false);
      return updateValue();
    },

    // Lazy getter that returns whether pinned tabs are restored on demand.
    get restorePinnedTabsOnDemand() {
      let updateValue = () => {
        let value = Services.prefs.getBoolPref(PREF);
        let definition = {value: value, configurable: true};
        Object.defineProperty(this, "restorePinnedTabsOnDemand", definition);
        return value;
      }

      const PREF = "browser.sessionstore.restore_pinned_tabs_on_demand";
      Services.prefs.addObserver(PREF, updateValue, false);
      return updateValue();
    },

    // Lazy getter that returns whether we should restore hidden tabs.
    get restoreHiddenTabs() {
      let updateValue = () => {
        let value = Services.prefs.getBoolPref(PREF);
        let definition = {value: value, configurable: true};
        Object.defineProperty(this, "restoreHiddenTabs", definition);
        return value;
      }

      const PREF = "browser.sessionstore.restore_hidden_tabs";
      Services.prefs.addObserver(PREF, updateValue, false);
      return updateValue();
    }
  },

  // Resets the queue and removes all tabs.
  reset: function () {
    this.tabs = {priority: [], visible: [], hidden: []};
  },

  // Adds a tab to the queue and determines its priority bucket.
  add: function (tab) {
    let {priority, hidden, visible} = this.tabs;

    if (tab.pinned) {
      priority.push(tab);
    } else if (tab.hidden) {
      hidden.push(tab);
    } else {
      visible.push(tab);
    }
  },

  // Removes a given tab from the queue, if it's in there.
  remove: function (tab) {
    let {priority, hidden, visible} = this.tabs;

    // We'll always check priority first since we don't
    // have an indicator if a tab will be there or not.
    let set = priority;
    let index = set.indexOf(tab);

    if (index == -1) {
      set = tab.hidden ? hidden : visible;
      index = set.indexOf(tab);
    }

    if (index > -1) {
      set.splice(index, 1);
    }
  },

  // Returns and removes the tab with the highest priority.
  shift: function () {
    let set;
    let {priority, hidden, visible} = this.tabs;

    let {restoreOnDemand, restorePinnedTabsOnDemand} = this.prefs;
    let restorePinned = !(restoreOnDemand && restorePinnedTabsOnDemand);
    if (restorePinned && priority.length) {
      set = priority;
    } else if (!restoreOnDemand) {
      if (visible.length) {
        set = visible;
      } else if (this.prefs.restoreHiddenTabs && hidden.length) {
        set = hidden;
      }
    }

    return set && set.shift();
  },

  // Moves a given tab from the 'hidden' to the 'visible' bucket.
  hiddenToVisible: function (tab) {
    let {hidden, visible} = this.tabs;
    let index = hidden.indexOf(tab);

    if (index > -1) {
      hidden.splice(index, 1);
      visible.push(tab);
    } else {
      throw new Error("restore queue: hidden tab not found");
    }
  },

  // Moves a given tab from the 'visible' to the 'hidden' bucket.
  visibleToHidden: function (tab) {
    let {visible, hidden} = this.tabs;
    let index = visible.indexOf(tab);

    if (index > -1) {
      visible.splice(index, 1);
      hidden.push(tab);
    } else {
      throw new Error("restore queue: visible tab not found");
    }
  }
};

// A map storing a closed window's state data until it goes aways (is GC'ed).
// This ensures that API clients can still read (but not write) states of
// windows they still hold a reference to but we don't.
let DyingWindowCache = {
  _data: new WeakMap(),

  has: function (window) {
    return this._data.has(window);
  },

  get: function (window) {
    return this._data.get(window);
  },

  set: function (window, data) {
    this._data.set(window, data);
  },

  remove: function (window) {
    this._data.delete(window);
  }
};

// A weak set of dirty windows. We use it to determine which windows we need to
// recollect data for when getCurrentState() is called.
let DirtyWindows = {
  _data: new WeakMap(),

  has: function (window) {
    return this._data.has(window);
  },

  add: function (window) {
    return this._data.set(window, true);
  },

  remove: function (window) {
    this._data.delete(window);
  },

  clear: function (window) {
    this._data.clear();
  }
};

// A map storing the number of tabs last closed per windoow. This only
// stores the most recent tab-close operation, and is used to undo
// batch tab-closing operations.
let NumberOfTabsClosedLastPerWindow = new WeakMap();

// This is used to help meter the number of restoring tabs. This is the control
// point for telling the next tab to restore. It gets attached to each gBrowser
// via gBrowser.addTabsProgressListener
let gRestoreTabsProgressListener = {
  onStateChange: function(aBrowser, aWebProgress, aRequest, aStateFlags, aStatus) {
    // Ignore state changes on browsers that we've already restored and state
    // changes that aren't applicable.
    if (aBrowser.__SS_restoreState &&
        aBrowser.__SS_restoreState == TAB_STATE_RESTORING &&
        aStateFlags & Ci.nsIWebProgressListener.STATE_STOP &&
        aStateFlags & Ci.nsIWebProgressListener.STATE_IS_NETWORK &&
        aStateFlags & Ci.nsIWebProgressListener.STATE_IS_WINDOW) {
      // We need to reset the tab before starting the next restore.
      let tab = SessionStoreInternal._getTabForBrowser(aBrowser);
      SessionStoreInternal._resetTabRestoringState(tab);
      SessionStoreInternal.restoreNextTab();
    }
  }
};

// A SessionStoreSHistoryListener will be attached to each browser before it is
// restored. We need to catch reloads that occur before the tab is restored
// because otherwise, docShell will reload an old URI (usually about:blank).
function SessionStoreSHistoryListener(aTab) {
  this.tab = aTab;
}
SessionStoreSHistoryListener.prototype = {
  QueryInterface: XPCOMUtils.generateQI([
    Ci.nsISHistoryListener,
    Ci.nsISupportsWeakReference
  ]),
  browser: null,
// The following events (with the exception of OnHistoryPurge)
// accompany either a "load" or a "pageshow" which will in turn cause
// invalidations.
  OnHistoryNewEntry: function(aNewURI) {

  },
  OnHistoryGoBack: function(aBackURI) {
    return true;
  },
  OnHistoryGoForward: function(aForwardURI) {
    return true;
  },
  OnHistoryGotoIndex: function(aIndex, aGotoURI) {
    return true;
  },
  OnHistoryPurge: function(aNumEntries) {
    TabStateCache.delete(this.tab);
    return true;
  },
  OnHistoryReload: function(aReloadURI, aReloadFlags) {
    // On reload, we want to make sure that session history loads the right
    // URI. In order to do that, we will juet call restoreTabContent. That will remove
    // the history listener and load the right URI.
    SessionStoreInternal.restoreTabContent(this.tab);
    // Returning false will stop the load that docshell is attempting.
    return false;
  }
}

// The state from the previous session (after restoring pinned tabs). This
// state is persisted and passed through to the next session during an app
// restart to make the third party add-on warning not trash the deferred
// session
let LastSession = {
  _state: null,

  get canRestore() {
    return !!this._state;
  },

  getState: function () {
    return this._state;
  },

  setState: function (state) {
    this._state = state;
  },

  clear: function () {
    if (this._state) {
      this._state = null;
      Services.obs.notifyObservers(null, NOTIFY_LAST_SESSION_CLEARED, null);
    }
  }
};

/**
 * Module that contains global session data.
 */
let GlobalState = {

  // Storage for global state.
  state: {},

  /**
   * Clear all currently stored global state.
   */
  clear: function() {
    this.state = {};
  },

  /**
   * Retrieve a value from the global state.
   *
   * @param aKey
   *        A key the value is stored under.
   * @return The value stored at aKey, or an empty string if no value is set.
   */
  get: function(aKey) {
    return this.state[aKey] || "";
  },

  /**
   * Set a global value.
   *
   * @param aKey
   *        A key to store the value under.
   */
  set: function(aKey, aStringValue) {
    this.state[aKey] = aStringValue;
  },

  /**
   * Delete a global value.
   *
   * @param aKey
   *        A key to delete the value for.
   */
  delete: function(aKey) {
    delete this.state[aKey];
  },

  /**
   * Set the current global state from a state object. Any previous global
   * state will be removed, even if the new state does not contain a matching
   * key.
   *
   * @param aState
   *        A state object to extract global state from to be set.
   */
  setFromState: function (aState) {
    this.state = (aState && aState.global) || {};
  }
}<|MERGE_RESOLUTION|>--- conflicted
+++ resolved
@@ -2619,12 +2619,11 @@
         delete tab.__SS_extdata;
       }
 
-<<<<<<< HEAD
       // Flush all data from the content script synchronously. This is done so
       // that all async messages that are still on their way to chrome will
       // be ignored and don't override any tab data set by restoreHistory().
       TabState.flush(tab.linkedBrowser);
-=======
+
       // Ensure the index is in bounds.
       let activeIndex = (tabData.index || tabData.entries.length) - 1;
       activeIndex = Math.min(activeIndex, tabData.entries.length - 1);
@@ -2632,9 +2631,6 @@
 
       // Save the index in case we updated it above.
       tabData.index = activeIndex + 1;
-
-      browser.__SS_tabStillLoading = true;
->>>>>>> 6c467f23
 
       // keep the data around to prevent dataloss in case
       // a tab gets closed before it's been properly restored
@@ -2643,7 +2639,6 @@
       browser.setAttribute("pending", "true");
       tab.setAttribute("pending", "true");
 
-<<<<<<< HEAD
       // Update the persistent tab state cache with |tabData| information.
       TabStateCache.updatePersistent(browser, {
         storage: tabData.storage || null,
@@ -2651,17 +2646,6 @@
         pageStyle: tabData.pageStyle || null
       });
 
-      if (tabData.entries.length == 0) {
-        // make sure to blank out this tab's content
-        // (just purging the tab's history won't be enough)
-        browser.loadURIWithFlags("about:blank",
-                                 Ci.nsIWebNavigation.LOAD_FLAGS_BYPASS_HISTORY,
-                                 null, null, null);
-        continue;
-      }
-
-=======
->>>>>>> 6c467f23
       browser.stop(); // in case about:blank isn't done yet
 
       // wall-paper fix for bug 439675: make sure that the URL to be loaded
@@ -2960,7 +2944,6 @@
     // Drop all the state associated with restoring the tab. We're
     // done with that now.
     delete aBrowser.__SS_data;
-    delete aBrowser.__SS_tabStillLoading;
     delete aBrowser.__SS_restore_data;
     delete aBrowser.__SS_restore_pageStyle;
     delete aBrowser.__SS_restore_tab;
