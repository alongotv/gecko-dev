--- conflicted
+++ resolved
@@ -112,14 +112,12 @@
   skin/classic/browser/tabbrowser/tabbrowser-tabs-bkgnd.png              (tabbrowser/tabbrowser-tabs-bkgnd.png)
   skin/classic/browser/tabbrowser/tabDragIndicator.png                   (tabbrowser/tabDragIndicator.png)
   skin/classic/browser/tabbrowser/tab-bkgnd.png                          (tabbrowser/tab-bkgnd.png)
-<<<<<<< HEAD
   skin/classic/browser/tabview/edit-light.png               (tabview/edit-light.png)
   skin/classic/browser/tabview/edit.png                     (tabview/edit.png)
   skin/classic/browser/tabview/new-tab.png                  (tabview/new-tab.png)
   skin/classic/browser/tabview/platform.css                 (tabview/platform.css)
   skin/classic/browser/tabview/stack-expander.png           (tabview/stack-expander.png)
   skin/classic/browser/tabview/tabview.png                  (tabview/tabview.png)
-=======
 #ifdef MOZ_SERVICES_SYNC
   skin/classic/browser/sync-16-throbber.png
   skin/classic/browser/sync-16.png
@@ -134,5 +132,4 @@
   skin/classic/browser/sync-wipeServer.png
   skin/classic/browser/syncSetup.css
   skin/classic/browser/syncCommon.css
-#endif
->>>>>>> 117f7136
+#endif