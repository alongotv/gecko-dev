--- conflicted
+++ resolved
@@ -184,11 +184,7 @@
 static const char*
 GetCharacters(const CFStringRef aString)
 {
-<<<<<<< HEAD
-  NSString* str = reinterpret_cast<const NSString*>(aString);
-=======
   const NSString* str = reinterpret_cast<const NSString*>(aString);
->>>>>>> 3fecee7e
   return GetCharacters(str);
 }
 
