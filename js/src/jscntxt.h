--- conflicted
+++ resolved
@@ -2300,16 +2300,14 @@
 extern JS_FORCES_STACK JS_FRIEND_API(void)
 LeaveTrace(JSContext *cx);
 
-<<<<<<< HEAD
+extern bool
+CanLeaveTrace(JSContext *cx);
+
 #ifdef JS_METHODJIT
 namespace mjit {
     void ExpandInlineFrames(JSContext *cx, bool all);
 }
 #endif
-=======
-extern bool
-CanLeaveTrace(JSContext *cx);
->>>>>>> eb505d30
 
 } /* namespace js */
 
