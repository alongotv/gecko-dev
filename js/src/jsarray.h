--- conflicted
+++ resolved
@@ -51,29 +51,6 @@
 /* Small arrays are dense, no matter what. */
 const uintN MIN_SPARSE_INDEX = 256;
 
-inline uint32
-JSObject::getDenseArrayInitializedLength()
-{
-    JS_ASSERT(isDenseArray());
-    return getElementsHeader()->initializedLength;
-}
-
-<<<<<<< HEAD
-inline void
-JSObject::setDenseArrayInitializedLength(uint32 length)
-{
-    JS_ASSERT(isDenseArray());
-    JS_ASSERT(length <= getDenseArrayCapacity());
-    getElementsHeader()->initializedLength = length;
-=======
-inline bool
-JSObject::isPackedDenseArray()
-{
-    JS_ASSERT(isDenseArray());
-    return flags & PACKED_ARRAY;
->>>>>>> a797021a
-}
-
 namespace js {
 /* 2^32-2, inclusive */
 const uint32 MAX_ARRAY_INDEX = 4294967294u;
