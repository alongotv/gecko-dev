/* -*- Mode: C++; tab-width: 8; indent-tabs-mode: nil; c-basic-offset: 4 -*-
 * vim: set ts=8 sw=4 et tw=78:
 *
 * ***** BEGIN LICENSE BLOCK *****
 * Version: MPL 1.1/GPL 2.0/LGPL 2.1
 *
 * The contents of this file are subject to the Mozilla Public License Version
 * 1.1 (the "License"); you may not use this file except in compliance with
 * the License. You may obtain a copy of the License at
 * http://www.mozilla.org/MPL/
 *
 * Software distributed under the License is distributed on an "AS IS" basis,
 * WITHOUT WARRANTY OF ANY KIND, either express or implied. See the License
 * for the specific language governing rights and limitations under the
 * License.
 *
 * The Original Code is Mozilla Communicator client code, released
 * March 31, 1998.
 *
 * The Initial Developer of the Original Code is
 * Netscape Communications Corporation.
 * Portions created by the Initial Developer are Copyright (C) 1998
 * the Initial Developer. All Rights Reserved.
 *
 * Contributor(s):
 *
 * Alternatively, the contents of this file may be used under the terms of
 * either of the GNU General Public License Version 2 or later (the "GPL"),
 * or the GNU Lesser General Public License Version 2.1 or later (the "LGPL"),
 * in which case the provisions of the GPL or the LGPL are applicable instead
 * of those above. If you wish to allow use of your version of this file only
 * under the terms of either the GPL or the LGPL, and not to allow others to
 * use your version of this file under the terms of the MPL, indicate your
 * decision by deleting the provisions above and replace them with the notice
 * and other provisions required by the GPL or the LGPL. If you do not delete
 * the provisions above, a recipient may use your version of this file under
 * the terms of any one of the MPL, the GPL or the LGPL.
 *
 * ***** END LICENSE BLOCK ***** */

#ifndef jsapi_h___
#define jsapi_h___
/*
 * JavaScript API.
 */
#include <stddef.h>
#include <stdio.h>
#include "js-config.h"
#include "jspubtd.h"
#include "jsutil.h"

JS_BEGIN_EXTERN_C

/*
 * In release builds, jsval and jsid are defined to be integral types. This
 * prevents many bugs from being caught at compile time. E.g.:
 *
 *  jsval v = ...
 *  if (v == JS_TRUE)  // error
 *    ...
 *
 *  jsid id = v;       // error
 *
 * To catch more errors, jsval and jsid are given struct types in debug builds.
 * Struct assignment and (in C++) operator== allow correct code to be mostly
 * oblivious to the change. This feature can be explicitly disabled in debug
 * builds by defining JS_NO_JSVAL_JSID_STRUCT_TYPES.
 */
#ifdef JS_USE_JSVAL_JSID_STRUCT_TYPES

/* Well-known JS values. N.B. These constants are initialized at startup. */
extern JS_PUBLIC_DATA(jsval) JSVAL_NULL;
extern JS_PUBLIC_DATA(jsval) JSVAL_ZERO;
extern JS_PUBLIC_DATA(jsval) JSVAL_ONE;
extern JS_PUBLIC_DATA(jsval) JSVAL_FALSE;
extern JS_PUBLIC_DATA(jsval) JSVAL_TRUE;
extern JS_PUBLIC_DATA(jsval) JSVAL_VOID;

#else

/* Well-known JS values. */
#define JSVAL_NULL   BUILD_JSVAL(JSVAL_TAG_NULL,      0)
#define JSVAL_ZERO   BUILD_JSVAL(JSVAL_TAG_INT32,     0)
#define JSVAL_ONE    BUILD_JSVAL(JSVAL_TAG_INT32,     1)
#define JSVAL_FALSE  BUILD_JSVAL(JSVAL_TAG_BOOLEAN,   JS_FALSE)
#define JSVAL_TRUE   BUILD_JSVAL(JSVAL_TAG_BOOLEAN,   JS_TRUE)
#define JSVAL_VOID   BUILD_JSVAL(JSVAL_TAG_UNDEFINED, 0)

#endif

/************************************************************************/

static JS_ALWAYS_INLINE JSBool
JSVAL_IS_NULL(jsval v)
{
    jsval_layout l;
    l.asBits = JSVAL_BITS(v);
    return JSVAL_IS_NULL_IMPL(l);
}

static JS_ALWAYS_INLINE JSBool
JSVAL_IS_VOID(jsval v)
{
    jsval_layout l;
    l.asBits = JSVAL_BITS(v);
    return JSVAL_IS_UNDEFINED_IMPL(l);
}

static JS_ALWAYS_INLINE JSBool
JSVAL_IS_INT(jsval v)
{
    jsval_layout l;
    l.asBits = JSVAL_BITS(v);
    return JSVAL_IS_INT32_IMPL(l);
}

static JS_ALWAYS_INLINE jsint
JSVAL_TO_INT(jsval v)
{
    jsval_layout l;
    JS_ASSERT(JSVAL_IS_INT(v));
    l.asBits = JSVAL_BITS(v);
    return JSVAL_TO_INT32_IMPL(l);
}

#define JSVAL_INT_BITS          32
#define JSVAL_INT_MIN           ((jsint)0x80000000)
#define JSVAL_INT_MAX           ((jsint)0x7fffffff)

static JS_ALWAYS_INLINE jsval
INT_TO_JSVAL(int32 i)
{
    return IMPL_TO_JSVAL(INT32_TO_JSVAL_IMPL(i));
}

static JS_ALWAYS_INLINE JSBool
JSVAL_IS_DOUBLE(jsval v)
{
    jsval_layout l;
    l.asBits = JSVAL_BITS(v);
    return JSVAL_IS_DOUBLE_IMPL(l);
}

static JS_ALWAYS_INLINE jsdouble
JSVAL_TO_DOUBLE(jsval v)
{
    jsval_layout l;
    JS_ASSERT(JSVAL_IS_DOUBLE(v));
    l.asBits = JSVAL_BITS(v);
    return l.asDouble;
}

static JS_ALWAYS_INLINE jsval
DOUBLE_TO_JSVAL(jsdouble d)
{
    d = JS_CANONICALIZE_NAN(d);
    return IMPL_TO_JSVAL(DOUBLE_TO_JSVAL_IMPL(d));
}

static JS_ALWAYS_INLINE jsval
UINT_TO_JSVAL(uint32 i)
{
    if (i <= JSVAL_INT_MAX)
        return INT_TO_JSVAL((int32)i);
    return DOUBLE_TO_JSVAL((jsdouble)i);
}

static JS_ALWAYS_INLINE JSBool
JSVAL_IS_NUMBER(jsval v)
{
    jsval_layout l;
    l.asBits = JSVAL_BITS(v);
    return JSVAL_IS_NUMBER_IMPL(l);
}

static JS_ALWAYS_INLINE JSBool
JSVAL_IS_STRING(jsval v)
{
    jsval_layout l;
    l.asBits = JSVAL_BITS(v);
    return JSVAL_IS_STRING_IMPL(l);
}

static JS_ALWAYS_INLINE JSString *
JSVAL_TO_STRING(jsval v)
{
    jsval_layout l;
    JS_ASSERT(JSVAL_IS_STRING(v));
    l.asBits = JSVAL_BITS(v);
    return JSVAL_TO_STRING_IMPL(l);
}

static JS_ALWAYS_INLINE jsval
STRING_TO_JSVAL(JSString *str)
{
    return IMPL_TO_JSVAL(STRING_TO_JSVAL_IMPL(str));
}

static JS_ALWAYS_INLINE JSBool
JSVAL_IS_OBJECT(jsval v)
{
    jsval_layout l;
    l.asBits = JSVAL_BITS(v);
    return JSVAL_IS_OBJECT_OR_NULL_IMPL(l);
}

static JS_ALWAYS_INLINE JSObject *
JSVAL_TO_OBJECT(jsval v)
{
    jsval_layout l;
    JS_ASSERT(JSVAL_IS_OBJECT(v));
    l.asBits = JSVAL_BITS(v);
    return JSVAL_TO_OBJECT_IMPL(l);
}

static JS_ALWAYS_INLINE jsval
OBJECT_TO_JSVAL(JSObject *obj)
{
    if (obj)
        return IMPL_TO_JSVAL(OBJECT_TO_JSVAL_IMPL(obj));
    return JSVAL_NULL;
}

static JS_ALWAYS_INLINE JSBool
JSVAL_IS_BOOLEAN(jsval v)
{
    jsval_layout l;
    l.asBits = JSVAL_BITS(v);
    return JSVAL_IS_BOOLEAN_IMPL(l);
}

static JS_ALWAYS_INLINE JSBool
JSVAL_TO_BOOLEAN(jsval v)
{
    jsval_layout l;
    JS_ASSERT(JSVAL_IS_BOOLEAN(v));
    l.asBits = JSVAL_BITS(v);
    return JSVAL_TO_BOOLEAN_IMPL(l);
}

static JS_ALWAYS_INLINE jsval
BOOLEAN_TO_JSVAL(JSBool b)
{
    return IMPL_TO_JSVAL(BOOLEAN_TO_JSVAL_IMPL(b));
}

static JS_ALWAYS_INLINE JSBool
JSVAL_IS_PRIMITIVE(jsval v)
{
    jsval_layout l;
    l.asBits = JSVAL_BITS(v);
    return JSVAL_IS_PRIMITIVE_IMPL(l);
}

static JS_ALWAYS_INLINE JSBool
JSVAL_IS_GCTHING(jsval v)
{
    jsval_layout l;
    l.asBits = JSVAL_BITS(v);
    return JSVAL_IS_GCTHING_IMPL(l);
}

static JS_ALWAYS_INLINE void *
JSVAL_TO_GCTHING(jsval v)
{
    jsval_layout l;
    JS_ASSERT(JSVAL_IS_GCTHING(v));
    l.asBits = JSVAL_BITS(v);
    return JSVAL_TO_GCTHING_IMPL(l);
}

/* To be GC-safe, privates are tagged as doubles. */

static JS_ALWAYS_INLINE jsval
PRIVATE_TO_JSVAL(void *ptr)
{
    return IMPL_TO_JSVAL(PRIVATE_PTR_TO_JSVAL_IMPL(ptr));
}

static JS_ALWAYS_INLINE void *
JSVAL_TO_PRIVATE(jsval v)
{
    jsval_layout l;
    JS_ASSERT(JSVAL_IS_DOUBLE(v));
    l.asBits = JSVAL_BITS(v);
    return JSVAL_TO_PRIVATE_PTR_IMPL(l);
}

/************************************************************************/

/*
 * A jsid is an identifier for a property or method of an object which is
 * either a 31-bit signed integer, interned string or object. If XML is
 * enabled, there is an additional singleton jsid value; see
 * JS_DEFAULT_XML_NAMESPACE_ID below. Finally, there is an additional jsid
 * value, JSID_VOID, which does not occur in JS scripts but may be used to
 * indicate the absence of a valid jsid.
 *
 * A jsid is not implicitly convertible to or from a jsval; JS_ValueToId or
 * JS_IdToValue must be used instead.
 */

#define JSID_TYPE_STRING                 0x0
#define JSID_TYPE_INT                    0x1
#define JSID_TYPE_VOID                   0x2
#define JSID_TYPE_OBJECT                 0x4
#define JSID_TYPE_DEFAULT_XML_NAMESPACE  0x6
#define JSID_TYPE_MASK                   0x7

/*
 * Avoid using canonical 'id' for jsid parameters since this is a magic word in
 * Objective-C++ which, apparently, wants to be able to #include jsapi.h.
 */
#define id iden

static JS_ALWAYS_INLINE JSBool
JSID_IS_STRING(jsid id)
{
    return (JSID_BITS(id) & JSID_TYPE_MASK) == 0;
}

static JS_ALWAYS_INLINE JSString *
JSID_TO_STRING(jsid id)
{
    JS_ASSERT(JSID_IS_STRING(id));
    return (JSString *)(JSID_BITS(id));
}

static JS_ALWAYS_INLINE JSBool
JSID_IS_ZERO(jsid id)
{
    return JSID_BITS(id) == 0;
}

JS_PUBLIC_API(JSBool)
JS_StringHasBeenInterned(JSString *str);

/* A jsid may only hold an interned JSString. */
static JS_ALWAYS_INLINE jsid
INTERNED_STRING_TO_JSID(JSString *str)
{
    jsid id;
    JS_ASSERT(str);
    JS_ASSERT(JS_StringHasBeenInterned(str));
    JS_ASSERT(((size_t)str & JSID_TYPE_MASK) == 0);
    JSID_BITS(id) = (size_t)str;
    return id;
}

static JS_ALWAYS_INLINE JSBool
JSID_IS_INT(jsid id)
{
    return !!(JSID_BITS(id) & JSID_TYPE_INT);
}

static JS_ALWAYS_INLINE int32
JSID_TO_INT(jsid id)
{
    JS_ASSERT(JSID_IS_INT(id));
    return ((int32)JSID_BITS(id)) >> 1;
}

/*
 * Note: when changing these values, verify that their use in
 * js_CheckForStringIndex is still valid.
 */
#define JSID_INT_MIN  (-(1 << 30))
#define JSID_INT_MAX  ((1 << 30) - 1)

static JS_ALWAYS_INLINE JSBool
INT_FITS_IN_JSID(int32 i)
{
    return ((jsuint)(i) - (jsuint)JSID_INT_MIN <=
            (jsuint)(JSID_INT_MAX - JSID_INT_MIN));
}

static JS_ALWAYS_INLINE jsid
INT_TO_JSID(int32 i)
{
    jsid id;
    JS_ASSERT(INT_FITS_IN_JSID(i));
    JSID_BITS(id) = ((i << 1) | JSID_TYPE_INT);
    return id;
}

static JS_ALWAYS_INLINE JSBool
JSID_IS_OBJECT(jsid id)
{
    return (JSID_BITS(id) & JSID_TYPE_MASK) == JSID_TYPE_OBJECT &&
           (size_t)JSID_BITS(id) != JSID_TYPE_OBJECT;
}

static JS_ALWAYS_INLINE JSObject *
JSID_TO_OBJECT(jsid id)
{
    JS_ASSERT(JSID_IS_OBJECT(id));
    return (JSObject *)(JSID_BITS(id) & ~(size_t)JSID_TYPE_MASK);
}

static JS_ALWAYS_INLINE jsid
OBJECT_TO_JSID(JSObject *obj)
{
    jsid id;
    JS_ASSERT(obj != NULL);
    JS_ASSERT(((size_t)obj & JSID_TYPE_MASK) == 0);
    JSID_BITS(id) = ((size_t)obj | JSID_TYPE_OBJECT);
    return id;
}

static JS_ALWAYS_INLINE JSBool
JSID_IS_GCTHING(jsid id)
{
    return JSID_IS_STRING(id) || JSID_IS_OBJECT(id);
}

static JS_ALWAYS_INLINE void *
JSID_TO_GCTHING(jsid id)
{
    return (void *)(JSID_BITS(id) & ~(size_t)JSID_TYPE_MASK);
}

/*
 * The magic XML namespace id is not a valid jsid. Global object classes in
 * embeddings that enable JS_HAS_XML_SUPPORT (E4X) should handle this id.
 */

static JS_ALWAYS_INLINE JSBool
JSID_IS_DEFAULT_XML_NAMESPACE(jsid id)
{
    JS_ASSERT_IF(((size_t)JSID_BITS(id) & JSID_TYPE_MASK) == JSID_TYPE_DEFAULT_XML_NAMESPACE,
                 JSID_BITS(id) == JSID_TYPE_DEFAULT_XML_NAMESPACE);
    return ((size_t)JSID_BITS(id) == JSID_TYPE_DEFAULT_XML_NAMESPACE);
}

#ifdef JS_USE_JSVAL_JSID_STRUCT_TYPES
extern JS_PUBLIC_DATA(jsid) JS_DEFAULT_XML_NAMESPACE_ID;
#else
#define JS_DEFAULT_XML_NAMESPACE_ID ((jsid)JSID_TYPE_DEFAULT_XML_NAMESPACE)
#endif

/*
 * A void jsid is not a valid id and only arises as an exceptional API return
 * value, such as in JS_NextProperty. Embeddings must not pass JSID_VOID into
 * JSAPI entry points expecting a jsid and do not need to handle JSID_VOID in
 * hooks receiving a jsid except when explicitly noted in the API contract.
 */

static JS_ALWAYS_INLINE JSBool
JSID_IS_VOID(jsid id)
{
    JS_ASSERT_IF(((size_t)JSID_BITS(id) & JSID_TYPE_MASK) == JSID_TYPE_VOID,
                 JSID_BITS(id) == JSID_TYPE_VOID);
    return ((size_t)JSID_BITS(id) == JSID_TYPE_VOID);
}

static JS_ALWAYS_INLINE JSBool
JSID_IS_EMPTY(jsid id)
{
    return ((size_t)JSID_BITS(id) == JSID_TYPE_OBJECT);
}

#undef id

#ifdef JS_USE_JSVAL_JSID_STRUCT_TYPES
extern JS_PUBLIC_DATA(jsid) JSID_VOID;
extern JS_PUBLIC_DATA(jsid) JSID_EMPTY;
#else
# define JSID_VOID      ((jsid)JSID_TYPE_VOID)
# define JSID_EMPTY     ((jsid)JSID_TYPE_OBJECT)
#endif

/************************************************************************/

/* Lock and unlock the GC thing held by a jsval. */
#define JSVAL_LOCK(cx,v)        (JSVAL_IS_GCTHING(v)                          \
                                 ? JS_LockGCThing(cx, JSVAL_TO_GCTHING(v))    \
                                 : JS_TRUE)
#define JSVAL_UNLOCK(cx,v)      (JSVAL_IS_GCTHING(v)                          \
                                 ? JS_UnlockGCThing(cx, JSVAL_TO_GCTHING(v))  \
                                 : JS_TRUE)

/* Property attributes, set in JSPropertySpec and passed to API functions. */
#define JSPROP_ENUMERATE        0x01    /* property is visible to for/in loop */
#define JSPROP_READONLY         0x02    /* not settable: assignment is no-op */
#define JSPROP_PERMANENT        0x04    /* property cannot be deleted */
#define JSPROP_GETTER           0x10    /* property holds getter function */
#define JSPROP_SETTER           0x20    /* property holds setter function */
#define JSPROP_SHARED           0x40    /* don't allocate a value slot for this
                                           property; don't copy the property on
                                           set of the same-named property in an
                                           object that delegates to a prototype
                                           containing this property */
#define JSPROP_INDEX            0x80    /* name is actually (jsint) index */
#define JSPROP_SHORTID          0x100   /* set in JSPropertyDescriptor.attrs
                                           if getters/setters use a shortid */

/* Function flags, set in JSFunctionSpec and passed to JS_NewFunction etc. */
#define JSFUN_LAMBDA            0x08    /* expressed, not declared, function */
#define JSFUN_HEAVYWEIGHT       0x80    /* activation requires a Call object */

#define JSFUN_HEAVYWEIGHT_TEST(f)  ((f) & JSFUN_HEAVYWEIGHT)

/* 0x0100 is unused */
#define JSFUN_CONSTRUCTOR     0x0200    /* native that can be called as a ctor
                                           without creating a this object */

#define JSFUN_FLAGS_MASK      0x07f8    /* overlay JSFUN_* attributes --
                                           bits 12-15 are used internally to
                                           flag interpreted functions */

#define JSFUN_STUB_GSOPS      0x1000    /* use JS_PropertyStub getter/setter
                                           instead of defaulting to class gsops
                                           for property holding function */

/*
 * Re-use JSFUN_LAMBDA, which applies only to scripted functions, for use in
 * JSFunctionSpec arrays that specify generic native prototype methods, i.e.,
 * methods of a class prototype that are exposed as static methods taking an
 * extra leading argument: the generic |this| parameter.
 *
 * If you set this flag in a JSFunctionSpec struct's flags initializer, then
 * that struct must live at least as long as the native static method object
 * created due to this flag by JS_DefineFunctions or JS_InitClass.  Typically
 * JSFunctionSpec structs are allocated in static arrays.
 */
#define JSFUN_GENERIC_NATIVE    JSFUN_LAMBDA

/*
 * Microseconds since the epoch, midnight, January 1, 1970 UTC.  See the
 * comment in jstypes.h regarding safe int64 usage.
 */
extern JS_PUBLIC_API(int64)
JS_Now(void);

/* Don't want to export data, so provide accessors for non-inline jsvals. */
extern JS_PUBLIC_API(jsval)
JS_GetNaNValue(JSContext *cx);

extern JS_PUBLIC_API(jsval)
JS_GetNegativeInfinityValue(JSContext *cx);

extern JS_PUBLIC_API(jsval)
JS_GetPositiveInfinityValue(JSContext *cx);

extern JS_PUBLIC_API(jsval)
JS_GetEmptyStringValue(JSContext *cx);

extern JS_PUBLIC_API(JSString *)
JS_GetEmptyString(JSRuntime *rt);

/*
 * Format is a string of the following characters (spaces are insignificant),
 * specifying the tabulated type conversions:
 *
 *   b      JSBool          Boolean
 *   c      uint16/jschar   ECMA uint16, Unicode char
 *   i      int32           ECMA int32
 *   u      uint32          ECMA uint32
 *   j      int32           Rounded int32 (coordinate)
 *   d      jsdouble        IEEE double
 *   I      jsdouble        Integral IEEE double
 *   S      JSString *      Unicode string, accessed by a JSString pointer
 *   W      jschar *        Unicode character vector, 0-terminated (W for wide)
 *   o      JSObject *      Object reference
 *   f      JSFunction *    Function private
 *   v      jsval           Argument value (no conversion)
 *   *      N/A             Skip this argument (no vararg)
 *   /      N/A             End of required arguments
 *
 * The variable argument list after format must consist of &b, &c, &s, e.g.,
 * where those variables have the types given above.  For the pointer types
 * char *, JSString *, and JSObject *, the pointed-at memory returned belongs
 * to the JS runtime, not to the calling native code.  The runtime promises
 * to keep this memory valid so long as argv refers to allocated stack space
 * (so long as the native function is active).
 *
 * Fewer arguments than format specifies may be passed only if there is a /
 * in format after the last required argument specifier and argc is at least
 * the number of required arguments.  More arguments than format specifies
 * may be passed without error; it is up to the caller to deal with trailing
 * unconverted arguments.
 */
extern JS_PUBLIC_API(JSBool)
JS_ConvertArguments(JSContext *cx, uintN argc, jsval *argv, const char *format,
                    ...);

#ifdef va_start
extern JS_PUBLIC_API(JSBool)
JS_ConvertArgumentsVA(JSContext *cx, uintN argc, jsval *argv,
                      const char *format, va_list ap);
#endif

#ifdef JS_ARGUMENT_FORMATTER_DEFINED

/*
 * Add and remove a format string handler for JS_{Convert,Push}Arguments{,VA}.
 * The handler function has this signature (see jspubtd.h):
 *
 *   JSBool MyArgumentFormatter(JSContext *cx, const char *format,
 *                              JSBool fromJS, jsval **vpp, va_list *app);
 *
 * It should return true on success, and return false after reporting an error
 * or detecting an already-reported error.
 *
 * For a given format string, for example "AA", the formatter is called from
 * JS_ConvertArgumentsVA like so:
 *
 *   formatter(cx, "AA...", JS_TRUE, &sp, &ap);
 *
 * sp points into the arguments array on the JS stack, while ap points into
 * the stdarg.h va_list on the C stack.  The JS_TRUE passed for fromJS tells
 * the formatter to convert zero or more jsvals at sp to zero or more C values
 * accessed via pointers-to-values at ap, updating both sp (via *vpp) and ap
 * (via *app) to point past the converted arguments and their result pointers
 * on the C stack.
 *
 * When called from JS_PushArgumentsVA, the formatter is invoked thus:
 *
 *   formatter(cx, "AA...", JS_FALSE, &sp, &ap);
 *
 * where JS_FALSE for fromJS means to wrap the C values at ap according to the
 * format specifier and store them at sp, updating ap and sp appropriately.
 *
 * The "..." after "AA" is the rest of the format string that was passed into
 * JS_{Convert,Push}Arguments{,VA}.  The actual format trailing substring used
 * in each Convert or PushArguments call is passed to the formatter, so that
 * one such function may implement several formats, in order to share code.
 *
 * Remove just forgets about any handler associated with format.  Add does not
 * copy format, it points at the string storage allocated by the caller, which
 * is typically a string constant.  If format is in dynamic storage, it is up
 * to the caller to keep the string alive until Remove is called.
 */
extern JS_PUBLIC_API(JSBool)
JS_AddArgumentFormatter(JSContext *cx, const char *format,
                        JSArgumentFormatter formatter);

extern JS_PUBLIC_API(void)
JS_RemoveArgumentFormatter(JSContext *cx, const char *format);

#endif /* JS_ARGUMENT_FORMATTER_DEFINED */

extern JS_PUBLIC_API(JSBool)
JS_ConvertValue(JSContext *cx, jsval v, JSType type, jsval *vp);

extern JS_PUBLIC_API(JSBool)
JS_ValueToObject(JSContext *cx, jsval v, JSObject **objp);

extern JS_PUBLIC_API(JSFunction *)
JS_ValueToFunction(JSContext *cx, jsval v);

extern JS_PUBLIC_API(JSFunction *)
JS_ValueToConstructor(JSContext *cx, jsval v);

extern JS_PUBLIC_API(JSString *)
JS_ValueToString(JSContext *cx, jsval v);

extern JS_PUBLIC_API(JSString *)
JS_ValueToSource(JSContext *cx, jsval v);

extern JS_PUBLIC_API(JSBool)
JS_ValueToNumber(JSContext *cx, jsval v, jsdouble *dp);

extern JS_PUBLIC_API(JSBool)
JS_DoubleIsInt32(jsdouble d, jsint *ip);

/*
 * Convert a value to a number, then to an int32, according to the ECMA rules
 * for ToInt32.
 */
extern JS_PUBLIC_API(JSBool)
JS_ValueToECMAInt32(JSContext *cx, jsval v, int32 *ip);

/*
 * Convert a value to a number, then to a uint32, according to the ECMA rules
 * for ToUint32.
 */
extern JS_PUBLIC_API(JSBool)
JS_ValueToECMAUint32(JSContext *cx, jsval v, uint32 *ip);

/*
 * Convert a value to a number, then to an int32 if it fits by rounding to
 * nearest; but failing with an error report if the double is out of range
 * or unordered.
 */
extern JS_PUBLIC_API(JSBool)
JS_ValueToInt32(JSContext *cx, jsval v, int32 *ip);

/*
 * ECMA ToUint16, for mapping a jsval to a Unicode point.
 */
extern JS_PUBLIC_API(JSBool)
JS_ValueToUint16(JSContext *cx, jsval v, uint16 *ip);

extern JS_PUBLIC_API(JSBool)
JS_ValueToBoolean(JSContext *cx, jsval v, JSBool *bp);

extern JS_PUBLIC_API(JSType)
JS_TypeOfValue(JSContext *cx, jsval v);

extern JS_PUBLIC_API(const char *)
JS_GetTypeName(JSContext *cx, JSType type);

extern JS_PUBLIC_API(JSBool)
JS_StrictlyEqual(JSContext *cx, jsval v1, jsval v2, JSBool *equal);

extern JS_PUBLIC_API(JSBool)
JS_SameValue(JSContext *cx, jsval v1, jsval v2, JSBool *same);

/************************************************************************/

/*
 * Initialization, locking, contexts, and memory allocation.
 *
 * It is important that the first runtime and first context be created in a
 * single-threaded fashion, otherwise the behavior of the library is undefined.
 * See: http://developer.mozilla.org/en/docs/Category:JSAPI_Reference
 */
#define JS_NewRuntime       JS_Init
#define JS_DestroyRuntime   JS_Finish
#define JS_LockRuntime      JS_Lock
#define JS_UnlockRuntime    JS_Unlock

extern JS_PUBLIC_API(JSRuntime *)
JS_NewRuntime(uint32 maxbytes);

/* Deprecated. */
#define JS_CommenceRuntimeShutDown(rt) ((void) 0)

extern JS_PUBLIC_API(void)
JS_DestroyRuntime(JSRuntime *rt);

extern JS_PUBLIC_API(void)
JS_ShutDown(void);

JS_PUBLIC_API(void *)
JS_GetRuntimePrivate(JSRuntime *rt);

JS_PUBLIC_API(void)
JS_SetRuntimePrivate(JSRuntime *rt, void *data);

extern JS_PUBLIC_API(void)
JS_BeginRequest(JSContext *cx);

extern JS_PUBLIC_API(void)
JS_EndRequest(JSContext *cx);

/* Yield to pending GC operations, regardless of request depth */
extern JS_PUBLIC_API(void)
JS_YieldRequest(JSContext *cx);

extern JS_PUBLIC_API(jsrefcount)
JS_SuspendRequest(JSContext *cx);

extern JS_PUBLIC_API(void)
JS_ResumeRequest(JSContext *cx, jsrefcount saveDepth);

extern JS_PUBLIC_API(JSBool)
JS_IsInRequest(JSContext *cx);

#ifdef __cplusplus
JS_END_EXTERN_C

class JSAutoRequest {
  public:
    JSAutoRequest(JSContext *cx JS_GUARD_OBJECT_NOTIFIER_PARAM)
        : mContext(cx), mSaveDepth(0) {
        JS_GUARD_OBJECT_NOTIFIER_INIT;
        JS_BeginRequest(mContext);
    }
    ~JSAutoRequest() {
        JS_EndRequest(mContext);
    }

    void suspend() {
        mSaveDepth = JS_SuspendRequest(mContext);
    }
    void resume() {
        JS_ResumeRequest(mContext, mSaveDepth);
    }

  protected:
    JSContext *mContext;
    jsrefcount mSaveDepth;
    JS_DECL_USE_GUARD_OBJECT_NOTIFIER

#if 0
  private:
    static void *operator new(size_t) CPP_THROW_NEW { return 0; };
    static void operator delete(void *, size_t) { };
#endif
};

class JSAutoSuspendRequest {
  public:
    JSAutoSuspendRequest(JSContext *cx JS_GUARD_OBJECT_NOTIFIER_PARAM)
        : mContext(cx), mSaveDepth(0) {
        JS_GUARD_OBJECT_NOTIFIER_INIT;
        if (mContext) {
            mSaveDepth = JS_SuspendRequest(mContext);
        }
    }
    ~JSAutoSuspendRequest() {
        resume();
    }

    void resume() {
        if (mContext) {
            JS_ResumeRequest(mContext, mSaveDepth);
            mContext = 0;
        }
    }

  protected:
    JSContext *mContext;
    jsrefcount mSaveDepth;
    JS_DECL_USE_GUARD_OBJECT_NOTIFIER

#if 0
  private:
    static void *operator new(size_t) CPP_THROW_NEW { return 0; };
    static void operator delete(void *, size_t) { };
#endif
};

class JSAutoCheckRequest {
  public:
    JSAutoCheckRequest(JSContext *cx JS_GUARD_OBJECT_NOTIFIER_PARAM) {
#if defined JS_THREADSAFE && defined DEBUG
        mContext = cx;
        JS_ASSERT(JS_IsInRequest(cx));
#endif
        JS_GUARD_OBJECT_NOTIFIER_INIT;
    }

    ~JSAutoCheckRequest() {
#if defined JS_THREADSAFE && defined DEBUG
        JS_ASSERT(JS_IsInRequest(mContext));
#endif
    }


  private:
#if defined JS_THREADSAFE && defined DEBUG
    JSContext *mContext;
#endif
    JS_DECL_USE_GUARD_OBJECT_NOTIFIER
};

JS_BEGIN_EXTERN_C
#endif

extern JS_PUBLIC_API(void)
JS_Lock(JSRuntime *rt);

extern JS_PUBLIC_API(void)
JS_Unlock(JSRuntime *rt);

extern JS_PUBLIC_API(JSContextCallback)
JS_SetContextCallback(JSRuntime *rt, JSContextCallback cxCallback);

extern JS_PUBLIC_API(JSContext *)
JS_NewContext(JSRuntime *rt, size_t stackChunkSize);

extern JS_PUBLIC_API(void)
JS_DestroyContext(JSContext *cx);

extern JS_PUBLIC_API(void)
JS_DestroyContextNoGC(JSContext *cx);

extern JS_PUBLIC_API(void)
JS_DestroyContextMaybeGC(JSContext *cx);

extern JS_PUBLIC_API(void *)
JS_GetContextPrivate(JSContext *cx);

extern JS_PUBLIC_API(void)
JS_SetContextPrivate(JSContext *cx, void *data);

extern JS_PUBLIC_API(JSRuntime *)
JS_GetRuntime(JSContext *cx);

extern JS_PUBLIC_API(JSContext *)
JS_ContextIterator(JSRuntime *rt, JSContext **iterp);

extern JS_PUBLIC_API(JSVersion)
JS_GetVersion(JSContext *cx);

extern JS_PUBLIC_API(JSVersion)
JS_SetVersion(JSContext *cx, JSVersion version);

extern JS_PUBLIC_API(const char *)
JS_VersionToString(JSVersion version);

extern JS_PUBLIC_API(JSVersion)
JS_StringToVersion(const char *string);

/*
 * JS options are orthogonal to version, and may be freely composed with one
 * another as well as with version.
 *
 * JSOPTION_VAROBJFIX is recommended -- see the comments associated with the
 * prototypes for JS_ExecuteScript, JS_EvaluateScript, etc.
 */
#define JSOPTION_STRICT         JS_BIT(0)       /* warn on dubious practice */
#define JSOPTION_WERROR         JS_BIT(1)       /* convert warning to error */
#define JSOPTION_VAROBJFIX      JS_BIT(2)       /* make JS_EvaluateScript use
                                                   the last object on its 'obj'
                                                   param's scope chain as the
                                                   ECMA 'variables object' */
#define JSOPTION_PRIVATE_IS_NSISUPPORTS \
                                JS_BIT(3)       /* context private data points
                                                   to an nsISupports subclass */
#define JSOPTION_COMPILE_N_GO   JS_BIT(4)       /* caller of JS_Compile*Script
                                                   promises to execute compiled
                                                   script once only; enables
                                                   compile-time scope chain
                                                   resolution of consts. */
#define JSOPTION_ATLINE         JS_BIT(5)       /* //@line number ["filename"]
                                                   option supported for the
                                                   XUL preprocessor and kindred
                                                   beasts. */
#define JSOPTION_XML            JS_BIT(6)       /* EMCAScript for XML support:
                                                   parse <!-- --> as a token,
                                                   not backward compatible with
                                                   the comment-hiding hack used
                                                   in HTML script tags. */
#define JSOPTION_DONT_REPORT_UNCAUGHT \
                                JS_BIT(8)       /* When returning from the
                                                   outermost API call, prevent
                                                   uncaught exceptions from
                                                   being converted to error
                                                   reports */

#define JSOPTION_RELIMIT        JS_BIT(9)       /* Throw exception on any
                                                   regular expression which
                                                   backtracks more than n^3
                                                   times, where n is length
                                                   of the input string */
#define JSOPTION_ANONFUNFIX     JS_BIT(10)      /* Disallow function () {} in
                                                   statement context per
                                                   ECMA-262 Edition 3. */

#define JSOPTION_JIT            JS_BIT(11)      /* Enable JIT compilation. */

#define JSOPTION_NO_SCRIPT_RVAL JS_BIT(12)      /* A promise to the compiler
                                                   that a null rval out-param
                                                   will be passed to each call
                                                   to JS_ExecuteScript. */
#define JSOPTION_UNROOTED_GLOBAL JS_BIT(13)     /* The GC will not root the
                                                   contexts' global objects
                                                   (see JS_GetGlobalObject),
                                                   leaving that up to the
                                                   embedding. */

#define JSOPTION_METHODJIT      JS_BIT(14)      /* Whole-method JIT. */
#define JSOPTION_PROFILING      JS_BIT(15)      /* Profiler to make tracer/methodjit choices. */
#define JSOPTION_METHODJIT_ALWAYS \
                                JS_BIT(16)      /* Always whole-method JIT,
                                                   don't tune at run-time. */

/* Options which reflect compile-time properties of scripts. */
#define JSCOMPILEOPTION_MASK    (JSOPTION_XML | JSOPTION_ANONFUNFIX)

#define JSRUNOPTION_MASK        (JS_BITMASK(17) & ~JSCOMPILEOPTION_MASK)
#define JSALLOPTION_MASK        (JSCOMPILEOPTION_MASK | JSRUNOPTION_MASK)

extern JS_PUBLIC_API(uint32)
JS_GetOptions(JSContext *cx);

extern JS_PUBLIC_API(uint32)
JS_SetOptions(JSContext *cx, uint32 options);

extern JS_PUBLIC_API(uint32)
JS_ToggleOptions(JSContext *cx, uint32 options);

extern JS_PUBLIC_API(const char *)
JS_GetImplementationVersion(void);

extern JS_PUBLIC_API(JSCompartmentCallback)
JS_SetCompartmentCallback(JSRuntime *rt, JSCompartmentCallback callback);

extern JS_PUBLIC_API(JSWrapObjectCallback)
JS_SetWrapObjectCallbacks(JSRuntime *rt,
                          JSWrapObjectCallback callback,
                          JSPreWrapCallback precallback);

extern JS_PUBLIC_API(JSCrossCompartmentCall *)
JS_EnterCrossCompartmentCall(JSContext *cx, JSObject *target);

extern JS_PUBLIC_API(JSCrossCompartmentCall *)
JS_EnterCrossCompartmentCallScript(JSContext *cx, JSScript *target);

extern JS_PUBLIC_API(void)
JS_LeaveCrossCompartmentCall(JSCrossCompartmentCall *call);

extern JS_PUBLIC_API(void *)
JS_SetCompartmentPrivate(JSContext *cx, JSCompartment *compartment, void *data);

extern JS_PUBLIC_API(void *)
JS_GetCompartmentPrivate(JSContext *cx, JSCompartment *compartment);

extern JS_PUBLIC_API(JSBool)
JS_WrapObject(JSContext *cx, JSObject **objp);

extern JS_PUBLIC_API(JSBool)
JS_WrapValue(JSContext *cx, jsval *vp);

extern JS_PUBLIC_API(JSObject *)
JS_TransplantObject(JSContext *cx, JSObject *origobj, JSObject *target);

extern JS_FRIEND_API(JSObject *)
js_TransplantObjectWithWrapper(JSContext *cx,
                               JSObject *origobj,
                               JSObject *origwrapper,
                               JSObject *targetobj,
                               JSObject *targetwrapper);

#ifdef __cplusplus
JS_END_EXTERN_C

class JS_PUBLIC_API(JSAutoEnterCompartment)
{
    JSCrossCompartmentCall *call;

  public:
    JSAutoEnterCompartment() : call(NULL) {}

    bool enter(JSContext *cx, JSObject *target);

    bool enter(JSContext *cx, JSScript *target);

    void enterAndIgnoreErrors(JSContext *cx, JSObject *target);

    bool entered() const { return call != NULL; }

    ~JSAutoEnterCompartment() {
        if (call && call != reinterpret_cast<JSCrossCompartmentCall*>(1))
            JS_LeaveCrossCompartmentCall(call);
    }

    void swap(JSAutoEnterCompartment &other) {
        JSCrossCompartmentCall *tmp = call;
        call = other.call;
        other.call = tmp;
    }
};

JS_BEGIN_EXTERN_C
#endif

extern JS_PUBLIC_API(JSObject *)
JS_GetGlobalObject(JSContext *cx);

extern JS_PUBLIC_API(void)
JS_SetGlobalObject(JSContext *cx, JSObject *obj);

/*
 * Initialize standard JS class constructors, prototypes, and any top-level
 * functions and constants associated with the standard classes (e.g. isNaN
 * for Number).
 *
 * NB: This sets cx's global object to obj if it was null.
 */
extern JS_PUBLIC_API(JSBool)
JS_InitStandardClasses(JSContext *cx, JSObject *obj);

/*
 * Resolve id, which must contain either a string or an int, to a standard
 * class name in obj if possible, defining the class's constructor and/or
 * prototype and storing true in *resolved.  If id does not name a standard
 * class or a top-level property induced by initializing a standard class,
 * store false in *resolved and just return true.  Return false on error,
 * as usual for JSBool result-typed API entry points.
 *
 * This API can be called directly from a global object class's resolve op,
 * to define standard classes lazily.  The class's enumerate op should call
 * JS_EnumerateStandardClasses(cx, obj), to define eagerly during for..in
 * loops any classes not yet resolved lazily.
 */
extern JS_PUBLIC_API(JSBool)
JS_ResolveStandardClass(JSContext *cx, JSObject *obj, jsid id,
                        JSBool *resolved);

extern JS_PUBLIC_API(JSBool)
JS_EnumerateStandardClasses(JSContext *cx, JSObject *obj);

/*
 * Enumerate any already-resolved standard class ids into ida, or into a new
 * JSIdArray if ida is null.  Return the augmented array on success, null on
 * failure with ida (if it was non-null on entry) destroyed.
 */
extern JS_PUBLIC_API(JSIdArray *)
JS_EnumerateResolvedStandardClasses(JSContext *cx, JSObject *obj,
                                    JSIdArray *ida);

extern JS_PUBLIC_API(JSBool)
JS_GetClassObject(JSContext *cx, JSObject *obj, JSProtoKey key,
                  JSObject **objp);

extern JS_PUBLIC_API(JSObject *)
JS_GetScopeChain(JSContext *cx);

extern JS_PUBLIC_API(JSObject *)
JS_GetGlobalForObject(JSContext *cx, JSObject *obj);

extern JS_PUBLIC_API(JSObject *)
JS_GetGlobalForScopeChain(JSContext *cx);

#ifdef JS_HAS_CTYPES
/*
 * Initialize the 'ctypes' object on a global variable 'obj'. The 'ctypes'
 * object will be sealed.
 */
extern JS_PUBLIC_API(JSBool)
JS_InitCTypesClass(JSContext *cx, JSObject *global);

/*
 * Convert a unicode string 'source' of length 'slen' to the platform native
 * charset, returning a null-terminated string allocated with JS_malloc. On
 * failure, this function should report an error.
 */
typedef char *
(* JSCTypesUnicodeToNativeFun)(JSContext *cx, const jschar *source, size_t slen);

/*
 * Set of function pointers that ctypes can use for various internal functions.
 * See JS_SetCTypesCallbacks below. Providing NULL for a function is safe,
 * and will result in the applicable ctypes functionality not being available.
 */
struct JSCTypesCallbacks {
    JSCTypesUnicodeToNativeFun unicodeToNative;
};

typedef struct JSCTypesCallbacks JSCTypesCallbacks;

/*
 * Set the callbacks on the provided 'ctypesObj' object. 'callbacks' should be a
 * pointer to static data that exists for the lifetime of 'ctypesObj', but it
 * may safely be altered after calling this function and without having
 * to call this function again.
 */
extern JS_PUBLIC_API(JSBool)
JS_SetCTypesCallbacks(JSContext *cx, JSObject *ctypesObj, JSCTypesCallbacks *callbacks);
#endif

/*
 * Macros to hide interpreter stack layout details from a JSFastNative using
 * its jsval *vp parameter. The stack layout underlying invocation can't change
 * without breaking source and binary compatibility (argv[-2] is well-known to
 * be the callee jsval, and argv[-1] is as well known to be |this|).
 *
 * Note well: However, argv[-1] may be JSVAL_NULL where with slow natives it
 * is the global object, so embeddings implementing fast natives *must* call
 * JS_THIS or JS_THIS_OBJECT and test for failure indicated by a null return,
 * which should propagate as a false return from native functions and hooks.
 *
 * To reduce boilerplace checks, JS_InstanceOf and JS_GetInstancePrivate now
 * handle a null obj parameter by returning false (throwing a TypeError if
 * given non-null argv), so most native functions that type-check their |this|
 * parameter need not add null checking.
 *
 * NB: there is an anti-dependency between JS_CALLEE and JS_SET_RVAL: native
 * methods that may inspect their callee must defer setting their return value
 * until after any such possible inspection. Otherwise the return value will be
 * inspected instead of the callee function object.
 *
 * WARNING: These are not (yet) mandatory macros, but new code outside of the
 * engine should use them. In the Mozilla 2.0 milestone their definitions may
 * change incompatibly.
 *
 * N.B. constructors must not use JS_THIS, as no 'this' object has been created.
 */

#define JS_CALLEE(cx,vp)        ((vp)[0])
#define JS_THIS(cx,vp)          JS_ComputeThis(cx, vp)
#define JS_THIS_OBJECT(cx,vp)   (JSVAL_TO_OBJECT(JS_THIS(cx,vp)))
#define JS_ARGV(cx,vp)          ((vp) + 2)
#define JS_RVAL(cx,vp)          (*(vp))
#define JS_SET_RVAL(cx,vp,v)    (*(vp) = (v))

extern JS_PUBLIC_API(jsval)
JS_ComputeThis(JSContext *cx, jsval *vp);

#ifdef __cplusplus
#undef JS_THIS
static inline jsval
JS_THIS(JSContext *cx, jsval *vp)
{
    return JSVAL_IS_PRIMITIVE(vp[1]) ? JS_ComputeThis(cx, vp) : vp[1];
}
#endif

/*
 * |this| is passed to functions in ES5 without change.  Functions themselves
 * do any post-processing they desire to box |this|, compute the global object,
 * &c.  Use this macro to retrieve a function's unboxed |this| value.
 *
 * This macro must not be used in conjunction with JS_THIS or JS_THIS_OBJECT,
 * or vice versa.  Either use the provided this value with this macro, or
 * compute the boxed this value using those.
 *
 * N.B. constructors must not use JS_THIS_VALUE, as no 'this' object has been
 * created.
 */
#define JS_THIS_VALUE(cx,vp)    ((vp)[1])

extern JS_PUBLIC_API(void *)
JS_malloc(JSContext *cx, size_t nbytes);

extern JS_PUBLIC_API(void *)
JS_realloc(JSContext *cx, void *p, size_t nbytes);

extern JS_PUBLIC_API(void)
JS_free(JSContext *cx, void *p);

extern JS_PUBLIC_API(void)
JS_updateMallocCounter(JSContext *cx, size_t nbytes);

extern JS_PUBLIC_API(char *)
JS_strdup(JSContext *cx, const char *s);

extern JS_PUBLIC_API(JSBool)
JS_NewNumberValue(JSContext *cx, jsdouble d, jsval *rval);

/*
 * A GC root is a pointer to a jsval, JSObject * or JSString * that itself
 * points into the GC heap. JS_AddValueRoot takes a pointer to a jsval and
 * JS_AddGCThingRoot takes a pointer to a JSObject * or JString *.
 *
 * Note that, since JS_Add*Root stores the address of a variable (of type
 * jsval, JSString *, or JSObject *), that variable must live until
 * JS_Remove*Root is called to remove that variable. For example, after:
 *
 *   void some_function() {
 *     jsval v;
 *     JS_AddNamedRootedValue(cx, &v, "name");
 *
 * the caller must perform
 *
 *     JS_RemoveRootedValue(cx, &v);
 *
 * before some_function() returns.
 *
 * Also, use JS_AddNamed*Root(cx, &structPtr->memberObj, "structPtr->memberObj")
 * in preference to JS_Add*Root(cx, &structPtr->memberObj), in order to identify
 * roots by their source callsites.  This way, you can find the callsite while
 * debugging if you should fail to do JS_Remove*Root(cx, &structPtr->memberObj)
 * before freeing structPtr's memory.
 */
extern JS_PUBLIC_API(JSBool)
JS_AddValueRoot(JSContext *cx, jsval *vp);

extern JS_PUBLIC_API(JSBool)
JS_AddStringRoot(JSContext *cx, JSString **rp);

extern JS_PUBLIC_API(JSBool)
JS_AddObjectRoot(JSContext *cx, JSObject **rp);

extern JS_PUBLIC_API(JSBool)
JS_AddGCThingRoot(JSContext *cx, void **rp);

#ifdef NAME_ALL_GC_ROOTS
#define JS_DEFINE_TO_TOKEN(def) #def
#define JS_DEFINE_TO_STRING(def) JS_DEFINE_TO_TOKEN(def)
#define JS_AddValueRoot(cx,vp) JS_AddNamedValueRoot((cx), (vp), (__FILE__ ":" JS_TOKEN_TO_STRING(__LINE__))
#define JS_AddStringRoot(cx,rp) JS_AddNamedStringRoot((cx), (rp), (__FILE__ ":" JS_TOKEN_TO_STRING(__LINE__))
#define JS_AddObjectRoot(cx,rp) JS_AddNamedObjectRoot((cx), (rp), (__FILE__ ":" JS_TOKEN_TO_STRING(__LINE__))
#define JS_AddGCThingRoot(cx,rp) JS_AddNamedGCThingRoot((cx), (rp), (__FILE__ ":" JS_TOKEN_TO_STRING(__LINE__))
#endif

extern JS_PUBLIC_API(JSBool)
JS_AddNamedValueRoot(JSContext *cx, jsval *vp, const char *name);

extern JS_PUBLIC_API(JSBool)
JS_AddNamedStringRoot(JSContext *cx, JSString **rp, const char *name);

extern JS_PUBLIC_API(JSBool)
JS_AddNamedObjectRoot(JSContext *cx, JSObject **rp, const char *name);

extern JS_PUBLIC_API(JSBool)
JS_AddNamedGCThingRoot(JSContext *cx, void **rp, const char *name);

extern JS_PUBLIC_API(JSBool)
JS_RemoveValueRoot(JSContext *cx, jsval *vp);

extern JS_PUBLIC_API(JSBool)
JS_RemoveStringRoot(JSContext *cx, JSString **rp);

extern JS_PUBLIC_API(JSBool)
JS_RemoveObjectRoot(JSContext *cx, JSObject **rp);

extern JS_PUBLIC_API(JSBool)
JS_RemoveGCThingRoot(JSContext *cx, void **rp);

/* TODO: remove these APIs */

extern JS_FRIEND_API(JSBool)
js_AddRootRT(JSRuntime *rt, jsval *vp, const char *name);

extern JS_FRIEND_API(JSBool)
js_AddGCThingRootRT(JSRuntime *rt, void **rp, const char *name);

extern JS_FRIEND_API(JSBool)
js_RemoveRoot(JSRuntime *rt, void *rp);

#ifdef __cplusplus
JS_END_EXTERN_C

namespace JS {

/*
 * Protecting non-jsval, non-JSObject *, non-JSString * values from collection
 *
 * Most of the time, the garbage collector's conservative stack scanner works
 * behind the scenes, finding all live values and protecting them from being
 * collected. However, when JSAPI client code obtains a pointer to data the
 * scanner does not know about, owned by an object the scanner does know about,
 * Care Must Be Taken.
 *
 * The scanner recognizes only a select set of types: pointers to JSObjects and
 * similar things (JSFunctions, and so on), pointers to JSStrings, and jsvals.
 * So while the scanner finds all live |JSString| pointers, it does not notice
 * |jschar| pointers.
 *
 * So suppose we have:
 *
 *   void f(JSString *str) {
 *     const jschar *ch = JS_GetStringCharsZ(str);
 *     ... do stuff with ch, but no uses of str ...;
 *   }
 *
 * After the call to |JS_GetStringCharsZ|, there are no further uses of
 * |str|, which means that the compiler is within its rights to not store
 * it anywhere. But because the stack scanner will not notice |ch|, there
 * is no longer any live value in this frame that would keep the string
 * alive. If |str| is the last reference to that |JSString|, and the
 * collector runs while we are using |ch|, the string's array of |jschar|s
 * may be freed out from under us.
 *
 * Note that there is only an issue when 1) we extract a thing X the scanner
 * doesn't recognize from 2) a thing Y the scanner does recognize, and 3) if Y
 * gets garbage-collected, then X gets freed. If we have code like this:
 *
 *   void g(JSObject *obj) {
 *     jsval x;
 *     JS_GetProperty(obj, "x", &x);
 *     ... do stuff with x ...
 *   }
 *
 * there's no problem, because the value we've extracted, x, is a jsval, a
 * type that the conservative scanner recognizes.
 *
 * Conservative GC frees us from the obligation to explicitly root the types it
 * knows about, but when we work with derived values like |ch|, we must root
 * their owners, as the derived value alone won't keep them alive.
 *
 * A JS::Anchor is a kind of GC root that allows us to keep the owners of
 * derived values like |ch| alive throughout the Anchor's lifetime. We could
 * fix the above code as follows:
 *
 *   void f(JSString *str) {
 *     JS::Anchor<JSString *> a_str(str);
 *     const jschar *ch = JS_GetStringCharsZ(str);
 *     ... do stuff with ch, but no uses of str ...;
 *   }
 *
 * This simply ensures that |str| will be live until |a_str| goes out of scope.
 * As long as we don't retain a pointer to the string's characters for longer
 * than that, we have avoided all garbage collection hazards.
 */
template<typename T> class AnchorPermitted;
template<> class AnchorPermitted<JSObject *> { };
template<> class AnchorPermitted<const JSObject *> { };
template<> class AnchorPermitted<JSFunction *> { };
template<> class AnchorPermitted<const JSFunction *> { };
template<> class AnchorPermitted<JSString *> { };
template<> class AnchorPermitted<const JSString *> { };
template<> class AnchorPermitted<jsval> { };

template<typename T>
class Anchor: AnchorPermitted<T> {
  public:
    Anchor() { }
    explicit Anchor(T t) { hold = t; }
    inline ~Anchor();
    T &get() { return hold; }
    void set(const T &t) { hold = t; }
    void clear() { hold = 0; }
  private:
    T hold;
    /* Anchors should not be assigned or passed to functions. */
    Anchor(const Anchor &);
    const Anchor &operator=(const Anchor &);
};

#ifdef __GNUC__
template<typename T>
inline Anchor<T>::~Anchor() {
    /*
     * No code is generated for this. But because this is marked 'volatile', G++ will
     * assume it has important side-effects, and won't delete it. (G++ never looks at
     * the actual text and notices it's empty.) And because we have passed |hold| to
     * it, GCC will keep |hold| alive until this point.
     *
     * The "memory" clobber operand ensures that G++ will not move prior memory
     * accesses after the asm --- it's a barrier. Unfortunately, it also means that
     * G++ will assume that all memory has changed after the asm, as it would for a
     * call to an unknown function. I don't know of a way to avoid that consequence.
     */
    asm volatile("":: "g" (hold) : "memory");
}
#else
template<typename T>
inline Anchor<T>::~Anchor() {
    /*
     * An adequate portable substitute, for non-structure types.
     *
     * The compiler promises that, by the end of an expression statement, the
     * last-stored value to a volatile object is the same as it would be in an
     * unoptimized, direct implementation (the "abstract machine" whose behavior the
     * language spec describes). However, the compiler is still free to reorder
     * non-volatile accesses across this store --- which is what we must prevent. So
     * assigning the held value to a volatile variable, as we do here, is not enough.
     *
     * In our case, however, garbage collection only occurs at function calls, so it
     * is sufficient to ensure that the destructor's store isn't moved earlier across
     * any function calls that could collect. It is hard to imagine the compiler
     * analyzing the program so thoroughly that it could prove that such motion was
     * safe. In practice, compilers treat calls to the collector as opaque operations
     * --- in particular, as operations which could access volatile variables, across
     * which this destructor must not be moved.
     *
     * ("Objection, your honor!  *Alleged* killer whale!")
     *
     * The disadvantage of this approach is that it does generate code for the store.
     * We do need to use Anchors in some cases where cycles are tight.
     */
    volatile T sink;
    sink = hold;
}

#ifdef JS_USE_JSVAL_JSID_STRUCT_TYPES
/*
 * The default assignment operator for |struct C| has the signature:
 *
 *   C& C::operator=(const C&)
 *
 * And in particular requires implicit conversion of |this| to type |C| for the return
 * value. But |volatile C| cannot thus be converted to |C|, so just doing |sink = hold| as
 * in the non-specialized version would fail to compile. Do the assignment on asBits
 * instead, since I don't think we want to give jsval_layout an assignment operator
 * returning |volatile jsval_layout|.
 */
template<>
inline Anchor<jsval>::~Anchor() {
    volatile jsval sink;
    sink.asBits = hold.asBits;
}
#endif
#endif

}  /* namespace JS */

JS_BEGIN_EXTERN_C
#endif

/*
 * This symbol may be used by embedders to detect the change from the old
 * JS_AddRoot(JSContext *, void *) APIs to the new ones above.
 */
#define JS_TYPED_ROOTING_API

/* Obsolete rooting APIs. */
#define JS_ClearNewbornRoots(cx) ((void) 0)
#define JS_EnterLocalRootScope(cx) (JS_TRUE)
#define JS_LeaveLocalRootScope(cx) ((void) 0)
#define JS_LeaveLocalRootScopeWithResult(cx, rval) ((void) 0)
#define JS_ForgetLocalRoot(cx, thing) ((void) 0)

typedef enum JSGCRootType {
    JS_GC_ROOT_VALUE_PTR,
    JS_GC_ROOT_GCTHING_PTR
} JSGCRootType;

#ifdef DEBUG
extern JS_PUBLIC_API(void)
JS_DumpNamedRoots(JSRuntime *rt,
                  void (*dump)(const char *name, void *rp, JSGCRootType type, void *data),
                  void *data);
#endif

/*
 * Call JS_MapGCRoots to map the GC's roots table using map(rp, name, data).
 * The root is pointed at by rp; if the root is unnamed, name is null; data is
 * supplied from the third parameter to JS_MapGCRoots.
 *
 * The map function should return JS_MAP_GCROOT_REMOVE to cause the currently
 * enumerated root to be removed.  To stop enumeration, set JS_MAP_GCROOT_STOP
 * in the return value.  To keep on mapping, return JS_MAP_GCROOT_NEXT.  These
 * constants are flags; you can OR them together.
 *
 * This function acquires and releases rt's GC lock around the mapping of the
 * roots table, so the map function should run to completion in as few cycles
 * as possible.  Of course, map cannot call JS_GC, JS_MaybeGC, JS_BeginRequest,
 * or any JS API entry point that acquires locks, without double-tripping or
 * deadlocking on the GC lock.
 *
 * The JSGCRootType parameter indicates whether rp is a pointer to a Value
 * (which is obtained by '(Value *)rp') or a pointer to a GC-thing pointer
 * (which is obtained by '(void **)rp').
 *
 * JS_MapGCRoots returns the count of roots that were successfully mapped.
 */
#define JS_MAP_GCROOT_NEXT      0       /* continue mapping entries */
#define JS_MAP_GCROOT_STOP      1       /* stop mapping entries */
#define JS_MAP_GCROOT_REMOVE    2       /* remove and free the current entry */

typedef intN
(* JSGCRootMapFun)(void *rp, JSGCRootType type, const char *name, void *data);

extern JS_PUBLIC_API(uint32)
JS_MapGCRoots(JSRuntime *rt, JSGCRootMapFun map, void *data);

extern JS_PUBLIC_API(JSBool)
JS_LockGCThing(JSContext *cx, void *thing);

extern JS_PUBLIC_API(JSBool)
JS_LockGCThingRT(JSRuntime *rt, void *thing);

extern JS_PUBLIC_API(JSBool)
JS_UnlockGCThing(JSContext *cx, void *thing);

extern JS_PUBLIC_API(JSBool)
JS_UnlockGCThingRT(JSRuntime *rt, void *thing);

/*
 * Register externally maintained GC roots.
 *
 * traceOp: the trace operation. For each root the implementation should call
 *          JS_CallTracer whenever the root contains a traceable thing.
 * data:    the data argument to pass to each invocation of traceOp.
 */
extern JS_PUBLIC_API(void)
JS_SetExtraGCRoots(JSRuntime *rt, JSTraceDataOp traceOp, void *data);

/*
 * For implementors of JSMarkOp. All new code should implement JSTraceOp
 * instead.
 */
extern JS_PUBLIC_API(void)
JS_MarkGCThing(JSContext *cx, jsval v, const char *name, void *arg);

/*
 * JS_CallTracer API and related macros for implementors of JSTraceOp, to
 * enumerate all references to traceable things reachable via a property or
 * other strong ref identified for debugging purposes by name or index or
 * a naming callback.
 *
 * By definition references to traceable things include non-null pointers
 * to JSObject, JSString and jsdouble and corresponding jsvals.
 *
 * See the JSTraceOp typedef in jspubtd.h.
 */

/* Trace kinds to pass to JS_Tracing. */
#define JSTRACE_OBJECT  0
#define JSTRACE_STRING  1

/*
 * Use the following macros to check if a particular jsval is a traceable
 * thing and to extract the thing and its kind to pass to JS_CallTracer.
 */
static JS_ALWAYS_INLINE JSBool
JSVAL_IS_TRACEABLE(jsval v)
{
    jsval_layout l;
    l.asBits = JSVAL_BITS(v);
    return JSVAL_IS_TRACEABLE_IMPL(l);
}

static JS_ALWAYS_INLINE void *
JSVAL_TO_TRACEABLE(jsval v)
{
    return JSVAL_TO_GCTHING(v);
}

static JS_ALWAYS_INLINE uint32
JSVAL_TRACE_KIND(jsval v)
{
    jsval_layout l;
    JS_ASSERT(JSVAL_IS_GCTHING(v));
    l.asBits = JSVAL_BITS(v);
    return JSVAL_TRACE_KIND_IMPL(l);
}

struct JSTracer {
    JSContext           *context;
    JSTraceCallback     callback;
    JSTraceNamePrinter  debugPrinter;
    const void          *debugPrintArg;
    size_t              debugPrintIndex;
};

/*
 * The method to call on each reference to a traceable thing stored in a
 * particular JSObject or other runtime structure. With DEBUG defined the
 * caller before calling JS_CallTracer must initialize JSTracer fields
 * describing the reference using the macros below.
 */
extern JS_PUBLIC_API(void)
JS_CallTracer(JSTracer *trc, void *thing, uint32 kind);

/*
 * Set debugging information about a reference to a traceable thing to prepare
 * for the following call to JS_CallTracer.
 *
 * When printer is null, arg must be const char * or char * C string naming
 * the reference and index must be either (size_t)-1 indicating that the name
 * alone describes the reference or it must be an index into some array vector
 * that stores the reference.
 *
 * When printer callback is not null, the arg and index arguments are
 * available to the callback as debugPrinterArg and debugPrintIndex fields
 * of JSTracer.
 *
 * The storage for name or callback's arguments needs to live only until
 * the following call to JS_CallTracer returns.
 */
#ifdef DEBUG
# define JS_SET_TRACING_DETAILS(trc, printer, arg, index)                     \
    JS_BEGIN_MACRO                                                            \
        (trc)->debugPrinter = (printer);                                      \
        (trc)->debugPrintArg = (arg);                                         \
        (trc)->debugPrintIndex = (index);                                     \
    JS_END_MACRO
#else
# define JS_SET_TRACING_DETAILS(trc, printer, arg, index)                     \
    JS_BEGIN_MACRO                                                            \
    JS_END_MACRO
#endif

/*
 * Convenience macro to describe the argument of JS_CallTracer using C string
 * and index.
 */
# define JS_SET_TRACING_INDEX(trc, name, index)                               \
    JS_SET_TRACING_DETAILS(trc, NULL, name, index)

/*
 * Convenience macro to describe the argument of JS_CallTracer using C string.
 */
# define JS_SET_TRACING_NAME(trc, name)                                       \
    JS_SET_TRACING_DETAILS(trc, NULL, name, (size_t)-1)

/*
 * Convenience macro to invoke JS_CallTracer using C string as the name for
 * the reference to a traceable thing.
 */
# define JS_CALL_TRACER(trc, thing, kind, name)                               \
    JS_BEGIN_MACRO                                                            \
        JS_SET_TRACING_NAME(trc, name);                                       \
        JS_CallTracer((trc), (thing), (kind));                                \
    JS_END_MACRO

/*
 * Convenience macros to invoke JS_CallTracer when jsval represents a
 * reference to a traceable thing.
 */
#define JS_CALL_VALUE_TRACER(trc, val, name)                                  \
    JS_BEGIN_MACRO                                                            \
        if (JSVAL_IS_TRACEABLE(val)) {                                        \
            JS_CALL_TRACER((trc), JSVAL_TO_GCTHING(val),                      \
                           JSVAL_TRACE_KIND(val), name);                      \
        }                                                                     \
    JS_END_MACRO

#define JS_CALL_OBJECT_TRACER(trc, object, name)                              \
    JS_BEGIN_MACRO                                                            \
        JSObject *obj_ = (object);                                            \
        JS_ASSERT(obj_);                                                      \
        JS_CALL_TRACER((trc), obj_, JSTRACE_OBJECT, name);                    \
    JS_END_MACRO

#define JS_CALL_STRING_TRACER(trc, string, name)                              \
    JS_BEGIN_MACRO                                                            \
        JSString *str_ = (string);                                            \
        JS_ASSERT(str_);                                                      \
        JS_CALL_TRACER((trc), str_, JSTRACE_STRING, name);                    \
    JS_END_MACRO

/*
 * API for JSTraceCallback implementations.
 */
# define JS_TRACER_INIT(trc, cx_, callback_)                                  \
    JS_BEGIN_MACRO                                                            \
        (trc)->context = (cx_);                                               \
        (trc)->callback = (callback_);                                        \
        (trc)->debugPrinter = NULL;                                           \
        (trc)->debugPrintArg = NULL;                                          \
        (trc)->debugPrintIndex = (size_t)-1;                                  \
    JS_END_MACRO

extern JS_PUBLIC_API(void)
JS_TraceChildren(JSTracer *trc, void *thing, uint32 kind);

extern JS_PUBLIC_API(void)
JS_TraceRuntime(JSTracer *trc);

#ifdef DEBUG

extern JS_PUBLIC_API(void)
JS_PrintTraceThingInfo(char *buf, size_t bufsize, JSTracer *trc,
                       void *thing, uint32 kind, JSBool includeDetails);

/*
 * DEBUG-only method to dump the object graph of heap-allocated things.
 *
 * fp:              file for the dump output.
 * start:           when non-null, dump only things reachable from start
 *                  thing. Otherwise dump all things reachable from the
 *                  runtime roots.
 * startKind:       trace kind of start if start is not null. Must be 0 when
 *                  start is null.
 * thingToFind:     dump only paths in the object graph leading to thingToFind
 *                  when non-null.
 * maxDepth:        the upper bound on the number of edges to descend from the
 *                  graph roots.
 * thingToIgnore:   thing to ignore during the graph traversal when non-null.
 */
extern JS_PUBLIC_API(JSBool)
JS_DumpHeap(JSContext *cx, FILE *fp, void* startThing, uint32 startKind,
            void *thingToFind, size_t maxDepth, void *thingToIgnore);

#endif

/*
 * Garbage collector API.
 */
extern JS_PUBLIC_API(void)
JS_GC(JSContext *cx);

extern JS_PUBLIC_API(void)
JS_MaybeGC(JSContext *cx);

extern JS_PUBLIC_API(JSGCCallback)
JS_SetGCCallback(JSContext *cx, JSGCCallback cb);

extern JS_PUBLIC_API(JSGCCallback)
JS_SetGCCallbackRT(JSRuntime *rt, JSGCCallback cb);

extern JS_PUBLIC_API(JSBool)
JS_IsGCMarkingTracer(JSTracer *trc);

extern JS_PUBLIC_API(JSBool)
JS_IsAboutToBeFinalized(JSContext *cx, void *thing);

typedef enum JSGCParamKey {
    /* Maximum nominal heap before last ditch GC. */
    JSGC_MAX_BYTES          = 0,

    /* Number of JS_malloc bytes before last ditch GC. */
    JSGC_MAX_MALLOC_BYTES   = 1,

    /* Hoard stackPools for this long, in ms, default is 30 seconds. */
    JSGC_STACKPOOL_LIFESPAN = 2,

    /*
     * The factor that defines when the GC is invoked. The factor is a
     * percent of the memory allocated by the GC after the last run of
     * the GC. When the current memory allocated by the GC is more than
     * this percent then the GC is invoked. The factor cannot be less
     * than 100 since the current memory allocated by the GC cannot be less
     * than the memory allocated after the last run of the GC.
     */
    JSGC_TRIGGER_FACTOR = 3,

    /* Amount of bytes allocated by the GC. */
    JSGC_BYTES = 4,

    /* Number of times when GC was invoked. */
    JSGC_NUMBER = 5,

    /* Max size of the code cache in bytes. */
    JSGC_MAX_CODE_CACHE_BYTES = 6,

    /* Select GC mode. */
    JSGC_MODE = 7,

    /* Number of GC chunks waiting to expire. */
    JSGC_UNUSED_CHUNKS = 8
} JSGCParamKey;

typedef enum JSGCMode {
    /* Perform only global GCs. */
    JSGC_MODE_GLOBAL = 0,

    /* Perform per-compartment GCs until too much garbage has accumulated. */
    JSGC_MODE_COMPARTMENT = 1
} JSGCMode;

extern JS_PUBLIC_API(void)
JS_SetGCParameter(JSRuntime *rt, JSGCParamKey key, uint32 value);

extern JS_PUBLIC_API(uint32)
JS_GetGCParameter(JSRuntime *rt, JSGCParamKey key);

extern JS_PUBLIC_API(void)
JS_SetGCParameterForThread(JSContext *cx, JSGCParamKey key, uint32 value);

extern JS_PUBLIC_API(uint32)
JS_GetGCParameterForThread(JSContext *cx, JSGCParamKey key);

/*
 * Flush the code cache for the current thread. The operation might be
 * delayed if the cache cannot be flushed currently because native
 * code is currently executing.
 */

extern JS_PUBLIC_API(void)
JS_FlushCaches(JSContext *cx);

/*
 * Add a finalizer for external strings created by JS_NewExternalString (see
 * below) using a type-code returned from this function, and that understands
 * how to free or release the memory pointed at by JS_GetStringChars(str).
 *
 * Return a nonnegative type index if there is room for finalizer in the
 * global GC finalizers table, else return -1.  If the engine is compiled
 * JS_THREADSAFE and used in a multi-threaded environment, this function must
 * be invoked on the primordial thread only, at startup -- or else the entire
 * program must single-thread itself while loading a module that calls this
 * function.
 */
extern JS_PUBLIC_API(intN)
JS_AddExternalStringFinalizer(JSStringFinalizeOp finalizer);

/*
 * Remove finalizer from the global GC finalizers table, returning its type
 * code if found, -1 if not found.
 *
 * As with JS_AddExternalStringFinalizer, there is a threading restriction
 * if you compile the engine JS_THREADSAFE: this function may be called for a
 * given finalizer pointer on only one thread; different threads may call to
 * remove distinct finalizers safely.
 *
 * You must ensure that all strings with finalizer's type have been collected
 * before calling this function.  Otherwise, string data will be leaked by the
 * GC, for want of a finalizer to call.
 */
extern JS_PUBLIC_API(intN)
JS_RemoveExternalStringFinalizer(JSStringFinalizeOp finalizer);

/*
 * Create a new JSString whose chars member refers to external memory, i.e.,
 * memory requiring spe, type-specific finalization.  The type code must
 * be a nonnegative return value from JS_AddExternalStringFinalizer.
 */
extern JS_PUBLIC_API(JSString *)
JS_NewExternalString(JSContext *cx, jschar *chars, size_t length, intN type);

/*
 * Returns the external-string finalizer index for this string, or -1 if it is
 * an "internal" (native to JS engine) string.
 */
extern JS_PUBLIC_API(intN)
JS_GetExternalStringGCType(JSRuntime *rt, JSString *str);

/*
 * Deprecated. Use JS_SetNativeStackQuoata instead.
 */
extern JS_PUBLIC_API(void)
JS_SetThreadStackLimit(JSContext *cx, jsuword limitAddr);

/*
 * Set the size of the native stack that should not be exceed. To disable
 * stack size checking pass 0.
 */
extern JS_PUBLIC_API(void)
JS_SetNativeStackQuota(JSContext *cx, size_t stackSize);


/*
 * Set the quota on the number of bytes that stack-like data structures can
 * use when the runtime compiles and executes scripts. These structures
 * consume heap space, so JS_SetThreadStackLimit does not bound their size.
 * The default quota is 128MB which is very generous.
 *
 * The function must be called before any script compilation or execution API
 * calls, i.e. either immediately after JS_NewContext or from JSCONTEXT_NEW
 * context callback.
 */
extern JS_PUBLIC_API(void)
JS_SetScriptStackQuota(JSContext *cx, size_t quota);

#define JS_DEFAULT_SCRIPT_STACK_QUOTA   ((size_t) 0x8000000)

/************************************************************************/

/*
 * Classes, objects, and properties.
 */
typedef void (*JSClassInternal)();

/* For detailed comments on the function pointer types, see jspubtd.h. */
struct JSClass {
    const char          *name;
    uint32              flags;

    /* Mandatory non-null function pointer members. */
    JSPropertyOp        addProperty;
    JSPropertyOp        delProperty;
    JSPropertyOp        getProperty;
    JSStrictPropertyOp  setProperty;
    JSEnumerateOp       enumerate;
    JSResolveOp         resolve;
    JSConvertOp         convert;
    JSFinalizeOp        finalize;

    /* Optionally non-null members start here. */
    JSClassInternal     reserved0;
    JSCheckAccessOp     checkAccess;
    JSNative            call;
    JSNative            construct;
    JSXDRObjectOp       xdrObject;
    JSHasInstanceOp     hasInstance;
    JSMarkOp            mark;

    JSClassInternal     reserved1;
    void                *reserved[19];
};

#define JSCLASS_HAS_PRIVATE             (1<<0)  /* objects have private slot */
#define JSCLASS_NEW_ENUMERATE           (1<<1)  /* has JSNewEnumerateOp hook */
#define JSCLASS_NEW_RESOLVE             (1<<2)  /* has JSNewResolveOp hook */
#define JSCLASS_PRIVATE_IS_NSISUPPORTS  (1<<3)  /* private is (nsISupports *) */
#define JSCLASS_NEW_RESOLVE_GETS_START  (1<<5)  /* JSNewResolveOp gets starting
                                                   object in prototype chain
                                                   passed in via *objp in/out
                                                   parameter */
#define JSCLASS_CONSTRUCT_PROTOTYPE     (1<<6)  /* call constructor on class
                                                   prototype */
#define JSCLASS_DOCUMENT_OBSERVER       (1<<7)  /* DOM document observer */

/*
 * To reserve slots fetched and stored via JS_Get/SetReservedSlot, bitwise-or
 * JSCLASS_HAS_RESERVED_SLOTS(n) into the initializer for JSClass.flags, where
 * n is a constant in [1, 255].  Reserved slots are indexed from 0 to n-1.
 */
#define JSCLASS_RESERVED_SLOTS_SHIFT    8       /* room for 8 flags below */
#define JSCLASS_RESERVED_SLOTS_WIDTH    8       /* and 16 above this field */
#define JSCLASS_RESERVED_SLOTS_MASK     JS_BITMASK(JSCLASS_RESERVED_SLOTS_WIDTH)
#define JSCLASS_HAS_RESERVED_SLOTS(n)   (((n) & JSCLASS_RESERVED_SLOTS_MASK)  \
                                         << JSCLASS_RESERVED_SLOTS_SHIFT)
#define JSCLASS_RESERVED_SLOTS(clasp)   (((clasp)->flags                      \
                                          >> JSCLASS_RESERVED_SLOTS_SHIFT)    \
                                         & JSCLASS_RESERVED_SLOTS_MASK)

#define JSCLASS_HIGH_FLAGS_SHIFT        (JSCLASS_RESERVED_SLOTS_SHIFT +       \
                                         JSCLASS_RESERVED_SLOTS_WIDTH)

#define JSCLASS_INTERNAL_FLAG1          (1<<(JSCLASS_HIGH_FLAGS_SHIFT+0))
#define JSCLASS_IS_ANONYMOUS            (1<<(JSCLASS_HIGH_FLAGS_SHIFT+1))
#define JSCLASS_IS_GLOBAL               (1<<(JSCLASS_HIGH_FLAGS_SHIFT+2))

/* Indicates that JSClass.mark is a tracer with JSTraceOp type. */
#define JSCLASS_MARK_IS_TRACE           (1<<(JSCLASS_HIGH_FLAGS_SHIFT+3))
#define JSCLASS_INTERNAL_FLAG2          (1<<(JSCLASS_HIGH_FLAGS_SHIFT+4))

/* Indicate whether the proto or ctor should be frozen. */
#define JSCLASS_FREEZE_PROTO            (1<<(JSCLASS_HIGH_FLAGS_SHIFT+5))
#define JSCLASS_FREEZE_CTOR             (1<<(JSCLASS_HIGH_FLAGS_SHIFT+6))

/* Additional global reserved slots, beyond those for standard prototypes. */
#define JSRESERVED_GLOBAL_SLOTS_COUNT     6
#define JSRESERVED_GLOBAL_THIS            (JSProto_LIMIT * 3)
#define JSRESERVED_GLOBAL_THROWTYPEERROR  (JSRESERVED_GLOBAL_THIS + 1)
#define JSRESERVED_GLOBAL_REGEXP_STATICS  (JSRESERVED_GLOBAL_THROWTYPEERROR + 1)
#define JSRESERVED_GLOBAL_FUNCTION_NS     (JSRESERVED_GLOBAL_REGEXP_STATICS + 1)
#define JSRESERVED_GLOBAL_EVAL_ALLOWED    (JSRESERVED_GLOBAL_FUNCTION_NS + 1)
#define JSRESERVED_GLOBAL_FLAGS           (JSRESERVED_GLOBAL_EVAL_ALLOWED + 1)

/* Global flags. */
#define JSGLOBAL_FLAGS_CLEARED          0x1

/*
 * ECMA-262 requires that most constructors used internally create objects
 * with "the original Foo.prototype value" as their [[Prototype]] (__proto__)
 * member initial value.  The "original ... value" verbiage is there because
 * in ECMA-262, global properties naming class objects are read/write and
 * deleteable, for the most part.
 *
 * Implementing this efficiently requires that global objects have classes
 * with the following flags. Failure to use JSCLASS_GLOBAL_FLAGS was
 * prevously allowed, but is now an ES5 violation and thus unsupported.
 */
#define JSCLASS_GLOBAL_FLAGS                                                  \
    (JSCLASS_IS_GLOBAL |                                                      \
     JSCLASS_HAS_RESERVED_SLOTS(JSRESERVED_GLOBAL_THIS + JSRESERVED_GLOBAL_SLOTS_COUNT))

/* Fast access to the original value of each standard class's prototype. */
#define JSCLASS_CACHED_PROTO_SHIFT      (JSCLASS_HIGH_FLAGS_SHIFT + 8)
#define JSCLASS_CACHED_PROTO_WIDTH      8
#define JSCLASS_CACHED_PROTO_MASK       JS_BITMASK(JSCLASS_CACHED_PROTO_WIDTH)
#define JSCLASS_HAS_CACHED_PROTO(key)   ((key) << JSCLASS_CACHED_PROTO_SHIFT)
#define JSCLASS_CACHED_PROTO_KEY(clasp) ((JSProtoKey)                         \
                                         (((clasp)->flags                     \
                                           >> JSCLASS_CACHED_PROTO_SHIFT)     \
                                          & JSCLASS_CACHED_PROTO_MASK))

/* Initializer for unused members of statically initialized JSClass structs. */
#define JSCLASS_NO_INTERNAL_MEMBERS     0,{0,0,0,0,0,0,0,0,0,0,0,0,0,0,0,0,0,0,0}
#define JSCLASS_NO_OPTIONAL_MEMBERS     0,0,0,0,0,0,0,JSCLASS_NO_INTERNAL_MEMBERS

struct JSIdArray {
    jsint length;
    jsid  vector[1];    /* actually, length jsid words */
};

extern JS_PUBLIC_API(void)
JS_DestroyIdArray(JSContext *cx, JSIdArray *ida);

extern JS_PUBLIC_API(JSBool)
JS_ValueToId(JSContext *cx, jsval v, jsid *idp);

extern JS_PUBLIC_API(JSBool)
JS_IdToValue(JSContext *cx, jsid id, jsval *vp);

/*
 * JSNewResolveOp flag bits.
 */
#define JSRESOLVE_QUALIFIED     0x01    /* resolve a qualified property id */
#define JSRESOLVE_ASSIGNING     0x02    /* resolve on the left of assignment */
#define JSRESOLVE_DETECTING     0x04    /* 'if (o.p)...' or '(o.p) ?...:...' */
#define JSRESOLVE_DECLARING     0x08    /* var, const, or function prolog op */
#define JSRESOLVE_CLASSNAME     0x10    /* class name used when constructing */
#define JSRESOLVE_WITH          0x20    /* resolve inside a with statement */

extern JS_PUBLIC_API(JSBool)
JS_PropertyStub(JSContext *cx, JSObject *obj, jsid id, jsval *vp);

extern JS_PUBLIC_API(JSBool)
JS_StrictPropertyStub(JSContext *cx, JSObject *obj, jsid id, JSBool strict, jsval *vp);

extern JS_PUBLIC_API(JSBool)
JS_EnumerateStub(JSContext *cx, JSObject *obj);

extern JS_PUBLIC_API(JSBool)
JS_ResolveStub(JSContext *cx, JSObject *obj, jsid id);

extern JS_PUBLIC_API(JSBool)
JS_ConvertStub(JSContext *cx, JSObject *obj, JSType type, jsval *vp);

extern JS_PUBLIC_API(void)
JS_FinalizeStub(JSContext *cx, JSObject *obj);

struct JSConstDoubleSpec {
    jsdouble        dval;
    const char      *name;
    uint8           flags;
    uint8           spare[3];
};

/*
 * To define an array element rather than a named property member, cast the
 * element's index to (const char *) and initialize name with it, and set the
 * JSPROP_INDEX bit in flags.
 */
struct JSPropertySpec {
<<<<<<< HEAD
    const char      *name;
    int8            tinyid;
    uint8           flags;
    JSPropertyOp    getter;
    JSPropertyOp    setter;

    /* For properties with primitive types, handler below specifying that type. */
    JSTypeHandler   handler;
=======
    const char            *name;
    int8                  tinyid;
    uint8                 flags;
    JSPropertyOp          getter;
    JSStrictPropertyOp    setter;
>>>>>>> 5178abf4
};

struct JSFunctionSpec {
    const char      *name;
    JSNative        call;
    uint16          nargs;
    uint16          flags;

    /* Optional callback giving type information for calls to this function. */
    JSTypeHandler   handler;
};

/*
 * Terminating sentinel initializer to put at the end of a JSFunctionSpec array
 * that's passed to JS_DefineFunctions or JS_InitClass.
 */
#define JS_FS_END JS_FS(NULL,NULL,0,0)

/*
 * Initializer macros for a JSFunctionSpec array element. JS_FN (whose name
 * pays homage to the old JSNative/JSFastNative split) simply adds the flag
 * JSFUN_STUB_GSOPS.
 */
#define JS_FS(name,call,nargs,flags)                                          \
    JS_FS_TYPE(name,call,nargs,flags,NULL)
#define JS_FS_TYPE(name,call,nargs,flags,handler)                             \
    {name, (JSNative) call, nargs, flags, handler}

#define JS_FN(name,call,nargs,flags)                                          \
    JS_FN_TYPE(name,call,nargs,flags,NULL)
#define JS_FN_TYPE(name,call,nargs,flags,handler)                             \
    {name, (JSNative) call, nargs, (flags) | JSFUN_STUB_GSOPS, handler}

extern JS_PUBLIC_API(JSObject *)
JS_InitClassWithType(JSContext *cx, JSObject *obj, JSObject *parent_proto,
                     JSClass *clasp, JSNative constructor, uintN nargs,
                     JSTypeHandler ctorHandler,
                     JSPropertySpec *ps, JSFunctionSpec *fs,
                     JSPropertySpec *static_ps, JSFunctionSpec *static_fs);

static JS_ALWAYS_INLINE JSObject*
JS_InitClass(JSContext *cx, JSObject *obj, JSObject *parent_proto,
             JSClass *clasp, JSNative constructor, uintN nargs,
             JSPropertySpec *ps, JSFunctionSpec *fs,
             JSPropertySpec *static_ps, JSFunctionSpec *static_fs)
{
    return JS_InitClassWithType(cx, obj, parent_proto, clasp, constructor,
                                nargs, NULL,
                                ps, fs, static_ps, static_fs);
}

#ifdef JS_THREADSAFE
extern JS_PUBLIC_API(JSClass *)
JS_GetClass(JSContext *cx, JSObject *obj);

#define JS_GET_CLASS(cx,obj) JS_GetClass(cx, obj)
#else
extern JS_PUBLIC_API(JSClass *)
JS_GetClass(JSObject *obj);

#define JS_GET_CLASS(cx,obj) JS_GetClass(obj)
#endif

extern JS_PUBLIC_API(JSBool)
JS_InstanceOf(JSContext *cx, JSObject *obj, JSClass *clasp, jsval *argv);

extern JS_PUBLIC_API(JSBool)
JS_HasInstance(JSContext *cx, JSObject *obj, jsval v, JSBool *bp);

extern JS_PUBLIC_API(void *)
JS_GetPrivate(JSContext *cx, JSObject *obj);

extern JS_PUBLIC_API(JSBool)
JS_SetPrivate(JSContext *cx, JSObject *obj, void *data);

extern JS_PUBLIC_API(void *)
JS_GetInstancePrivate(JSContext *cx, JSObject *obj, JSClass *clasp,
                      jsval *argv);

extern JS_PUBLIC_API(JSObject *)
JS_GetPrototype(JSContext *cx, JSObject *obj);

extern JS_PUBLIC_API(JSBool)
JS_SetPrototype(JSContext *cx, JSObject *obj, JSObject *proto);

extern JS_PUBLIC_API(JSObject *)
JS_GetParent(JSContext *cx, JSObject *obj);

extern JS_PUBLIC_API(JSBool)
JS_SetParent(JSContext *cx, JSObject *obj, JSObject *parent);

extern JS_PUBLIC_API(JSObject *)
JS_GetConstructor(JSContext *cx, JSObject *proto);

/*
 * Get a unique identifier for obj, good for the lifetime of obj (even if it
 * is moved by a copying GC).  Return false on failure (likely out of memory),
 * and true with *idp containing the unique id on success.
 */
extern JS_PUBLIC_API(JSBool)
JS_GetObjectId(JSContext *cx, JSObject *obj, jsid *idp);

extern JS_PUBLIC_API(JSObject *)
JS_NewGlobalObject(JSContext *cx, JSClass *clasp);

extern JS_PUBLIC_API(JSObject *)
JS_NewCompartmentAndGlobalObject(JSContext *cx, JSClass *clasp, JSPrincipals *principals);

extern JS_PUBLIC_API(JSObject *)
JS_NewObject(JSContext *cx, JSClass *clasp, JSObject *proto, JSObject *parent);

/* Queries the [[Extensible]] property of the object. */
extern JS_PUBLIC_API(JSBool)
JS_IsExtensible(JSObject *obj);

/*
 * Unlike JS_NewObject, JS_NewObjectWithGivenProto does not compute a default
 * proto if proto's actual parameter value is null.
 */
extern JS_PUBLIC_API(JSObject *)
JS_NewObjectWithGivenProto(JSContext *cx, JSClass *clasp, JSObject *proto,
                           JSObject *parent);

/*
 * Freeze obj, and all objects it refers to, recursively. This will not recurse
 * through non-extensible objects, on the assumption that those are already
 * deep-frozen.
 */
extern JS_PUBLIC_API(JSBool)
JS_DeepFreezeObject(JSContext *cx, JSObject *obj);

/*
 * Freezes an object; see ES5's Object.freeze(obj) method.
 */
extern JS_PUBLIC_API(JSBool)
JS_FreezeObject(JSContext *cx, JSObject *obj);

extern JS_PUBLIC_API(JSObject *)
JS_ConstructObject(JSContext *cx, JSClass *clasp, JSObject *proto,
                   JSObject *parent);

extern JS_PUBLIC_API(JSObject *)
JS_ConstructObjectWithArguments(JSContext *cx, JSClass *clasp, JSObject *proto,
                                JSObject *parent, uintN argc, jsval *argv);

extern JS_PUBLIC_API(JSObject *)
JS_New(JSContext *cx, JSObject *ctor, uintN argc, jsval *argv);

extern JS_PUBLIC_API(JSObject *)
JS_DefineObject(JSContext *cx, JSObject *obj, const char *name, JSClass *clasp,
                JSObject *proto, uintN attrs);

extern JS_PUBLIC_API(JSBool)
JS_DefineConstDoubles(JSContext *cx, JSObject *obj, JSConstDoubleSpec *cds);

extern JS_PUBLIC_API(JSBool)
JS_DefineProperties(JSContext *cx, JSObject *obj, JSPropertySpec *ps);

extern JS_PUBLIC_API(JSBool)
JS_DefineProperty(JSContext *cx, JSObject *obj, const char *name, jsval value,
                  JSPropertyOp getter, JSStrictPropertyOp setter, uintN attrs);

extern JS_PUBLIC_API(JSBool)
JS_DefinePropertyById(JSContext *cx, JSObject *obj, jsid id, jsval value,
                      JSPropertyOp getter, JSStrictPropertyOp setter, uintN attrs);

extern JS_PUBLIC_API(JSBool)
JS_DefineOwnProperty(JSContext *cx, JSObject *obj, jsid id, jsval descriptor, JSBool *bp);

/* Add properties to the type information for obj. */

extern JS_PUBLIC_API(void)
JS_AddTypeProperty(JSContext *cx, JSObject *obj, const char *name, jsval value);

extern JS_PUBLIC_API(void)
JS_AddTypePropertyById(JSContext *cx, JSObject *obj, jsid id, jsval value);

static JS_ALWAYS_INLINE JSBool
JS_DefinePropertyWithType(JSContext *cx, JSObject *obj,
                          const char *name, jsval value,
                          JSPropertyOp getter, JSPropertyOp setter, uintN attrs)
{
    JS_AddTypeProperty(cx, obj, name, value);
    return JS_DefineProperty(cx, obj, name, value, getter, setter, attrs);
}

static JS_ALWAYS_INLINE JSBool
JS_DefinePropertyWithTypeById(JSContext *cx, JSObject *obj,
                              jsid id, jsval value,
                              JSPropertyOp getter, JSPropertyOp setter, uintN attrs)
{
    JS_AddTypePropertyById(cx, obj, id, value);
    return JS_DefinePropertyById(cx, obj, id, value, getter, setter, attrs);
}

/*
 * Determine the attributes (JSPROP_* flags) of a property on a given object.
 *
 * If the object does not have a property by that name, *foundp will be
 * JS_FALSE and the value of *attrsp is undefined.
 */
extern JS_PUBLIC_API(JSBool)
JS_GetPropertyAttributes(JSContext *cx, JSObject *obj, const char *name,
                         uintN *attrsp, JSBool *foundp);

/*
 * The same, but if the property is native, return its getter and setter via
 * *getterp and *setterp, respectively (and only if the out parameter pointer
 * is not null).
 */
extern JS_PUBLIC_API(JSBool)
JS_GetPropertyAttrsGetterAndSetter(JSContext *cx, JSObject *obj,
                                   const char *name,
                                   uintN *attrsp, JSBool *foundp,
                                   JSPropertyOp *getterp,
                                   JSStrictPropertyOp *setterp);

extern JS_PUBLIC_API(JSBool)
JS_GetPropertyAttrsGetterAndSetterById(JSContext *cx, JSObject *obj,
                                       jsid id,
                                       uintN *attrsp, JSBool *foundp,
                                       JSPropertyOp *getterp,
                                       JSStrictPropertyOp *setterp);

/*
 * Set the attributes of a property on a given object.
 *
 * If the object does not have a property by that name, *foundp will be
 * JS_FALSE and nothing will be altered.
 */
extern JS_PUBLIC_API(JSBool)
JS_SetPropertyAttributes(JSContext *cx, JSObject *obj, const char *name,
                         uintN attrs, JSBool *foundp);

extern JS_PUBLIC_API(JSBool)
JS_DefinePropertyWithTinyId(JSContext *cx, JSObject *obj, const char *name,
                            int8 tinyid, jsval value,
                            JSPropertyOp getter, JSStrictPropertyOp setter,
                            uintN attrs);

extern JS_PUBLIC_API(JSBool)
JS_AliasProperty(JSContext *cx, JSObject *obj, const char *name,
                 const char *alias);

extern JS_PUBLIC_API(JSBool)
JS_AlreadyHasOwnProperty(JSContext *cx, JSObject *obj, const char *name,
                         JSBool *foundp);

extern JS_PUBLIC_API(JSBool)
JS_AlreadyHasOwnPropertyById(JSContext *cx, JSObject *obj, jsid id,
                             JSBool *foundp);

extern JS_PUBLIC_API(JSBool)
JS_HasProperty(JSContext *cx, JSObject *obj, const char *name, JSBool *foundp);

extern JS_PUBLIC_API(JSBool)
JS_HasPropertyById(JSContext *cx, JSObject *obj, jsid id, JSBool *foundp);

extern JS_PUBLIC_API(JSBool)
JS_LookupProperty(JSContext *cx, JSObject *obj, const char *name, jsval *vp);

extern JS_PUBLIC_API(JSBool)
JS_LookupPropertyById(JSContext *cx, JSObject *obj, jsid id, jsval *vp);

extern JS_PUBLIC_API(JSBool)
JS_LookupPropertyWithFlags(JSContext *cx, JSObject *obj, const char *name,
                           uintN flags, jsval *vp);

extern JS_PUBLIC_API(JSBool)
JS_LookupPropertyWithFlagsById(JSContext *cx, JSObject *obj, jsid id,
                               uintN flags, JSObject **objp, jsval *vp);

struct JSPropertyDescriptor {
    JSObject           *obj;
    uintN              attrs;
    JSPropertyOp       getter;
    JSStrictPropertyOp setter;
    jsval              value;
    uintN              shortid;
};

/*
 * Like JS_GetPropertyAttrsGetterAndSetterById but will return a property on
 * an object on the prototype chain (returned in objp). If data->obj is null,
 * then this property was not found on the prototype chain.
 */
extern JS_PUBLIC_API(JSBool)
JS_GetPropertyDescriptorById(JSContext *cx, JSObject *obj, jsid id, uintN flags,
                             JSPropertyDescriptor *desc);

extern JS_PUBLIC_API(JSBool)
JS_GetOwnPropertyDescriptor(JSContext *cx, JSObject *obj, jsid id, jsval *vp);

extern JS_PUBLIC_API(JSBool)
JS_GetProperty(JSContext *cx, JSObject *obj, const char *name, jsval *vp);

extern JS_PUBLIC_API(JSBool)
JS_GetPropertyDefault(JSContext *cx, JSObject *obj, const char *name, jsval def, jsval *vp);

extern JS_PUBLIC_API(JSBool)
JS_GetPropertyById(JSContext *cx, JSObject *obj, jsid id, jsval *vp);

extern JS_PUBLIC_API(JSBool)
JS_GetPropertyByIdDefault(JSContext *cx, JSObject *obj, jsid id, jsval def, jsval *vp);

extern JS_PUBLIC_API(JSBool)
JS_GetMethodById(JSContext *cx, JSObject *obj, jsid id, JSObject **objp,
                 jsval *vp);

extern JS_PUBLIC_API(JSBool)
JS_GetMethod(JSContext *cx, JSObject *obj, const char *name, JSObject **objp,
             jsval *vp);

extern JS_PUBLIC_API(JSBool)
JS_SetProperty(JSContext *cx, JSObject *obj, const char *name, jsval *vp);

extern JS_PUBLIC_API(JSBool)
JS_SetPropertyById(JSContext *cx, JSObject *obj, jsid id, jsval *vp);

extern JS_PUBLIC_API(JSBool)
JS_DeleteProperty(JSContext *cx, JSObject *obj, const char *name);

extern JS_PUBLIC_API(JSBool)
JS_DeleteProperty2(JSContext *cx, JSObject *obj, const char *name,
                   jsval *rval);

extern JS_PUBLIC_API(JSBool)
JS_DeletePropertyById(JSContext *cx, JSObject *obj, jsid id);

extern JS_PUBLIC_API(JSBool)
JS_DeletePropertyById2(JSContext *cx, JSObject *obj, jsid id, jsval *rval);

extern JS_PUBLIC_API(JSBool)
JS_DefineUCProperty(JSContext *cx, JSObject *obj,
                    const jschar *name, size_t namelen, jsval value,
                    JSPropertyOp getter, JSStrictPropertyOp setter,
                    uintN attrs);

/*
 * Determine the attributes (JSPROP_* flags) of a property on a given object.
 *
 * If the object does not have a property by that name, *foundp will be
 * JS_FALSE and the value of *attrsp is undefined.
 */
extern JS_PUBLIC_API(JSBool)
JS_GetUCPropertyAttributes(JSContext *cx, JSObject *obj,
                           const jschar *name, size_t namelen,
                           uintN *attrsp, JSBool *foundp);

/*
 * The same, but if the property is native, return its getter and setter via
 * *getterp and *setterp, respectively (and only if the out parameter pointer
 * is not null).
 */
extern JS_PUBLIC_API(JSBool)
JS_GetUCPropertyAttrsGetterAndSetter(JSContext *cx, JSObject *obj,
                                     const jschar *name, size_t namelen,
                                     uintN *attrsp, JSBool *foundp,
                                     JSPropertyOp *getterp,
                                     JSStrictPropertyOp *setterp);

/*
 * Set the attributes of a property on a given object.
 *
 * If the object does not have a property by that name, *foundp will be
 * JS_FALSE and nothing will be altered.
 */
extern JS_PUBLIC_API(JSBool)
JS_SetUCPropertyAttributes(JSContext *cx, JSObject *obj,
                           const jschar *name, size_t namelen,
                           uintN attrs, JSBool *foundp);


extern JS_PUBLIC_API(JSBool)
JS_DefineUCPropertyWithTinyId(JSContext *cx, JSObject *obj,
                              const jschar *name, size_t namelen,
                              int8 tinyid, jsval value,
                              JSPropertyOp getter, JSStrictPropertyOp setter,
                              uintN attrs);

extern JS_PUBLIC_API(JSBool)
JS_AlreadyHasOwnUCProperty(JSContext *cx, JSObject *obj, const jschar *name,
                           size_t namelen, JSBool *foundp);

extern JS_PUBLIC_API(JSBool)
JS_HasUCProperty(JSContext *cx, JSObject *obj,
                 const jschar *name, size_t namelen,
                 JSBool *vp);

extern JS_PUBLIC_API(JSBool)
JS_LookupUCProperty(JSContext *cx, JSObject *obj,
                    const jschar *name, size_t namelen,
                    jsval *vp);

extern JS_PUBLIC_API(JSBool)
JS_GetUCProperty(JSContext *cx, JSObject *obj,
                 const jschar *name, size_t namelen,
                 jsval *vp);

extern JS_PUBLIC_API(JSBool)
JS_SetUCProperty(JSContext *cx, JSObject *obj,
                 const jschar *name, size_t namelen,
                 jsval *vp);

extern JS_PUBLIC_API(JSBool)
JS_DeleteUCProperty2(JSContext *cx, JSObject *obj,
                     const jschar *name, size_t namelen,
                     jsval *rval);

extern JS_PUBLIC_API(JSObject *)
JS_NewArrayObject(JSContext *cx, jsint length, jsval *vector);

extern JS_PUBLIC_API(JSBool)
JS_IsArrayObject(JSContext *cx, JSObject *obj);

extern JS_PUBLIC_API(JSBool)
JS_GetArrayLength(JSContext *cx, JSObject *obj, jsuint *lengthp);

extern JS_PUBLIC_API(JSBool)
JS_SetArrayLength(JSContext *cx, JSObject *obj, jsuint length);

extern JS_PUBLIC_API(JSBool)
JS_HasArrayLength(JSContext *cx, JSObject *obj, jsuint *lengthp);

extern JS_PUBLIC_API(JSBool)
JS_DefineElement(JSContext *cx, JSObject *obj, jsint index, jsval value,
                 JSPropertyOp getter, JSStrictPropertyOp setter, uintN attrs);

extern JS_PUBLIC_API(JSBool)
JS_AliasElement(JSContext *cx, JSObject *obj, const char *name, jsint alias);

extern JS_PUBLIC_API(JSBool)
JS_AlreadyHasOwnElement(JSContext *cx, JSObject *obj, jsint index,
                        JSBool *foundp);

extern JS_PUBLIC_API(JSBool)
JS_HasElement(JSContext *cx, JSObject *obj, jsint index, JSBool *foundp);

extern JS_PUBLIC_API(JSBool)
JS_LookupElement(JSContext *cx, JSObject *obj, jsint index, jsval *vp);

extern JS_PUBLIC_API(JSBool)
JS_GetElement(JSContext *cx, JSObject *obj, jsint index, jsval *vp);

extern JS_PUBLIC_API(JSBool)
JS_SetElement(JSContext *cx, JSObject *obj, jsint index, jsval *vp);

extern JS_PUBLIC_API(JSBool)
JS_DeleteElement(JSContext *cx, JSObject *obj, jsint index);

extern JS_PUBLIC_API(JSBool)
JS_DeleteElement2(JSContext *cx, JSObject *obj, jsint index, jsval *rval);

extern JS_PUBLIC_API(void)
JS_ClearScope(JSContext *cx, JSObject *obj);

extern JS_PUBLIC_API(JSIdArray *)
JS_Enumerate(JSContext *cx, JSObject *obj);

/*
 * Create an object to iterate over enumerable properties of obj, in arbitrary
 * property definition order.  NB: This differs from longstanding for..in loop
 * order, which uses order of property definition in obj.
 */
extern JS_PUBLIC_API(JSObject *)
JS_NewPropertyIterator(JSContext *cx, JSObject *obj);

/*
 * Return true on success with *idp containing the id of the next enumerable
 * property to visit using iterobj, or JSID_IS_VOID if there is no such property
 * left to visit.  Return false on error.
 */
extern JS_PUBLIC_API(JSBool)
JS_NextProperty(JSContext *cx, JSObject *iterobj, jsid *idp);

extern JS_PUBLIC_API(JSBool)
JS_CheckAccess(JSContext *cx, JSObject *obj, jsid id, JSAccessMode mode,
               jsval *vp, uintN *attrsp);

extern JS_PUBLIC_API(JSBool)
JS_GetReservedSlot(JSContext *cx, JSObject *obj, uint32 index, jsval *vp);

extern JS_PUBLIC_API(JSBool)
JS_SetReservedSlot(JSContext *cx, JSObject *obj, uint32 index, jsval v);

/************************************************************************/

/*
 * Security protocol.
 */
struct JSPrincipals {
    char *codebase;

    /* XXX unspecified and unused by Mozilla code -- can we remove these? */
    void * (* getPrincipalArray)(JSContext *cx, JSPrincipals *);
    JSBool (* globalPrivilegesEnabled)(JSContext *cx, JSPrincipals *);

    /* Don't call "destroy"; use reference counting macros below. */
    jsrefcount refcount;

    void   (* destroy)(JSContext *cx, JSPrincipals *);
    JSBool (* subsume)(JSPrincipals *, JSPrincipals *);
};

#ifdef JS_THREADSAFE
#define JSPRINCIPALS_HOLD(cx, principals)   JS_HoldPrincipals(cx,principals)
#define JSPRINCIPALS_DROP(cx, principals)   JS_DropPrincipals(cx,principals)

extern JS_PUBLIC_API(jsrefcount)
JS_HoldPrincipals(JSContext *cx, JSPrincipals *principals);

extern JS_PUBLIC_API(jsrefcount)
JS_DropPrincipals(JSContext *cx, JSPrincipals *principals);

#else
#define JSPRINCIPALS_HOLD(cx, principals)   (++(principals)->refcount)
#define JSPRINCIPALS_DROP(cx, principals)                                     \
    ((--(principals)->refcount == 0)                                          \
     ? ((*(principals)->destroy)((cx), (principals)), 0)                      \
     : (principals)->refcount)
#endif


struct JSSecurityCallbacks {
    JSCheckAccessOp            checkObjectAccess;
    JSPrincipalsTranscoder     principalsTranscoder;
    JSObjectPrincipalsFinder   findObjectPrincipals;
    JSCSPEvalChecker           contentSecurityPolicyAllows;
};

extern JS_PUBLIC_API(JSSecurityCallbacks *)
JS_SetRuntimeSecurityCallbacks(JSRuntime *rt, JSSecurityCallbacks *callbacks);

extern JS_PUBLIC_API(JSSecurityCallbacks *)
JS_GetRuntimeSecurityCallbacks(JSRuntime *rt);

extern JS_PUBLIC_API(JSSecurityCallbacks *)
JS_SetContextSecurityCallbacks(JSContext *cx, JSSecurityCallbacks *callbacks);

extern JS_PUBLIC_API(JSSecurityCallbacks *)
JS_GetSecurityCallbacks(JSContext *cx);

/************************************************************************/

/*
 * Functions and scripts.
 */
extern JS_PUBLIC_API(JSFunction *)
JS_NewFunctionWithType(JSContext *cx, JSNative call, uintN nargs, uintN flags,
                       JSObject *parent, const char *name,
                       JSTypeHandler handler, const char *fullName);

static JS_ALWAYS_INLINE JSFunction*
JS_NewFunction(JSContext *cx, JSNative call, uintN nargs, uintN flags,
               JSObject *parent, const char *name)
{
    return JS_NewFunctionWithType(cx, call, nargs, flags, parent, name,
                                  NULL, NULL);
}

/*
 * Create the function with the name given by the id. JSID_IS_STRING(id) must
 * be true.
 */
extern JS_PUBLIC_API(JSFunction *)
JS_NewFunctionById(JSContext *cx, JSNative call, uintN nargs, uintN flags,
                   JSObject *parent, jsid id);

extern JS_PUBLIC_API(JSObject *)
JS_GetFunctionObject(JSFunction *fun);

/*
 * Return the function's identifier as a JSString, or null if fun is unnamed.
 * The returned string lives as long as fun, so you don't need to root a saved
 * reference to it if fun is well-connected or rooted, and provided you bound
 * the use of the saved reference by fun's lifetime.
 */
extern JS_PUBLIC_API(JSString *)
JS_GetFunctionId(JSFunction *fun);

/*
 * Return JSFUN_* flags for fun.
 */
extern JS_PUBLIC_API(uintN)
JS_GetFunctionFlags(JSFunction *fun);

/*
 * Return the arity (length) of fun.
 */
extern JS_PUBLIC_API(uint16)
JS_GetFunctionArity(JSFunction *fun);

/*
 * Infallible predicate to test whether obj is a function object (faster than
 * comparing obj's class name to "Function", but equivalent unless someone has
 * overwritten the "Function" identifier with a different constructor and then
 * created instances using that constructor that might be passed in as obj).
 */
extern JS_PUBLIC_API(JSBool)
JS_ObjectIsFunction(JSContext *cx, JSObject *obj);

extern JS_PUBLIC_API(JSBool)
<<<<<<< HEAD
JS_DefineFunctionsWithPrefix(JSContext *cx, JSObject *obj, JSFunctionSpec *fs,
                             const char *namePrefix);

static JS_ALWAYS_INLINE JSBool
JS_DefineFunctions(JSContext *cx, JSObject *obj, JSFunctionSpec *fs)
{
    return JS_DefineFunctionsWithPrefix(cx, obj, fs, "Unknown");
}
=======
JS_ObjectIsCallable(JSContext *cx, JSObject *obj);

extern JS_PUBLIC_API(JSBool)
JS_DefineFunctions(JSContext *cx, JSObject *obj, JSFunctionSpec *fs);
>>>>>>> 5178abf4

extern JS_PUBLIC_API(JSFunction *)
JS_DefineFunctionWithType(JSContext *cx, JSObject *obj,
                          const char *name, JSNative call,
                          uintN nargs, uintN attrs,
                          JSTypeHandler handler, const char *fullName);

static JS_ALWAYS_INLINE JSFunction*
JS_DefineFunction(JSContext *cx, JSObject *obj,
                  const char *name, JSNative call,
                  uintN nargs, uintN attrs)
{
    return JS_DefineFunctionWithType(cx, obj, name, call, nargs, attrs,
                                     NULL, NULL);
}

extern JS_PUBLIC_API(JSFunction *)
JS_DefineUCFunctionWithType(JSContext *cx, JSObject *obj,
                            const jschar *name, size_t namelen, JSNative call,
                            uintN nargs, uintN attrs,
                            JSTypeHandler handler, const char *fullName);

static JS_ALWAYS_INLINE JSFunction*
JS_DefineUCFunction(JSContext *cx, JSObject *obj,
                    const jschar *name, size_t namelen, JSNative call,
                    uintN nargs, uintN attrs)
{
    return JS_DefineUCFunctionWithType(cx, obj, name, namelen, call,
                                       nargs, attrs, NULL, NULL);
}

extern JS_PUBLIC_API(JSFunction *)
JS_DefineFunctionById(JSContext *cx, JSObject *obj, jsid id, JSNative call,
                      uintN nargs, uintN attrs);

extern JS_PUBLIC_API(JSObject *)
JS_CloneFunctionObject(JSContext *cx, JSObject *funobj, JSObject *parent);

/* Frequently used type handlers */

/*
 * Handler which does not describe a function's return value at all. The return
 * value will be observed at runtime and its type used to augment the results
 * of the inference.
 */
extern JS_PUBLIC_API(void)
JS_TypeHandlerDynamic(JSContext*, JSTypeFunction*, JSTypeCallsite*);

/* Handlers whose return types are particular primitives. */

extern JS_PUBLIC_API(void)
JS_TypeHandlerVoid(JSContext*, JSTypeFunction*, JSTypeCallsite*);

extern JS_PUBLIC_API(void)
JS_TypeHandlerNull(JSContext*, JSTypeFunction*, JSTypeCallsite*);

extern JS_PUBLIC_API(void)
JS_TypeHandlerBool(JSContext*, JSTypeFunction*, JSTypeCallsite*);

extern JS_PUBLIC_API(void)
JS_TypeHandlerInt(JSContext*, JSTypeFunction*, JSTypeCallsite*);

extern JS_PUBLIC_API(void)
JS_TypeHandlerFloat(JSContext*, JSTypeFunction*, JSTypeCallsite*);

extern JS_PUBLIC_API(void)
JS_TypeHandlerString(JSContext*, JSTypeFunction*, JSTypeCallsite*);

/* Handler whose return type is the new object for the native function. */
extern JS_PUBLIC_API(void)
JS_TypeHandlerNew(JSContext*, JSTypeFunction*, JSTypeCallsite*);

/* Handler whose return type is the same as its 'this' type. */
extern JS_PUBLIC_API(void)
JS_TypeHandlerThis(JSContext*, JSTypeFunction*, JSTypeCallsite*);

/*
 * Given a buffer, return JS_FALSE if the buffer might become a valid
 * javascript statement with the addition of more lines.  Otherwise return
 * JS_TRUE.  The intent is to support interactive compilation - accumulate
 * lines in a buffer until JS_BufferIsCompilableUnit is true, then pass it to
 * the compiler.
 */
extern JS_PUBLIC_API(JSBool)
JS_BufferIsCompilableUnit(JSContext *cx, JSObject *obj,
                          const char *bytes, size_t length);

/*
 * The JSScript objects returned by the following functions refer to string and
 * other kinds of literals, including doubles and RegExp objects.  These
 * literals are vulnerable to garbage collection; to root script objects and
 * prevent literals from being collected, create a rootable object using
 * JS_NewScriptObject, and root the resulting object using JS_Add[Named]Root.
 */
extern JS_PUBLIC_API(JSScript *)
JS_CompileScript(JSContext *cx, JSObject *obj,
                 const char *bytes, size_t length,
                 const char *filename, uintN lineno);

extern JS_PUBLIC_API(JSScript *)
JS_CompileScriptForPrincipals(JSContext *cx, JSObject *obj,
                              JSPrincipals *principals,
                              const char *bytes, size_t length,
                              const char *filename, uintN lineno);

extern JS_PUBLIC_API(JSScript *)
JS_CompileScriptForPrincipalsVersion(JSContext *cx, JSObject *obj,
                                     JSPrincipals *principals,
                                     const char *bytes, size_t length,
                                     const char *filename, uintN lineno,
                                     JSVersion version);

extern JS_PUBLIC_API(JSScript *)
JS_CompileUCScript(JSContext *cx, JSObject *obj,
                   const jschar *chars, size_t length,
                   const char *filename, uintN lineno);

extern JS_PUBLIC_API(JSScript *)
JS_CompileUCScriptForPrincipals(JSContext *cx, JSObject *obj,
                                JSPrincipals *principals,
                                const jschar *chars, size_t length,
                                const char *filename, uintN lineno);

extern JS_PUBLIC_API(JSScript *)
JS_CompileUCScriptForPrincipalsVersion(JSContext *cx, JSObject *obj,
                                       JSPrincipals *principals,
                                       const jschar *chars, size_t length,
                                       const char *filename, uintN lineno,
                                       JSVersion version);

extern JS_PUBLIC_API(JSScript *)
JS_CompileFile(JSContext *cx, JSObject *obj, const char *filename);

extern JS_PUBLIC_API(JSScript *)
JS_CompileFileHandle(JSContext *cx, JSObject *obj, const char *filename,
                     FILE *fh);

extern JS_PUBLIC_API(JSScript *)
JS_CompileFileHandleForPrincipals(JSContext *cx, JSObject *obj,
                                  const char *filename, FILE *fh,
                                  JSPrincipals *principals);

extern JS_PUBLIC_API(JSScript *)
JS_CompileFileHandleForPrincipalsVersion(JSContext *cx, JSObject *obj,
                                         const char *filename, FILE *fh,
                                         JSPrincipals *principals,
                                         JSVersion version);

/*
 * NB: you must use JS_NewScriptObject and root a pointer to its return value
 * in order to keep a JSScript and its atoms safe from garbage collection after
 * creating the script via JS_Compile* and before a JS_ExecuteScript* call.
 * E.g., and without error checks:
 *
 *    JSScript *script = JS_CompileFile(cx, global, filename);
 *    JSObject *scrobj = JS_NewScriptObject(cx, script);
 *    JS_AddNamedObjectRoot(cx, &scrobj, "scrobj");
 *    do {
 *        jsval result;
 *        JS_ExecuteScript(cx, global, script, &result);
 *        JS_GC();
 *    } while (!JSVAL_IS_BOOLEAN(result) || JSVAL_TO_BOOLEAN(result));
 *    JS_RemoveObjectRoot(cx, &scrobj);
 */
extern JS_PUBLIC_API(JSObject *)
JS_NewScriptObject(JSContext *cx, JSScript *script);

/*
 * Infallible getter for a script's object.  If JS_NewScriptObject has not been
 * called on script yet, the return value will be null.
 */
extern JS_PUBLIC_API(JSObject *)
JS_GetScriptObject(JSScript *script);

extern JS_PUBLIC_API(void)
JS_DestroyScript(JSContext *cx, JSScript *script);

extern JS_PUBLIC_API(JSFunction *)
JS_CompileFunction(JSContext *cx, JSObject *obj, const char *name,
                   uintN nargs, const char **argnames,
                   const char *bytes, size_t length,
                   const char *filename, uintN lineno);

extern JS_PUBLIC_API(JSFunction *)
JS_CompileFunctionForPrincipals(JSContext *cx, JSObject *obj,
                                JSPrincipals *principals, const char *name,
                                uintN nargs, const char **argnames,
                                const char *bytes, size_t length,
                                const char *filename, uintN lineno);

extern JS_PUBLIC_API(JSFunction *)
JS_CompileUCFunction(JSContext *cx, JSObject *obj, const char *name,
                     uintN nargs, const char **argnames,
                     const jschar *chars, size_t length,
                     const char *filename, uintN lineno);

extern JS_PUBLIC_API(JSFunction *)
JS_CompileUCFunctionForPrincipals(JSContext *cx, JSObject *obj,
                                  JSPrincipals *principals, const char *name,
                                  uintN nargs, const char **argnames,
                                  const jschar *chars, size_t length,
                                  const char *filename, uintN lineno);

extern JS_PUBLIC_API(JSFunction *)
JS_CompileUCFunctionForPrincipalsVersion(JSContext *cx, JSObject *obj,
                                         JSPrincipals *principals, const char *name,
                                         uintN nargs, const char **argnames,
                                         const jschar *chars, size_t length,
                                         const char *filename, uintN lineno,
                                         JSVersion version);

extern JS_PUBLIC_API(JSString *)
JS_DecompileScript(JSContext *cx, JSScript *script, const char *name,
                   uintN indent);

/*
 * API extension: OR this into indent to avoid pretty-printing the decompiled
 * source resulting from JS_DecompileFunction{,Body}.
 */
#define JS_DONT_PRETTY_PRINT    ((uintN)0x8000)

extern JS_PUBLIC_API(JSString *)
JS_DecompileFunction(JSContext *cx, JSFunction *fun, uintN indent);

extern JS_PUBLIC_API(JSString *)
JS_DecompileFunctionBody(JSContext *cx, JSFunction *fun, uintN indent);

/*
 * NB: JS_ExecuteScript and the JS_Evaluate*Script* quadruplets use the obj
 * parameter as the initial scope chain header, the 'this' keyword value, and
 * the variables object (ECMA parlance for where 'var' and 'function' bind
 * names) of the execution context for script.
 *
 * Using obj as the variables object is problematic if obj's parent (which is
 * the scope chain link; see JS_SetParent and JS_NewObject) is not null: in
 * this case, variables created by 'var x = 0', e.g., go in obj, but variables
 * created by assignment to an unbound id, 'x = 0', go in the last object on
 * the scope chain linked by parent.
 *
 * ECMA calls that last scoping object the "global object", but note that many
 * embeddings have several such objects.  ECMA requires that "global code" be
 * executed with the variables object equal to this global object.  But these
 * JS API entry points provide freedom to execute code against a "sub-global",
 * i.e., a parented or scoped object, in which case the variables object will
 * differ from the last object on the scope chain, resulting in confusing and
 * non-ECMA explicit vs. implicit variable creation.
 *
 * Caveat embedders: unless you already depend on this buggy variables object
 * binding behavior, you should call JS_SetOptions(cx, JSOPTION_VAROBJFIX) or
 * JS_SetOptions(cx, JS_GetOptions(cx) | JSOPTION_VAROBJFIX) -- the latter if
 * someone may have set other options on cx already -- for each context in the
 * application, if you pass parented objects as the obj parameter, or may ever
 * pass such objects in the future.
 *
 * Why a runtime option?  The alternative is to add six or so new API entry
 * points with signatures matching the following six, and that doesn't seem
 * worth the code bloat cost.  Such new entry points would probably have less
 * obvious names, too, so would not tend to be used.  The JS_SetOption call,
 * OTOH, can be more easily hacked into existing code that does not depend on
 * the bug; such code can continue to use the familiar JS_EvaluateScript,
 * etc., entry points.
 */
extern JS_PUBLIC_API(JSBool)
JS_ExecuteScript(JSContext *cx, JSObject *obj, JSScript *script, jsval *rval);

extern JS_PUBLIC_API(JSBool)
JS_ExecuteScriptVersion(JSContext *cx, JSObject *obj, JSScript *script, jsval *rval,
                        JSVersion version);

/*
 * Execute either the function-defining prolog of a script, or the script's
 * main body, but not both.
 */
typedef enum JSExecPart { JSEXEC_PROLOG, JSEXEC_MAIN } JSExecPart;

extern JS_PUBLIC_API(JSBool)
JS_EvaluateScript(JSContext *cx, JSObject *obj,
                  const char *bytes, uintN length,
                  const char *filename, uintN lineno,
                  jsval *rval);

extern JS_PUBLIC_API(JSBool)
JS_EvaluateScriptForPrincipals(JSContext *cx, JSObject *obj,
                               JSPrincipals *principals,
                               const char *bytes, uintN length,
                               const char *filename, uintN lineno,
                               jsval *rval);

extern JS_PUBLIC_API(JSBool)
JS_EvaluateScriptForPrincipalsVersion(JSContext *cx, JSObject *obj,
                                      JSPrincipals *principals,
                                      const char *bytes, uintN length,
                                      const char *filename, uintN lineno,
                                      jsval *rval, JSVersion version);

extern JS_PUBLIC_API(JSBool)
JS_EvaluateUCScript(JSContext *cx, JSObject *obj,
                    const jschar *chars, uintN length,
                    const char *filename, uintN lineno,
                    jsval *rval);

extern JS_PUBLIC_API(JSBool)
JS_EvaluateUCScriptForPrincipalsVersion(JSContext *cx, JSObject *obj,
                                        JSPrincipals *principals,
                                        const jschar *chars, uintN length,
                                        const char *filename, uintN lineno,
                                        jsval *rval, JSVersion version);

extern JS_PUBLIC_API(JSBool)
JS_EvaluateUCScriptForPrincipals(JSContext *cx, JSObject *obj,
                                 JSPrincipals *principals,
                                 const jschar *chars, uintN length,
                                 const char *filename, uintN lineno,
                                 jsval *rval);

extern JS_PUBLIC_API(JSBool)
JS_CallFunction(JSContext *cx, JSObject *obj, JSFunction *fun, uintN argc,
                jsval *argv, jsval *rval);

extern JS_PUBLIC_API(JSBool)
JS_CallFunctionName(JSContext *cx, JSObject *obj, const char *name, uintN argc,
                    jsval *argv, jsval *rval);

extern JS_PUBLIC_API(JSBool)
JS_CallFunctionValue(JSContext *cx, JSObject *obj, jsval fval, uintN argc,
                     jsval *argv, jsval *rval);

#ifdef __cplusplus
JS_END_EXTERN_C

namespace JS {

static inline bool
Call(JSContext *cx, JSObject *thisObj, JSFunction *fun, uintN argc, jsval *argv, jsval *rval) {
    return !!JS_CallFunction(cx, thisObj, fun, argc, argv, rval);
}

static inline bool
Call(JSContext *cx, JSObject *thisObj, const char *name, uintN argc, jsval *argv, jsval *rval) {
    return !!JS_CallFunctionName(cx, thisObj, name, argc, argv, rval);
}

static inline bool
Call(JSContext *cx, JSObject *thisObj, jsval fun, uintN argc, jsval *argv, jsval *rval) {
    return !!JS_CallFunctionValue(cx, thisObj, fun, argc, argv, rval);
}

extern JS_PUBLIC_API(bool)
Call(JSContext *cx, jsval thisv, jsval fun, uintN argc, jsval *argv, jsval *rval);

static inline bool
Call(JSContext *cx, jsval thisv, JSObject *funObj, uintN argc, jsval *argv, jsval *rval) {
    return Call(cx, thisv, OBJECT_TO_JSVAL(funObj), argc, argv, rval);
}

} /* namespace js */

JS_BEGIN_EXTERN_C
#endif /* __cplusplus */

/*
 * These functions allow setting an operation callback that will be called
 * from the thread the context is associated with some time after any thread
 * triggered the callback using JS_TriggerOperationCallback(cx).
 *
 * In a threadsafe build the engine internally triggers operation callbacks
 * under certain circumstances (i.e. GC and title transfer) to force the
 * context to yield its current request, which the engine always
 * automatically does immediately prior to calling the callback function.
 * The embedding should thus not rely on callbacks being triggered through
 * the external API only.
 *
 * Important note: Additional callbacks can occur inside the callback handler
 * if it re-enters the JS engine. The embedding must ensure that the callback
 * is disconnected before attempting such re-entry.
 */

extern JS_PUBLIC_API(JSOperationCallback)
JS_SetOperationCallback(JSContext *cx, JSOperationCallback callback);

extern JS_PUBLIC_API(JSOperationCallback)
JS_GetOperationCallback(JSContext *cx);

extern JS_PUBLIC_API(void)
JS_TriggerOperationCallback(JSContext *cx);

extern JS_PUBLIC_API(void)
JS_TriggerAllOperationCallbacks(JSRuntime *rt);

extern JS_PUBLIC_API(JSBool)
JS_IsRunning(JSContext *cx);

/*
 * Saving and restoring frame chains.
 *
 * These two functions are used to set aside cx's call stack while that stack
 * is inactive. After a call to JS_SaveFrameChain, it looks as if there is no
 * code running on cx. Before calling JS_RestoreFrameChain, cx's call stack
 * must be balanced and all nested calls to JS_SaveFrameChain must have had
 * matching JS_RestoreFrameChain calls.
 *
 * JS_SaveFrameChain deals with cx not having any code running on it. A null
 * return does not signify an error, and JS_RestoreFrameChain handles a null
 * frame pointer argument safely.
 */
extern JS_PUBLIC_API(JSStackFrame *)
JS_SaveFrameChain(JSContext *cx);

extern JS_PUBLIC_API(void)
JS_RestoreFrameChain(JSContext *cx, JSStackFrame *fp);

/************************************************************************/

/*
 * Strings.
 *
 * NB: JS_NewUCString takes ownership of bytes on success, avoiding a copy;
 * but on error (signified by null return), it leaves chars owned by the
 * caller. So the caller must free bytes in the error case, if it has no use
 * for them. In contrast, all the JS_New*StringCopy* functions do not take
 * ownership of the character memory passed to them -- they copy it.
 */
extern JS_PUBLIC_API(JSString *)
JS_NewStringCopyN(JSContext *cx, const char *s, size_t n);

extern JS_PUBLIC_API(JSString *)
JS_NewStringCopyZ(JSContext *cx, const char *s);

extern JS_PUBLIC_API(JSString *)
JS_InternJSString(JSContext *cx, JSString *str);

extern JS_PUBLIC_API(JSString *)
JS_InternString(JSContext *cx, const char *s);

extern JS_PUBLIC_API(JSString *)
JS_NewUCString(JSContext *cx, jschar *chars, size_t length);

extern JS_PUBLIC_API(JSString *)
JS_NewUCStringCopyN(JSContext *cx, const jschar *s, size_t n);

extern JS_PUBLIC_API(JSString *)
JS_NewUCStringCopyZ(JSContext *cx, const jschar *s);

extern JS_PUBLIC_API(JSString *)
JS_InternUCStringN(JSContext *cx, const jschar *s, size_t length);

extern JS_PUBLIC_API(JSString *)
JS_InternUCString(JSContext *cx, const jschar *s);

extern JS_PUBLIC_API(JSBool)
JS_CompareStrings(JSContext *cx, JSString *str1, JSString *str2, int32 *result);

extern JS_PUBLIC_API(JSBool)
JS_StringEqualsAscii(JSContext *cx, JSString *str, const char *asciiBytes, JSBool *match);

extern JS_PUBLIC_API(size_t)
JS_PutEscapedString(JSContext *cx, char *buffer, size_t size, JSString *str, char quote);

extern JS_PUBLIC_API(JSBool)
JS_FileEscapedString(FILE *fp, JSString *str, char quote);

/*
 * Extracting string characters and length.
 *
 * While getting the length of a string is infallible, getting the chars can
 * fail. As indicated by the lack of a JSContext parameter, there are two
 * special cases where getting the chars is infallible:
 *
 * The first case is interned strings, i.e., strings from JS_InternString or
 * JSID_TO_STRING(id), using JS_GetInternedStringChars*.
 *
 * The second case is "flat" strings that have been explicitly prepared in a
 * fallible context by JS_FlattenString. To catch errors, a separate opaque
 * JSFlatString type is returned by JS_FlattenString and expected by
 * JS_GetFlatStringChars. Note, though, that this is purely a syntactic
 * distinction: the input and output of JS_FlattenString are the same actual
 * GC-thing so only one needs to be rooted. If a JSString is known to be flat,
 * JS_ASSERT_STRING_IS_FLAT can be used to make a debug-checked cast. Example:
 *
 *   // in a fallible context
 *   JSFlatString *fstr = JS_FlattenString(cx, str);
 *   if (!fstr)
 *     return JS_FALSE;
 *   JS_ASSERT(fstr == JS_ASSERT_STRING_IS_FLAT(str));
 *
 *   // in an infallible context, for the same 'str'
 *   const jschar *chars = JS_GetFlatStringChars(fstr)
 *   JS_ASSERT(chars);
 *
 * The CharsZ APIs guarantee that the returned array has a null character at
 * chars[length]. This can require additional copying so clients should prefer
 * APIs without CharsZ if possible. The infallible functions also return
 * null-terminated arrays. (There is no additional cost or non-Z alternative
 * for the infallible functions, so 'Z' is left out of the identifier.)
 */

extern JS_PUBLIC_API(size_t)
JS_GetStringLength(JSString *str);

extern JS_PUBLIC_API(const jschar *)
JS_GetStringCharsAndLength(JSContext *cx, JSString *str, size_t *length);

extern JS_PUBLIC_API(const jschar *)
JS_GetInternedStringChars(JSString *str);

extern JS_PUBLIC_API(const jschar *)
JS_GetInternedStringCharsAndLength(JSString *str, size_t *length);

extern JS_PUBLIC_API(const jschar *)
JS_GetStringCharsZ(JSContext *cx, JSString *str);

extern JS_PUBLIC_API(const jschar *)
JS_GetStringCharsZAndLength(JSContext *cx, JSString *str, size_t *length);

extern JS_PUBLIC_API(JSFlatString *)
JS_FlattenString(JSContext *cx, JSString *str);

extern JS_PUBLIC_API(const jschar *)
JS_GetFlatStringChars(JSFlatString *str);

static JS_ALWAYS_INLINE JSFlatString *
JSID_TO_FLAT_STRING(jsid id)
{
    JS_ASSERT(JSID_IS_STRING(id));
    return (JSFlatString *)(JSID_BITS(id));
}

static JS_ALWAYS_INLINE JSFlatString *
JS_ASSERT_STRING_IS_FLAT(JSString *str)
{
    JS_ASSERT(JS_GetFlatStringChars((JSFlatString *)str));
    return (JSFlatString *)str;
}

static JS_ALWAYS_INLINE JSString *
JS_FORGET_STRING_FLATNESS(JSFlatString *fstr)
{
    return (JSString *)fstr;
}

/*
 * Additional APIs that avoid fallibility when given a flat string.
 */

extern JS_PUBLIC_API(JSBool)
JS_FlatStringEqualsAscii(JSFlatString *str, const char *asciiBytes);

extern JS_PUBLIC_API(size_t)
JS_PutEscapedFlatString(char *buffer, size_t size, JSFlatString *str, char quote);

/*
 * This function is now obsolete and behaves the same as JS_NewUCString.  Use
 * JS_NewUCString instead.
 */
extern JS_PUBLIC_API(JSString *)
JS_NewGrowableString(JSContext *cx, jschar *chars, size_t length);

/*
 * Mutable string support.  A string's characters are never mutable in this JS
 * implementation, but a dependent string is a substring of another dependent
 * or immutable string, and a rope is a lazily concatenated string that creates
 * its underlying buffer the first time it is accessed.  Even after a rope
 * creates its underlying buffer, it still considered mutable.  The direct data
 * members of the (opaque to API clients) JSString struct may be changed in a
 * single-threaded way for dependent strings and ropes.
 *
 * Therefore mutable strings (ropes and dependent strings) cannot be used by
 * more than one thread at a time.  You may call JS_MakeStringImmutable to
 * convert the string from a mutable string to an immutable (and therefore
 * thread-safe) string.  The engine takes care of converting ropes and dependent
 * strings to immutable for you if you store strings in multi-threaded objects
 * using JS_SetProperty or kindred API entry points.
 *
 * If you store a JSString pointer in a native data structure that is (safely)
 * accessible to multiple threads, you must call JS_MakeStringImmutable before
 * retiring the store.
 */

/*
 * Create a dependent string, i.e., a string that owns no character storage,
 * but that refers to a slice of another string's chars.  Dependent strings
 * are mutable by definition, so the thread safety comments above apply.
 */
extern JS_PUBLIC_API(JSString *)
JS_NewDependentString(JSContext *cx, JSString *str, size_t start,
                      size_t length);

/*
 * Concatenate two strings, possibly resulting in a rope.
 * See above for thread safety comments.
 */
extern JS_PUBLIC_API(JSString *)
JS_ConcatStrings(JSContext *cx, JSString *left, JSString *right);

/*
 * Convert a dependent string into an independent one.  This function does not
 * change the string's mutability, so the thread safety comments above apply.
 */
extern JS_PUBLIC_API(const jschar *)
JS_UndependString(JSContext *cx, JSString *str);

/*
 * Convert a mutable string (either rope or dependent) into an immutable,
 * thread-safe one.
 */
extern JS_PUBLIC_API(JSBool)
JS_MakeStringImmutable(JSContext *cx, JSString *str);

/*
 * Return JS_TRUE if C (char []) strings passed via the API and internally
 * are UTF-8.
 */
JS_PUBLIC_API(JSBool)
JS_CStringsAreUTF8(void);

/*
 * Update the value to be returned by JS_CStringsAreUTF8(). Once set, it
 * can never be changed. This API must be called before the first call to
 * JS_NewRuntime.
 */
JS_PUBLIC_API(void)
JS_SetCStringsAreUTF8(void);

/*
 * Character encoding support.
 *
 * For both JS_EncodeCharacters and JS_DecodeBytes, set *dstlenp to the size
 * of the destination buffer before the call; on return, *dstlenp contains the
 * number of bytes (JS_EncodeCharacters) or jschars (JS_DecodeBytes) actually
 * stored.  To determine the necessary destination buffer size, make a sizing
 * call that passes NULL for dst.
 *
 * On errors, the functions report the error. In that case, *dstlenp contains
 * the number of characters or bytes transferred so far.  If cx is NULL, no
 * error is reported on failure, and the functions simply return JS_FALSE.
 *
 * NB: Neither function stores an additional zero byte or jschar after the
 * transcoded string.
 *
 * If JS_CStringsAreUTF8() is true then JS_EncodeCharacters encodes to
 * UTF-8, and JS_DecodeBytes decodes from UTF-8, which may create additional
 * errors if the character sequence is malformed.  If UTF-8 support is
 * disabled, the functions deflate and inflate, respectively.
 */
JS_PUBLIC_API(JSBool)
JS_EncodeCharacters(JSContext *cx, const jschar *src, size_t srclen, char *dst,
                    size_t *dstlenp);

JS_PUBLIC_API(JSBool)
JS_DecodeBytes(JSContext *cx, const char *src, size_t srclen, jschar *dst,
               size_t *dstlenp);

/*
 * A variation on JS_EncodeCharacters where a null terminated string is
 * returned that you are expected to call JS_free on when done.
 */
JS_PUBLIC_API(char *)
JS_EncodeString(JSContext *cx, JSString *str);

/*
 * Get number of bytes in the string encoding (without accounting for a
 * terminating zero bytes. The function returns (size_t) -1 if the string
 * can not be encoded into bytes and reports an error using cx accordingly.
 */
JS_PUBLIC_API(size_t)
JS_GetStringEncodingLength(JSContext *cx, JSString *str);

/*
 * Encode string into a buffer. The function does not stores an additional
 * zero byte. The function returns (size_t) -1 if the string can not be
 * encoded into bytes with no error reported. Otherwise it returns the number
 * of bytes that are necessary to encode the string. If that exceeds the
 * length parameter, the string will be cut and only length bytes will be
 * written into the buffer.
 *
 * If JS_CStringsAreUTF8() is true, the string does not fit into the buffer
 * and the the first length bytes ends in the middle of utf-8 encoding for
 * some character, then such partial utf-8 encoding is replaced by zero bytes.
 * This way the result always represents the valid UTF-8 sequence.
 */
JS_PUBLIC_API(size_t)
JS_EncodeStringToBuffer(JSString *str, char *buffer, size_t length);

#ifdef __cplusplus

class JSAutoByteString {
  public:
    JSAutoByteString(JSContext *cx, JSString *str JS_GUARD_OBJECT_NOTIFIER_PARAM)
      : mBytes(JS_EncodeString(cx, str)) {
        JS_ASSERT(cx);
        JS_GUARD_OBJECT_NOTIFIER_INIT;
    }

    JSAutoByteString(JS_GUARD_OBJECT_NOTIFIER_PARAM0)
      : mBytes(NULL) {
        JS_GUARD_OBJECT_NOTIFIER_INIT;
    }

    ~JSAutoByteString() {
        js_free(mBytes);
    }

    /* Take ownership of the given byte array. */
    void initBytes(char *bytes) {
        JS_ASSERT(!mBytes);
        mBytes = bytes;
    }

    char *encode(JSContext *cx, JSString *str) {
        JS_ASSERT(!mBytes);
        JS_ASSERT(cx);
        mBytes = JS_EncodeString(cx, str);
        return mBytes;
    }

    void clear() {
        js_free(mBytes);
        mBytes = NULL;
    }

    char *ptr() const {
        return mBytes;
    }

    bool operator!() const {
        return !mBytes;
    }

  private:
    char        *mBytes;
    JS_DECL_USE_GUARD_OBJECT_NOTIFIER

    /* Copy and assignment are not supported. */
    JSAutoByteString(const JSAutoByteString &another);
    JSAutoByteString &operator=(const JSAutoByteString &another);
};

#endif

/************************************************************************/
/*
 * JSON functions
 */
typedef JSBool (* JSONWriteCallback)(const jschar *buf, uint32 len, void *data);

/*
 * JSON.stringify as specified by ES3.1 (draft)
 */
JS_PUBLIC_API(JSBool)
JS_Stringify(JSContext *cx, jsval *vp, JSObject *replacer, jsval space,
             JSONWriteCallback callback, void *data);

/*
 * Retrieve a toJSON function. If found, set vp to its result.
 */
JS_PUBLIC_API(JSBool)
JS_TryJSON(JSContext *cx, jsval *vp);

/*
 * JSON.parse as specified by ES3.1 (draft)
 */
JS_PUBLIC_API(JSONParser *)
JS_BeginJSONParse(JSContext *cx, jsval *vp);

JS_PUBLIC_API(JSBool)
JS_ConsumeJSONText(JSContext *cx, JSONParser *jp, const jschar *data, uint32 len);

JS_PUBLIC_API(JSBool)
JS_FinishJSONParse(JSContext *cx, JSONParser *jp, jsval reviver);

/************************************************************************/

/* API for the HTML5 internal structured cloning algorithm. */

/* The maximum supported structured-clone serialization format version. */
#define JS_STRUCTURED_CLONE_VERSION 1

struct JSStructuredCloneCallbacks {
    ReadStructuredCloneOp read;
    WriteStructuredCloneOp write;
    StructuredCloneErrorOp reportError;
};

JS_PUBLIC_API(JSBool)
JS_ReadStructuredClone(JSContext *cx, const uint64 *data, size_t nbytes,
                       uint32 version, jsval *vp,
                       const JSStructuredCloneCallbacks *optionalCallbacks,
                       void *closure);

/* Note: On success, the caller is responsible for calling js_free(*datap). */
JS_PUBLIC_API(JSBool)
JS_WriteStructuredClone(JSContext *cx, jsval v, uint64 **datap, size_t *nbytesp,
                        const JSStructuredCloneCallbacks *optionalCallbacks,
                        void *closure);

JS_PUBLIC_API(JSBool)
JS_StructuredClone(JSContext *cx, jsval v, jsval *vp,
                   const JSStructuredCloneCallbacks *optionalCallbacks,
                   void *closure);

#ifdef __cplusplus
/* RAII sugar for JS_WriteStructuredClone. */
class JSAutoStructuredCloneBuffer {
    JSContext *cx_;
    uint64 *data_;
    size_t nbytes_;
    uint32 version_;

  public:
    JSAutoStructuredCloneBuffer()
        : cx_(NULL), data_(NULL), nbytes_(0), version_(JS_STRUCTURED_CLONE_VERSION) {}

    ~JSAutoStructuredCloneBuffer() { clear(); }

    JSContext *cx() const { return cx_; }
    uint64 *data() const { return data_; }
    size_t nbytes() const { return nbytes_; }

    void clear(JSContext *cx=NULL) {
        if (data_) {
            if (!cx)
                cx = cx_;
            JS_ASSERT(cx);
            JS_free(cx, data_);
            cx_ = NULL;
            data_ = NULL;
            nbytes_ = 0;
            version_ = 0;
        }
    }

    /*
     * Adopt some memory. It will be automatically freed by the destructor.
     * data must have been allocated using JS_malloc.
     */
    void adopt(JSContext *cx, uint64 *data, size_t nbytes,
               uint32 version=JS_STRUCTURED_CLONE_VERSION) {
        clear(cx);
        cx_ = cx;
        data_ = data;
        nbytes_ = nbytes;
        version_ = version;
    }

    /*
     * Remove the buffer so that it will not be automatically freed.
     * After this, the caller is responsible for calling JS_free(*datap).
     */
    void steal(uint64 **datap, size_t *nbytesp, JSContext **cxp=NULL,
               uint32 *versionp=NULL) {
        *datap = data_;
        *nbytesp = nbytes_;
        if (cxp)
            *cxp = cx_;
        if (versionp)
            *versionp = version_;

        cx_ = NULL;
        data_ = NULL;
        nbytes_ = 0;
        version_ = 0;
    }

    bool read(jsval *vp, JSContext *cx=NULL,
              const JSStructuredCloneCallbacks *optionalCallbacks=NULL,
              void *closure=NULL) const {
        if (!cx)
            cx = cx_;
        JS_ASSERT(cx);
        JS_ASSERT(data_);
        return !!JS_ReadStructuredClone(cx, data_, nbytes_, version_, vp,
                                        optionalCallbacks, closure);
    }

    bool write(JSContext *cx, jsval v,
               const JSStructuredCloneCallbacks *optionalCallbacks=NULL,
               void *closure=NULL) {
        clear(cx);
        cx_ = cx;
        bool ok = !!JS_WriteStructuredClone(cx, v, &data_, &nbytes_,
                                            optionalCallbacks, closure);
        if (!ok) {
            data_ = NULL;
            nbytes_ = 0;
            version_ = JS_STRUCTURED_CLONE_VERSION;
        }
        return ok;
    }

    /**
     * Swap ownership with another JSAutoStructuredCloneBuffer.
     */
    void swap(JSAutoStructuredCloneBuffer &other) {
        JSContext *cx = other.cx_;
        uint64 *data = other.data_;
        size_t nbytes = other.nbytes_;
        uint32 version = other.version_;

        other.cx_ = this->cx_;
        other.data_ = this->data_;
        other.nbytes_ = this->nbytes_;
        other.version_ = this->version_;

        this->cx_ = cx;
        this->data_ = data;
        this->nbytes_ = nbytes;
        this->version_ = version;
    }

  private:
    /* Copy and assignment are not supported. */
    JSAutoStructuredCloneBuffer(const JSAutoStructuredCloneBuffer &other);
    JSAutoStructuredCloneBuffer &operator=(const JSAutoStructuredCloneBuffer &other);
};
#endif

/* API for implementing custom serialization behavior (for ImageData, File, etc.) */

/* The range of tag values the application may use for its own custom object types. */
#define JS_SCTAG_USER_MIN  ((uint32) 0xFFFF8000)
#define JS_SCTAG_USER_MAX  ((uint32) 0xFFFFFFFF)

#define JS_SCERR_RECURSION 0

JS_PUBLIC_API(void)
JS_SetStructuredCloneCallbacks(JSRuntime *rt, const JSStructuredCloneCallbacks *callbacks);

JS_PUBLIC_API(JSBool)
JS_ReadUint32Pair(JSStructuredCloneReader *r, uint32 *p1, uint32 *p2);

JS_PUBLIC_API(JSBool)
JS_ReadBytes(JSStructuredCloneReader *r, void *p, size_t len);

JS_PUBLIC_API(JSBool)
JS_WriteUint32Pair(JSStructuredCloneWriter *w, uint32 tag, uint32 data);

JS_PUBLIC_API(JSBool)
JS_WriteBytes(JSStructuredCloneWriter *w, const void *p, size_t len);

/************************************************************************/

/*
 * Locale specific string conversion and error message callbacks.
 */
struct JSLocaleCallbacks {
    JSLocaleToUpperCase     localeToUpperCase;
    JSLocaleToLowerCase     localeToLowerCase;
    JSLocaleCompare         localeCompare;
    JSLocaleToUnicode       localeToUnicode;
    JSErrorCallback         localeGetErrorMessage;
};

/*
 * Establish locale callbacks. The pointer must persist as long as the
 * JSContext.  Passing NULL restores the default behaviour.
 */
extern JS_PUBLIC_API(void)
JS_SetLocaleCallbacks(JSContext *cx, JSLocaleCallbacks *callbacks);

/*
 * Return the address of the current locale callbacks struct, which may
 * be NULL.
 */
extern JS_PUBLIC_API(JSLocaleCallbacks *)
JS_GetLocaleCallbacks(JSContext *cx);

/************************************************************************/

/*
 * Error reporting.
 */

/*
 * Report an exception represented by the sprintf-like conversion of format
 * and its arguments.  This exception message string is passed to a pre-set
 * JSErrorReporter function (set by JS_SetErrorReporter; see jspubtd.h for
 * the JSErrorReporter typedef).
 */
extern JS_PUBLIC_API(void)
JS_ReportError(JSContext *cx, const char *format, ...);

/*
 * Use an errorNumber to retrieve the format string, args are char *
 */
extern JS_PUBLIC_API(void)
JS_ReportErrorNumber(JSContext *cx, JSErrorCallback errorCallback,
                     void *userRef, const uintN errorNumber, ...);

/*
 * Use an errorNumber to retrieve the format string, args are jschar *
 */
extern JS_PUBLIC_API(void)
JS_ReportErrorNumberUC(JSContext *cx, JSErrorCallback errorCallback,
                     void *userRef, const uintN errorNumber, ...);

/*
 * As above, but report a warning instead (JSREPORT_IS_WARNING(report.flags)).
 * Return true if there was no error trying to issue the warning, and if the
 * warning was not converted into an error due to the JSOPTION_WERROR option
 * being set, false otherwise.
 */
extern JS_PUBLIC_API(JSBool)
JS_ReportWarning(JSContext *cx, const char *format, ...);

extern JS_PUBLIC_API(JSBool)
JS_ReportErrorFlagsAndNumber(JSContext *cx, uintN flags,
                             JSErrorCallback errorCallback, void *userRef,
                             const uintN errorNumber, ...);

extern JS_PUBLIC_API(JSBool)
JS_ReportErrorFlagsAndNumberUC(JSContext *cx, uintN flags,
                               JSErrorCallback errorCallback, void *userRef,
                               const uintN errorNumber, ...);

/*
 * Complain when out of memory.
 */
extern JS_PUBLIC_API(void)
JS_ReportOutOfMemory(JSContext *cx);

/*
 * Complain when an allocation size overflows the maximum supported limit.
 */
extern JS_PUBLIC_API(void)
JS_ReportAllocationOverflow(JSContext *cx);

struct JSErrorReport {
    const char      *filename;      /* source file name, URL, etc., or null */
    uintN           lineno;         /* source line number */
    const char      *linebuf;       /* offending source line without final \n */
    const char      *tokenptr;      /* pointer to error token in linebuf */
    const jschar    *uclinebuf;     /* unicode (original) line buffer */
    const jschar    *uctokenptr;    /* unicode (original) token pointer */
    uintN           flags;          /* error/warning, etc. */
    uintN           errorNumber;    /* the error number, e.g. see js.msg */
    const jschar    *ucmessage;     /* the (default) error message */
    const jschar    **messageArgs;  /* arguments for the error message */
};

/*
 * JSErrorReport flag values.  These may be freely composed.
 */
#define JSREPORT_ERROR      0x0     /* pseudo-flag for default case */
#define JSREPORT_WARNING    0x1     /* reported via JS_ReportWarning */
#define JSREPORT_EXCEPTION  0x2     /* exception was thrown */
#define JSREPORT_STRICT     0x4     /* error or warning due to strict option */

/*
 * This condition is an error in strict mode code, a warning if
 * JS_HAS_STRICT_OPTION(cx), and otherwise should not be reported at
 * all.  We check the strictness of the context's top frame's script;
 * where that isn't appropriate, the caller should do the right checks
 * itself instead of using this flag.
 */
#define JSREPORT_STRICT_MODE_ERROR 0x8

/*
 * If JSREPORT_EXCEPTION is set, then a JavaScript-catchable exception
 * has been thrown for this runtime error, and the host should ignore it.
 * Exception-aware hosts should also check for JS_IsExceptionPending if
 * JS_ExecuteScript returns failure, and signal or propagate the exception, as
 * appropriate.
 */
#define JSREPORT_IS_WARNING(flags)      (((flags) & JSREPORT_WARNING) != 0)
#define JSREPORT_IS_EXCEPTION(flags)    (((flags) & JSREPORT_EXCEPTION) != 0)
#define JSREPORT_IS_STRICT(flags)       (((flags) & JSREPORT_STRICT) != 0)
#define JSREPORT_IS_STRICT_MODE_ERROR(flags) (((flags) &                      \
                                              JSREPORT_STRICT_MODE_ERROR) != 0)

extern JS_PUBLIC_API(JSErrorReporter)
JS_SetErrorReporter(JSContext *cx, JSErrorReporter er);

/************************************************************************/

/*
 * Dates.
 */

extern JS_PUBLIC_API(JSObject *)
JS_NewDateObject(JSContext *cx, int year, int mon, int mday, int hour, int min, int sec);

extern JS_PUBLIC_API(JSObject *)
JS_NewDateObjectMsec(JSContext *cx, jsdouble msec);

/*
 * Infallible predicate to test whether obj is a date object.
 */
extern JS_PUBLIC_API(JSBool)
JS_ObjectIsDate(JSContext *cx, JSObject *obj);

/************************************************************************/

/*
 * Regular Expressions.
 */
#define JSREG_FOLD      0x01    /* fold uppercase to lowercase */
#define JSREG_GLOB      0x02    /* global exec, creates array of matches */
#define JSREG_MULTILINE 0x04    /* treat ^ and $ as begin and end of line */
#define JSREG_STICKY    0x08    /* only match starting at lastIndex */
#define JSREG_FLAT      0x10    /* parse as a flat regexp */
#define JSREG_NOCOMPILE 0x20    /* do not try to compile to native code */

extern JS_PUBLIC_API(JSObject *)
JS_NewRegExpObject(JSContext *cx, JSObject *obj, char *bytes, size_t length, uintN flags);

extern JS_PUBLIC_API(JSObject *)
JS_NewUCRegExpObject(JSContext *cx, JSObject *obj, jschar *chars, size_t length, uintN flags);

extern JS_PUBLIC_API(void)
JS_SetRegExpInput(JSContext *cx, JSObject *obj, JSString *input, JSBool multiline);

extern JS_PUBLIC_API(void)
JS_ClearRegExpStatics(JSContext *cx, JSObject *obj);

extern JS_PUBLIC_API(JSBool)
JS_ExecuteRegExp(JSContext *cx, JSObject *obj, JSObject *reobj, jschar *chars, size_t length,
                 size_t *indexp, JSBool test, jsval *rval);

/* RegExp interface for clients without a global object. */

extern JS_PUBLIC_API(JSObject *)
JS_NewRegExpObjectNoStatics(JSContext *cx, char *bytes, size_t length, uintN flags);

extern JS_PUBLIC_API(JSObject *)
JS_NewUCRegExpObjectNoStatics(JSContext *cx, jschar *chars, size_t length, uintN flags);

extern JS_PUBLIC_API(JSBool)
JS_ExecuteRegExpNoStatics(JSContext *cx, JSObject *reobj, jschar *chars, size_t length,
                          size_t *indexp, JSBool test, jsval *rval);

/************************************************************************/

extern JS_PUBLIC_API(JSBool)
JS_IsExceptionPending(JSContext *cx);

extern JS_PUBLIC_API(JSBool)
JS_GetPendingException(JSContext *cx, jsval *vp);

extern JS_PUBLIC_API(void)
JS_SetPendingException(JSContext *cx, jsval v);

extern JS_PUBLIC_API(void)
JS_ClearPendingException(JSContext *cx);

extern JS_PUBLIC_API(JSBool)
JS_ReportPendingException(JSContext *cx);

/*
 * Save the current exception state.  This takes a snapshot of cx's current
 * exception state without making any change to that state.
 *
 * The returned state pointer MUST be passed later to JS_RestoreExceptionState
 * (to restore that saved state, overriding any more recent state) or else to
 * JS_DropExceptionState (to free the state struct in case it is not correct
 * or desirable to restore it).  Both Restore and Drop free the state struct,
 * so callers must stop using the pointer returned from Save after calling the
 * Release or Drop API.
 */
extern JS_PUBLIC_API(JSExceptionState *)
JS_SaveExceptionState(JSContext *cx);

extern JS_PUBLIC_API(void)
JS_RestoreExceptionState(JSContext *cx, JSExceptionState *state);

extern JS_PUBLIC_API(void)
JS_DropExceptionState(JSContext *cx, JSExceptionState *state);

/*
 * If the given value is an exception object that originated from an error,
 * the exception will contain an error report struct, and this API will return
 * the address of that struct.  Otherwise, it returns NULL.  The lifetime of
 * the error report struct that might be returned is the same as the lifetime
 * of the exception object.
 */
extern JS_PUBLIC_API(JSErrorReport *)
JS_ErrorFromException(JSContext *cx, jsval v);

/*
 * Given a reported error's message and JSErrorReport struct pointer, throw
 * the corresponding exception on cx.
 */
extern JS_PUBLIC_API(JSBool)
JS_ThrowReportedError(JSContext *cx, const char *message,
                      JSErrorReport *reportp);

/*
 * Throws a StopIteration exception on cx.
 */
extern JS_PUBLIC_API(JSBool)
JS_ThrowStopIteration(JSContext *cx);

/*
 * Associate the current thread with the given context.  This is done
 * implicitly by JS_NewContext.
 *
 * Returns the old thread id for this context, which should be treated as
 * an opaque value.  This value is provided for comparison to 0, which
 * indicates that ClearContextThread has been called on this context
 * since the last SetContextThread, or non-0, which indicates the opposite.
 */
extern JS_PUBLIC_API(jsword)
JS_GetContextThread(JSContext *cx);

extern JS_PUBLIC_API(jsword)
JS_SetContextThread(JSContext *cx);

extern JS_PUBLIC_API(jsword)
JS_ClearContextThread(JSContext *cx);

#ifdef MOZ_TRACE_JSCALLS
typedef void (*JSFunctionCallback)(const JSFunction *fun,
                                   const JSScript *scr,
                                   const JSContext *cx,
                                   int entering);

/*
 * The callback is expected to be quick and noninvasive. It should not
 * trigger interrupts, turn on debugging, or produce uncaught JS
 * exceptions. The state of the stack and registers in the context
 * cannot be relied upon, since this callback may be invoked directly
 * from either JIT. The 'entering' field means we are entering a
 * function if it is positive, leaving a function if it is zero or
 * negative.
 */
extern JS_PUBLIC_API(void)
JS_SetFunctionCallback(JSContext *cx, JSFunctionCallback fcb);

extern JS_PUBLIC_API(JSFunctionCallback)
JS_GetFunctionCallback(JSContext *cx);
#endif

/************************************************************************/

/*
 * JS_IsConstructing must be called from within a native given the
 * native's original cx and vp arguments. If JS_IsConstructing is true,
 * JS_THIS must not be used; the constructor should construct and return a
 * new object. Otherwise, the native is called as an ordinary function and
 * JS_THIS may be used.
 */
static JS_ALWAYS_INLINE JSBool
JS_IsConstructing(JSContext *cx, const jsval *vp)
{
    jsval_layout l;

#ifdef DEBUG
    JSObject *callee = JSVAL_TO_OBJECT(JS_CALLEE(cx, vp));
    if (JS_ObjectIsFunction(cx, callee)) {
        JSFunction *fun = JS_ValueToFunction(cx, JS_CALLEE(cx, vp));
        JS_ASSERT((JS_GetFunctionFlags(fun) & JSFUN_CONSTRUCTOR) != 0);
    } else {
        JS_ASSERT(JS_GET_CLASS(cx, callee)->construct != NULL);
    }
#endif

    l.asBits = JSVAL_BITS(vp[1]);
    return JSVAL_IS_MAGIC_IMPL(l);
}

/*
 * In the case of a constructor called from JS_ConstructObject and
 * JS_InitClass where the class has the JSCLASS_CONSTRUCT_PROTOTYPE flag set,
 * the JS engine passes the constructor a non-standard 'this' object. In such
 * cases, the following query provides the additional information of whether a
 * special 'this' was supplied. E.g.:
 *
 *   JSBool foo_native(JSContext *cx, uintN argc, jsval *vp) {
 *     JSObject *maybeThis;
 *     if (JS_IsConstructing_PossiblyWithGivenThisObject(cx, vp, &maybeThis)) {
 *       // native called as a constructor
 *       if (maybeThis)
 *         // native called as a constructor with maybeThis as 'this'
 *     } else {
 *       // native called as function, maybeThis is still uninitialized
 *     }
 *   }
 *
 * Note that embeddings do not need to use this query unless they use the
 * aforementioned API/flags.
 */
static JS_ALWAYS_INLINE JSBool
JS_IsConstructing_PossiblyWithGivenThisObject(JSContext *cx, const jsval *vp,
                                              JSObject **maybeThis)
{
    jsval_layout l;
    JSBool isCtor;

#ifdef DEBUG
    JSObject *callee = JSVAL_TO_OBJECT(JS_CALLEE(cx, vp));
    if (JS_ObjectIsFunction(cx, callee)) {
        JSFunction *fun = JS_ValueToFunction(cx, JS_CALLEE(cx, vp));
        JS_ASSERT((JS_GetFunctionFlags(fun) & JSFUN_CONSTRUCTOR) != 0);
    } else {
        JS_ASSERT(JS_GET_CLASS(cx, callee)->construct != NULL);
    }
#endif

    l.asBits = JSVAL_BITS(vp[1]);
    isCtor = JSVAL_IS_MAGIC_IMPL(l);
    if (isCtor)
        *maybeThis = MAGIC_JSVAL_TO_OBJECT_OR_NULL_IMPL(l);
    return isCtor;
}

/*
 * If a constructor does not have any static knowledge about the type of
 * object to create, it can request that the JS engine create a default new
 * 'this' object, as is done for non-constructor natives when called with new.
 */
extern JS_PUBLIC_API(JSObject *)
JS_NewObjectForConstructor(JSContext *cx, const jsval *vp);

/************************************************************************/

#ifdef DEBUG
#define JS_GC_ZEAL 1
#endif

#ifdef JS_GC_ZEAL
extern JS_PUBLIC_API(void)
JS_SetGCZeal(JSContext *cx, uint8 zeal);
#endif

JS_END_EXTERN_C

#endif /* jsapi_h___ */<|MERGE_RESOLUTION|>--- conflicted
+++ resolved
@@ -2067,22 +2067,14 @@
  * JSPROP_INDEX bit in flags.
  */
 struct JSPropertySpec {
-<<<<<<< HEAD
-    const char      *name;
-    int8            tinyid;
-    uint8           flags;
-    JSPropertyOp    getter;
-    JSPropertyOp    setter;
-
-    /* For properties with primitive types, handler below specifying that type. */
-    JSTypeHandler   handler;
-=======
     const char            *name;
     int8                  tinyid;
     uint8                 flags;
     JSPropertyOp          getter;
     JSStrictPropertyOp    setter;
->>>>>>> 5178abf4
+
+    /* For properties with primitive types, handler below specifying that type. */
+    JSTypeHandler         handler;
 };
 
 struct JSFunctionSpec {
@@ -2263,7 +2255,7 @@
 static JS_ALWAYS_INLINE JSBool
 JS_DefinePropertyWithType(JSContext *cx, JSObject *obj,
                           const char *name, jsval value,
-                          JSPropertyOp getter, JSPropertyOp setter, uintN attrs)
+                          JSPropertyOp getter, JSStrictPropertyOp setter, uintN attrs)
 {
     JS_AddTypeProperty(cx, obj, name, value);
     return JS_DefineProperty(cx, obj, name, value, getter, setter, attrs);
@@ -2272,7 +2264,7 @@
 static JS_ALWAYS_INLINE JSBool
 JS_DefinePropertyWithTypeById(JSContext *cx, JSObject *obj,
                               jsid id, jsval value,
-                              JSPropertyOp getter, JSPropertyOp setter, uintN attrs)
+                              JSPropertyOp getter, JSStrictPropertyOp setter, uintN attrs)
 {
     JS_AddTypePropertyById(cx, obj, id, value);
     return JS_DefinePropertyById(cx, obj, id, value, getter, setter, attrs);
@@ -2685,7 +2677,9 @@
 JS_ObjectIsFunction(JSContext *cx, JSObject *obj);
 
 extern JS_PUBLIC_API(JSBool)
-<<<<<<< HEAD
+JS_ObjectIsCallable(JSContext *cx, JSObject *obj);
+
+extern JS_PUBLIC_API(JSBool)
 JS_DefineFunctionsWithPrefix(JSContext *cx, JSObject *obj, JSFunctionSpec *fs,
                              const char *namePrefix);
 
@@ -2694,12 +2688,6 @@
 {
     return JS_DefineFunctionsWithPrefix(cx, obj, fs, "Unknown");
 }
-=======
-JS_ObjectIsCallable(JSContext *cx, JSObject *obj);
-
-extern JS_PUBLIC_API(JSBool)
-JS_DefineFunctions(JSContext *cx, JSObject *obj, JSFunctionSpec *fs);
->>>>>>> 5178abf4
 
 extern JS_PUBLIC_API(JSFunction *)
 JS_DefineFunctionWithType(JSContext *cx, JSObject *obj,
