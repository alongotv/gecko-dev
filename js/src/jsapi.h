/* -*- Mode: C++; tab-width: 8; indent-tabs-mode: nil; c-basic-offset: 4 -*-
 * vim: set ts=8 sw=4 et tw=78:
 *
 * ***** BEGIN LICENSE BLOCK *****
 * Version: MPL 1.1/GPL 2.0/LGPL 2.1
 *
 * The contents of this file are subject to the Mozilla Public License Version
 * 1.1 (the "License"); you may not use this file except in compliance with
 * the License. You may obtain a copy of the License at
 * http://www.mozilla.org/MPL/
 *
 * Software distributed under the License is distributed on an "AS IS" basis,
 * WITHOUT WARRANTY OF ANY KIND, either express or implied. See the License
 * for the specific language governing rights and limitations under the
 * License.
 *
 * The Original Code is Mozilla Communicator client code, released
 * March 31, 1998.
 *
 * The Initial Developer of the Original Code is
 * Netscape Communications Corporation.
 * Portions created by the Initial Developer are Copyright (C) 1998
 * the Initial Developer. All Rights Reserved.
 *
 * Contributor(s):
 *
 * Alternatively, the contents of this file may be used under the terms of
 * either of the GNU General Public License Version 2 or later (the "GPL"),
 * or the GNU Lesser General Public License Version 2.1 or later (the "LGPL"),
 * in which case the provisions of the GPL or the LGPL are applicable instead
 * of those above. If you wish to allow use of your version of this file only
 * under the terms of either the GPL or the LGPL, and not to allow others to
 * use your version of this file under the terms of the MPL, indicate your
 * decision by deleting the provisions above and replace them with the notice
 * and other provisions required by the GPL or the LGPL. If you do not delete
 * the provisions above, a recipient may use your version of this file under
 * the terms of any one of the MPL, the GPL or the LGPL.
 *
 * ***** END LICENSE BLOCK ***** */

#ifndef jsapi_h___
#define jsapi_h___
/*
 * JavaScript API.
 */
#include <stddef.h>
#include <stdio.h>
#include "js-config.h"
#include "jspubtd.h"
#include "jsutil.h"

JS_BEGIN_EXTERN_C

/* Well-known JS values, initialized on startup. */
#define JSVAL_NULL   BUILD_JSVAL(JSVAL_MASK32_NULL,      0)
#define JSVAL_ZERO   BUILD_JSVAL(JSVAL_MASK32_INT32,     0)
#define JSVAL_ONE    BUILD_JSVAL(JSVAL_MASK32_INT32,     1)
#define JSVAL_FALSE  BUILD_JSVAL(JSVAL_MASK32_BOOLEAN,   JS_FALSE)
#define JSVAL_TRUE   BUILD_JSVAL(JSVAL_MASK32_BOOLEAN,   JS_TRUE)
#define JSVAL_VOID   BUILD_JSVAL(JSVAL_MASK32_UNDEFINED, 0)

/* Predicates for type testing. */

static JS_ALWAYS_INLINE JSBool
JSVAL_IS_NULL(jsval v)
{
    jsval_layout l;
    l.asBits = v;
    return JSVAL_IS_NULL_IMPL(l);
}

static JS_ALWAYS_INLINE JSBool
JSVAL_IS_VOID(jsval v)
{
    jsval_layout l;
    l.asBits = v;
    return JSVAL_IS_UNDEFINED_IMPL(l);
}

static JS_ALWAYS_INLINE JSBool
JSVAL_IS_INT(jsval v)
{
    jsval_layout l;
    l.asBits = v;
    return l.s.u.mask32 == JSVAL_MASK32_INT32;
}

static JS_ALWAYS_INLINE jsint
JSVAL_TO_INT(jsval v)
{
    jsval_layout l;
    JS_ASSERT(JSVAL_IS_INT(v));
    l.asBits = v;
    return l.s.payload.i32;
}

#define JSVAL_INT_BITS          32
#define JSVAL_INT_MIN           ((jsint)0x80000000)
#define JSVAL_INT_MAX           ((jsint)0x7fffffff)

static JS_ALWAYS_INLINE jsval
INT_TO_JSVAL(int32 i)
{
    return INT32_TO_JSVAL_IMPL(i).asBits;
}

static JS_ALWAYS_INLINE JSBool
JSVAL_IS_DOUBLE(jsval v)
{
    jsval_layout l;
    l.asBits = v;
    return JSVAL_IS_DOUBLE_IMPL(l);
}

static JS_ALWAYS_INLINE jsdouble
JSVAL_TO_DOUBLE(jsval v)
{
    jsval_layout l;
    JS_ASSERT(JSVAL_IS_DOUBLE(v));
    l.asBits = v;
    return l.asDouble;
}

static JS_ALWAYS_INLINE jsval
DOUBLE_TO_JSVAL(jsdouble d)
{
    return DOUBLE_TO_JSVAL_IMPL(d).asBits;
}

static JS_ALWAYS_INLINE jsval
UINT_TO_JSVAL(uint32 i)
{
    if (i <= JSVAL_INT_MAX)
        return INT_TO_JSVAL((int32)i);
    return DOUBLE_TO_JSVAL((jsdouble)i);
}

static JS_ALWAYS_INLINE JSBool
JSVAL_IS_NUMBER(jsval v)
{
    jsval_layout l;
    l.asBits = v;
    return JSVAL_IS_NUMBER_IMPL(l);
}

static JS_ALWAYS_INLINE JSBool
JSVAL_IS_STRING(jsval v)
{
    jsval_layout l;
    l.asBits = v;
    return l.s.u.mask32 == JSVAL_MASK32_STRING;
}

static JS_ALWAYS_INLINE JSString *
JSVAL_TO_STRING(jsval v)
{
    jsval_layout l;
    JS_ASSERT(JSVAL_IS_STRING(v));
    l.asBits = v;
    return JSVAL_TO_STRING_IMPL(l);
}

static JS_ALWAYS_INLINE jsval
STRING_TO_JSVAL(JSString *str)
{
    return STRING_TO_JSVAL_IMPL(str).asBits;
}

static JS_ALWAYS_INLINE JSBool
JSVAL_IS_OBJECT(jsval v)
{
    jsval_layout l;
    l.asBits = v;
    return JSVAL_IS_OBJECT_OR_NULL_IMPL(l);
}

static JS_ALWAYS_INLINE JSObject *
JSVAL_TO_OBJECT(jsval v)
{
    jsval_layout l;
    JS_ASSERT(JSVAL_IS_OBJECT(v));
    l.asBits = v;
    return JSVAL_TO_OBJECT_IMPL(l);
}

static JS_ALWAYS_INLINE jsval
OBJECT_TO_JSVAL(JSObject *obj)
{
    JSValueMask32 mask;
    if (!obj)
        return JSVAL_NULL;
    mask = JS_OBJ_IS_FUN_IMPL(obj) ? JSVAL_MASK32_FUNOBJ
                                   : JSVAL_MASK32_NONFUNOBJ;
    return OBJECT_TO_JSVAL_IMPL(mask, obj).asBits;
}

static JS_ALWAYS_INLINE JSBool
JSVAL_IS_BOOLEAN(jsval v)
{
    jsval_layout l;
    l.asBits = v;
    return l.s.u.mask32 == JSVAL_MASK32_BOOLEAN;
}

static JS_ALWAYS_INLINE JSBool
JSVAL_TO_BOOLEAN(jsval v)
{
    jsval_layout l;
    JS_ASSERT(JSVAL_IS_BOOLEAN(v));
    l.asBits = v;
    return l.s.payload.boo;
}

static JS_ALWAYS_INLINE jsval
BOOLEAN_TO_JSVAL(JSBool b)
{
    return BOOLEAN_TO_JSVAL_IMPL(b).asBits;
}

static JS_ALWAYS_INLINE JSBool
JSVAL_IS_PRIMITIVE(jsval v)
{
    jsval_layout l;
    l.asBits = v;
    return JSVAL_IS_PRIMITIVE_IMPL(l);
}

static JS_ALWAYS_INLINE JSBool
JSVAL_IS_GCTHING(jsval v)
{
    jsval_layout l;
    l.asBits = v;
    return JSVAL_IS_GCTHING_IMPL(l);
}

static JS_ALWAYS_INLINE void *
JSVAL_TO_GCTHING(jsval v)
{
    jsval_layout l;
    JS_ASSERT(JSVAL_IS_GCTHING(v));
    l.asBits = v;
    return JSVAL_TO_GCTHING_IMPL(l);
}

/* To be GC-safe, privates are tagged as doubles. */

static JS_ALWAYS_INLINE jsval
PRIVATE_TO_JSVAL(void *ptr)
{
    return PRIVATE_TO_JSVAL_IMPL(ptr).asBits;
}

static JS_ALWAYS_INLINE void *
JSVAL_TO_PRIVATE(jsval v)
{
    jsval_layout l;
    JS_ASSERT(JSVAL_IS_DOUBLE(v));
    l.asBits = v;
    return JSVAL_TO_PRIVATE_IMPL(l);
}

static JS_ALWAYS_INLINE JSBool
JSVAL_MAY_BE_PRIVATE(jsval v)
{
    return JSVAL_IS_DOUBLE(v);
}

/* Lock and unlock the GC thing held by a jsval. */
#define JSVAL_LOCK(cx,v)        (JSVAL_IS_GCTHING(v)                          \
                                 ? JS_LockGCThing(cx, JSVAL_TO_GCTHING(v))    \
                                 : JS_TRUE)
#define JSVAL_UNLOCK(cx,v)      (JSVAL_IS_GCTHING(v)                          \
                                 ? JS_UnlockGCThing(cx, JSVAL_TO_GCTHING(v))  \
                                 : JS_TRUE)

/* Property attributes, set in JSPropertySpec and passed to API functions. */
#define JSPROP_ENUMERATE        0x01    /* property is visible to for/in loop */
#define JSPROP_READONLY         0x02    /* not settable: assignment is no-op */
#define JSPROP_PERMANENT        0x04    /* property cannot be deleted */
#define JSPROP_GETTER           0x10    /* property holds getter function */
#define JSPROP_SETTER           0x20    /* property holds setter function */
#define JSPROP_SHARED           0x40    /* don't allocate a value slot for this
                                           property; don't copy the property on
                                           set of the same-named property in an
                                           object that delegates to a prototype
                                           containing this property */
#define JSPROP_INDEX            0x80    /* name is actually (jsint) index */
#define JSPROP_SHORTID          0x100   /* set in JSPropertyDescriptor.attrs
                                           if getters/setters use a shortid */

/* Function flags, set in JSFunctionSpec and passed to JS_NewFunction etc. */
#define JSFUN_LAMBDA            0x08    /* expressed, not declared, function */
#define JSFUN_GETTER            JSPROP_GETTER
#define JSFUN_SETTER            JSPROP_SETTER
#define JSFUN_BOUND_METHOD      0x40    /* bind this to fun->object's parent */
#define JSFUN_HEAVYWEIGHT       0x80    /* activation requires a Call object */

#define JSFUN_DISJOINT_FLAGS(f) ((f) & 0x0f)
#define JSFUN_GSFLAGS(f)        ((f) & (JSFUN_GETTER | JSFUN_SETTER))

#define JSFUN_GETTER_TEST(f)       ((f) & JSFUN_GETTER)
#define JSFUN_SETTER_TEST(f)       ((f) & JSFUN_SETTER)
#define JSFUN_BOUND_METHOD_TEST(f) ((f) & JSFUN_BOUND_METHOD)
#define JSFUN_HEAVYWEIGHT_TEST(f)  (!!((f) & JSFUN_HEAVYWEIGHT))

#define JSFUN_GSFLAG2ATTR(f)       JSFUN_GSFLAGS(f)

#define JSFUN_THISP_FLAGS(f)  (f)
#define JSFUN_THISP_TEST(f,t) ((f) & t)

#define JSFUN_THISP_STRING    0x0100    /* |this| may be a primitive string */
#define JSFUN_THISP_NUMBER    0x0200    /* |this| may be a primitive number */
#define JSFUN_THISP_BOOLEAN   0x0400    /* |this| may be a primitive boolean */
#define JSFUN_THISP_PRIMITIVE 0x0700    /* |this| may be any primitive value */

#define JSFUN_FAST_NATIVE     0x0800    /* JSFastNative needs no JSStackFrame */

#define JSFUN_FLAGS_MASK      0x0ff8    /* overlay JSFUN_* attributes --
                                           bits 12-15 are used internally to
                                           flag interpreted functions */

#define JSFUN_STUB_GSOPS      0x1000    /* use JS_PropertyStub getter/setter
                                           instead of defaulting to class gsops
                                           for property holding function */

/*
 * Re-use JSFUN_LAMBDA, which applies only to scripted functions, for use in
 * JSFunctionSpec arrays that specify generic native prototype methods, i.e.,
 * methods of a class prototype that are exposed as static methods taking an
 * extra leading argument: the generic |this| parameter.
 *
 * If you set this flag in a JSFunctionSpec struct's flags initializer, then
 * that struct must live at least as long as the native static method object
 * created due to this flag by JS_DefineFunctions or JS_InitClass.  Typically
 * JSFunctionSpec structs are allocated in static arrays.
 */
#define JSFUN_GENERIC_NATIVE    JSFUN_LAMBDA

/*
 * Microseconds since the epoch, midnight, January 1, 1970 UTC.  See the
 * comment in jstypes.h regarding safe int64 usage.
 */
extern JS_PUBLIC_API(int64)
JS_Now(void);

/* Don't want to export data, so provide accessors for non-inline jsvals. */
extern JS_PUBLIC_API(jsval)
JS_GetNaNValue(JSContext *cx);

extern JS_PUBLIC_API(jsval)
JS_GetNegativeInfinityValue(JSContext *cx);

extern JS_PUBLIC_API(jsval)
JS_GetPositiveInfinityValue(JSContext *cx);

extern JS_PUBLIC_API(jsval)
JS_GetEmptyStringValue(JSContext *cx);

/*
 * Format is a string of the following characters (spaces are insignificant),
 * specifying the tabulated type conversions:
 *
 *   b      JSBool          Boolean
 *   c      uint16/jschar   ECMA uint16, Unicode char
 *   i      int32           ECMA int32
 *   u      uint32          ECMA uint32
 *   j      int32           Rounded int32 (coordinate)
 *   d      jsdouble        IEEE double
 *   I      jsdouble        Integral IEEE double
 *   s      char *          C string
 *   S      JSString *      Unicode string, accessed by a JSString pointer
 *   W      jschar *        Unicode character vector, 0-terminated (W for wide)
 *   o      JSObject *      Object reference
 *   f      JSFunction *    Function private
 *   v      jsval           Argument value (no conversion)
 *   *      N/A             Skip this argument (no vararg)
 *   /      N/A             End of required arguments
 *
 * The variable argument list after format must consist of &b, &c, &s, e.g.,
 * where those variables have the types given above.  For the pointer types
 * char *, JSString *, and JSObject *, the pointed-at memory returned belongs
 * to the JS runtime, not to the calling native code.  The runtime promises
 * to keep this memory valid so long as argv refers to allocated stack space
 * (so long as the native function is active).
 *
 * Fewer arguments than format specifies may be passed only if there is a /
 * in format after the last required argument specifier and argc is at least
 * the number of required arguments.  More arguments than format specifies
 * may be passed without error; it is up to the caller to deal with trailing
 * unconverted arguments.
 */
extern JS_PUBLIC_API(JSBool)
JS_ConvertArguments(JSContext *cx, uintN argc, jsval *argv, const char *format,
                    ...);

#ifdef va_start
extern JS_PUBLIC_API(JSBool)
JS_ConvertArgumentsVA(JSContext *cx, uintN argc, jsval *argv,
                      const char *format, va_list ap);
#endif

#ifdef JS_ARGUMENT_FORMATTER_DEFINED

/*
 * Add and remove a format string handler for JS_{Convert,Push}Arguments{,VA}.
 * The handler function has this signature (see jspubtd.h):
 *
 *   JSBool MyArgumentFormatter(JSContext *cx, const char *format,
 *                              JSBool fromJS, jsval **vpp, va_list *app);
 *
 * It should return true on success, and return false after reporting an error
 * or detecting an already-reported error.
 *
 * For a given format string, for example "AA", the formatter is called from
 * JS_ConvertArgumentsVA like so:
 *
 *   formatter(cx, "AA...", JS_TRUE, &sp, &ap);
 *
 * sp points into the arguments array on the JS stack, while ap points into
 * the stdarg.h va_list on the C stack.  The JS_TRUE passed for fromJS tells
 * the formatter to convert zero or more jsvals at sp to zero or more C values
 * accessed via pointers-to-values at ap, updating both sp (via *vpp) and ap
 * (via *app) to point past the converted arguments and their result pointers
 * on the C stack.
 *
 * When called from JS_PushArgumentsVA, the formatter is invoked thus:
 *
 *   formatter(cx, "AA...", JS_FALSE, &sp, &ap);
 *
 * where JS_FALSE for fromJS means to wrap the C values at ap according to the
 * format specifier and store them at sp, updating ap and sp appropriately.
 *
 * The "..." after "AA" is the rest of the format string that was passed into
 * JS_{Convert,Push}Arguments{,VA}.  The actual format trailing substring used
 * in each Convert or PushArguments call is passed to the formatter, so that
 * one such function may implement several formats, in order to share code.
 *
 * Remove just forgets about any handler associated with format.  Add does not
 * copy format, it points at the string storage allocated by the caller, which
 * is typically a string constant.  If format is in dynamic storage, it is up
 * to the caller to keep the string alive until Remove is called.
 */
extern JS_PUBLIC_API(JSBool)
JS_AddArgumentFormatter(JSContext *cx, const char *format,
                        JSArgumentFormatter formatter);

extern JS_PUBLIC_API(void)
JS_RemoveArgumentFormatter(JSContext *cx, const char *format);

#endif /* JS_ARGUMENT_FORMATTER_DEFINED */

extern JS_PUBLIC_API(JSBool)
JS_ConvertValue(JSContext *cx, jsval v, JSType type, jsval *vp);

extern JS_PUBLIC_API(JSBool)
JS_ValueToObject(JSContext *cx, jsval v, JSObject **objp);

extern JS_PUBLIC_API(JSFunction *)
JS_ValueToFunction(JSContext *cx, jsval v);

extern JS_PUBLIC_API(JSFunction *)
JS_ValueToConstructor(JSContext *cx, jsval v);

extern JS_PUBLIC_API(JSString *)
JS_ValueToString(JSContext *cx, jsval v);

extern JS_PUBLIC_API(JSString *)
JS_ValueToSource(JSContext *cx, jsval v);

extern JS_PUBLIC_API(JSBool)
JS_ValueToNumber(JSContext *cx, jsval v, jsdouble *dp);

extern JS_PUBLIC_API(JSBool)
JS_DoubleIsInt32(jsdouble d, jsint *ip);

/*
 * Convert a value to a number, then to an int32, according to the ECMA rules
 * for ToInt32.
 */
extern JS_PUBLIC_API(JSBool)
JS_ValueToECMAInt32(JSContext *cx, jsval v, int32 *ip);

/*
 * Convert a value to a number, then to a uint32, according to the ECMA rules
 * for ToUint32.
 */
extern JS_PUBLIC_API(JSBool)
JS_ValueToECMAUint32(JSContext *cx, jsval v, uint32 *ip);

/*
 * Convert a value to a number, then to an int32 if it fits by rounding to
 * nearest; but failing with an error report if the double is out of range
 * or unordered.
 */
extern JS_PUBLIC_API(JSBool)
JS_ValueToInt32(JSContext *cx, jsval v, int32 *ip);

/*
 * ECMA ToUint16, for mapping a jsval to a Unicode point.
 */
extern JS_PUBLIC_API(JSBool)
JS_ValueToUint16(JSContext *cx, jsval v, uint16 *ip);

extern JS_PUBLIC_API(JSBool)
JS_ValueToBoolean(JSContext *cx, jsval v, JSBool *bp);

extern JS_PUBLIC_API(JSType)
JS_TypeOfValue(JSContext *cx, jsval v);

extern JS_PUBLIC_API(const char *)
JS_GetTypeName(JSContext *cx, JSType type);

extern JS_PUBLIC_API(JSBool)
JS_StrictlyEqual(JSContext *cx, jsval v1, jsval v2);

extern JS_PUBLIC_API(JSBool)
JS_SameValue(JSContext *cx, jsval v1, jsval v2);

/************************************************************************/

/*
 * Initialization, locking, contexts, and memory allocation.
 *
 * It is important that the first runtime and first context be created in a
 * single-threaded fashion, otherwise the behavior of the library is undefined.
 * See: http://developer.mozilla.org/en/docs/Category:JSAPI_Reference
 */
#define JS_NewRuntime       JS_Init
#define JS_DestroyRuntime   JS_Finish
#define JS_LockRuntime      JS_Lock
#define JS_UnlockRuntime    JS_Unlock

extern JS_PUBLIC_API(JSRuntime *)
JS_NewRuntime(uint32 maxbytes);

extern JS_PUBLIC_API(void)
JS_CommenceRuntimeShutDown(JSRuntime *rt);

extern JS_PUBLIC_API(void)
JS_DestroyRuntime(JSRuntime *rt);

extern JS_PUBLIC_API(void)
JS_ShutDown(void);

JS_PUBLIC_API(void *)
JS_GetRuntimePrivate(JSRuntime *rt);

JS_PUBLIC_API(void)
JS_SetRuntimePrivate(JSRuntime *rt, void *data);

extern JS_PUBLIC_API(void)
JS_BeginRequest(JSContext *cx);

extern JS_PUBLIC_API(void)
JS_EndRequest(JSContext *cx);

/* Yield to pending GC operations, regardless of request depth */
extern JS_PUBLIC_API(void)
JS_YieldRequest(JSContext *cx);

extern JS_PUBLIC_API(jsrefcount)
JS_SuspendRequest(JSContext *cx);

extern JS_PUBLIC_API(void)
JS_ResumeRequest(JSContext *cx, jsrefcount saveDepth);

extern JS_PUBLIC_API(void)
JS_TransferRequest(JSContext *cx, JSContext *another);

#ifdef __cplusplus
JS_END_EXTERN_C

class JSAutoRequest {
  public:
    JSAutoRequest(JSContext *cx JS_GUARD_OBJECT_NOTIFIER_PARAM)
        : mContext(cx), mSaveDepth(0) {
        JS_GUARD_OBJECT_NOTIFIER_INIT;
        JS_BeginRequest(mContext);
    }
    ~JSAutoRequest() {
        JS_EndRequest(mContext);
    }

    void suspend() {
        mSaveDepth = JS_SuspendRequest(mContext);
    }
    void resume() {
        JS_ResumeRequest(mContext, mSaveDepth);
    }

  protected:
    JSContext *mContext;
    jsrefcount mSaveDepth;
    JS_DECL_USE_GUARD_OBJECT_NOTIFIER

#if 0
  private:
    static void *operator new(size_t) CPP_THROW_NEW { return 0; };
    static void operator delete(void *, size_t) { };
#endif
};

class JSAutoSuspendRequest {
  public:
    JSAutoSuspendRequest(JSContext *cx JS_GUARD_OBJECT_NOTIFIER_PARAM)
        : mContext(cx), mSaveDepth(0) {
        JS_GUARD_OBJECT_NOTIFIER_INIT;
        if (mContext) {
            mSaveDepth = JS_SuspendRequest(mContext);
        }
    }
    ~JSAutoSuspendRequest() {
        resume();
    }

    void resume() {
        if (mContext) {
            JS_ResumeRequest(mContext, mSaveDepth);
            mContext = 0;
        }
    }

  protected:
    JSContext *mContext;
    jsrefcount mSaveDepth;
    JS_DECL_USE_GUARD_OBJECT_NOTIFIER

#if 0
  private:
    static void *operator new(size_t) CPP_THROW_NEW { return 0; };
    static void operator delete(void *, size_t) { };
#endif
};

class JSAutoTransferRequest
{
  public:
    JSAutoTransferRequest(JSContext* cx1, JSContext* cx2)
        : cx1(cx1), cx2(cx2) {
        if(cx1 != cx2)
            JS_TransferRequest(cx1, cx2);
    }
    ~JSAutoTransferRequest() {
        if(cx1 != cx2)
            JS_TransferRequest(cx2, cx1);
    }
  private:
    JSContext* const cx1;
    JSContext* const cx2;

    /* Not copyable. */
    JSAutoTransferRequest(JSAutoTransferRequest &);
    void operator =(JSAutoTransferRequest&);
};

JS_BEGIN_EXTERN_C
#endif

extern JS_PUBLIC_API(void)
JS_Lock(JSRuntime *rt);

extern JS_PUBLIC_API(void)
JS_Unlock(JSRuntime *rt);

extern JS_PUBLIC_API(JSContextCallback)
JS_SetContextCallback(JSRuntime *rt, JSContextCallback cxCallback);

extern JS_PUBLIC_API(JSContext *)
JS_NewContext(JSRuntime *rt, size_t stackChunkSize);

extern JS_PUBLIC_API(void)
JS_DestroyContext(JSContext *cx);

extern JS_PUBLIC_API(void)
JS_DestroyContextNoGC(JSContext *cx);

extern JS_PUBLIC_API(void)
JS_DestroyContextMaybeGC(JSContext *cx);

extern JS_PUBLIC_API(void *)
JS_GetContextPrivate(JSContext *cx);

extern JS_PUBLIC_API(void)
JS_SetContextPrivate(JSContext *cx, void *data);

extern JS_PUBLIC_API(JSRuntime *)
JS_GetRuntime(JSContext *cx);

extern JS_PUBLIC_API(JSContext *)
JS_ContextIterator(JSRuntime *rt, JSContext **iterp);

extern JS_PUBLIC_API(JSVersion)
JS_GetVersion(JSContext *cx);

extern JS_PUBLIC_API(JSVersion)
JS_SetVersion(JSContext *cx, JSVersion version);

extern JS_PUBLIC_API(const char *)
JS_VersionToString(JSVersion version);

extern JS_PUBLIC_API(JSVersion)
JS_StringToVersion(const char *string);

/*
 * JS options are orthogonal to version, and may be freely composed with one
 * another as well as with version.
 *
 * JSOPTION_VAROBJFIX is recommended -- see the comments associated with the
 * prototypes for JS_ExecuteScript, JS_EvaluateScript, etc.
 */
#define JSOPTION_STRICT         JS_BIT(0)       /* warn on dubious practice */
#define JSOPTION_WERROR         JS_BIT(1)       /* convert warning to error */
#define JSOPTION_VAROBJFIX      JS_BIT(2)       /* make JS_EvaluateScript use
                                                   the last object on its 'obj'
                                                   param's scope chain as the
                                                   ECMA 'variables object' */
#define JSOPTION_PRIVATE_IS_NSISUPPORTS \
                                JS_BIT(3)       /* context private data points
                                                   to an nsISupports subclass */
#define JSOPTION_COMPILE_N_GO   JS_BIT(4)       /* caller of JS_Compile*Script
                                                   promises to execute compiled
                                                   script once only; enables
                                                   compile-time scope chain
                                                   resolution of consts. */
#define JSOPTION_ATLINE         JS_BIT(5)       /* //@line number ["filename"]
                                                   option supported for the
                                                   XUL preprocessor and kindred
                                                   beasts. */
#define JSOPTION_XML            JS_BIT(6)       /* EMCAScript for XML support:
                                                   parse <!-- --> as a token,
                                                   not backward compatible with
                                                   the comment-hiding hack used
                                                   in HTML script tags. */
#define JSOPTION_DONT_REPORT_UNCAUGHT \
                                JS_BIT(8)       /* When returning from the
                                                   outermost API call, prevent
                                                   uncaught exceptions from
                                                   being converted to error
                                                   reports */

#define JSOPTION_RELIMIT        JS_BIT(9)       /* Throw exception on any
                                                   regular expression which
                                                   backtracks more than n^3
                                                   times, where n is length
                                                   of the input string */
#define JSOPTION_ANONFUNFIX     JS_BIT(10)      /* Disallow function () {} in
                                                   statement context per
                                                   ECMA-262 Edition 3. */

#define JSOPTION_JIT            JS_BIT(11)      /* Enable JIT compilation. */

#define JSOPTION_NO_SCRIPT_RVAL JS_BIT(12)      /* A promise to the compiler
                                                   that a null rval out-param
                                                   will be passed to each call
                                                   to JS_ExecuteScript. */
#define JSOPTION_UNROOTED_GLOBAL JS_BIT(13)     /* The GC will not root the
                                                   contexts' global objects
                                                   (see JS_GetGlobalObject),
                                                   leaving that up to the
                                                   embedding. */

extern JS_PUBLIC_API(uint32)
JS_GetOptions(JSContext *cx);

extern JS_PUBLIC_API(uint32)
JS_SetOptions(JSContext *cx, uint32 options);

extern JS_PUBLIC_API(uint32)
JS_ToggleOptions(JSContext *cx, uint32 options);

extern JS_PUBLIC_API(const char *)
JS_GetImplementationVersion(void);

extern JS_PUBLIC_API(JSObject *)
JS_GetGlobalObject(JSContext *cx);

extern JS_PUBLIC_API(void)
JS_SetGlobalObject(JSContext *cx, JSObject *obj);

/*
 * Initialize standard JS class constructors, prototypes, and any top-level
 * functions and constants associated with the standard classes (e.g. isNaN
 * for Number).
 *
 * NB: This sets cx's global object to obj if it was null.
 */
extern JS_PUBLIC_API(JSBool)
JS_InitStandardClasses(JSContext *cx, JSObject *obj);

/*
 * Resolve id, which must contain either a string or an int, to a standard
 * class name in obj if possible, defining the class's constructor and/or
 * prototype and storing true in *resolved.  If id does not name a standard
 * class or a top-level property induced by initializing a standard class,
 * store false in *resolved and just return true.  Return false on error,
 * as usual for JSBool result-typed API entry points.
 *
 * This API can be called directly from a global object class's resolve op,
 * to define standard classes lazily.  The class's enumerate op should call
 * JS_EnumerateStandardClasses(cx, obj), to define eagerly during for..in
 * loops any classes not yet resolved lazily.
 */
extern JS_PUBLIC_API(JSBool)
JS_ResolveStandardClass(JSContext *cx, JSObject *obj, jsval id,
                        JSBool *resolved);

extern JS_PUBLIC_API(JSBool)
JS_EnumerateStandardClasses(JSContext *cx, JSObject *obj);

/*
 * Enumerate any already-resolved standard class ids into ida, or into a new
 * JSIdArray if ida is null.  Return the augmented array on success, null on
 * failure with ida (if it was non-null on entry) destroyed.
 */
extern JS_PUBLIC_API(JSIdArray *)
JS_EnumerateResolvedStandardClasses(JSContext *cx, JSObject *obj,
                                    JSIdArray *ida);

extern JS_PUBLIC_API(JSBool)
JS_GetClassObject(JSContext *cx, JSObject *obj, JSProtoKey key,
                  JSObject **objp);

extern JS_PUBLIC_API(JSObject *)
JS_GetScopeChain(JSContext *cx);

extern JS_PUBLIC_API(JSObject *)
JS_GetGlobalForObject(JSContext *cx, JSObject *obj);

extern JS_PUBLIC_API(JSObject *)
JS_GetGlobalForScopeChain(JSContext *cx);

#ifdef JS_HAS_CTYPES
/*
 * Initialize the 'ctypes' object on a global variable 'obj'. The 'ctypes'
 * object will be sealed.
 */
extern JS_PUBLIC_API(JSBool)
JS_InitCTypesClass(JSContext *cx, JSObject *global);
#endif

/*
 * Macros to hide interpreter stack layout details from a JSFastNative using
 * its jsval *vp parameter. The stack layout underlying invocation can't change
 * without breaking source and binary compatibility (argv[-2] is well-known to
 * be the callee jsval, and argv[-1] is as well known to be |this|).
 *
 * Note well: However, argv[-1] may be JSVAL_NULL where with slow natives it
 * is the global object, so embeddings implementing fast natives *must* call
 * JS_THIS or JS_THIS_OBJECT and test for failure indicated by a null return,
 * which should propagate as a false return from native functions and hooks.
 *
 * To reduce boilerplace checks, JS_InstanceOf and JS_GetInstancePrivate now
 * handle a null obj parameter by returning false (throwing a TypeError if
 * given non-null argv), so most native functions that type-check their |this|
 * parameter need not add null checking.
 *
 * NB: there is an anti-dependency between JS_CALLEE and JS_SET_RVAL: native
 * methods that may inspect their callee must defer setting their return value
 * until after any such possible inspection. Otherwise the return value will be
 * inspected instead of the callee function object.
 *
 * WARNING: These are not (yet) mandatory macros, but new code outside of the
 * engine should use them. In the Mozilla 2.0 milestone their definitions may
 * change incompatibly.
 */
#define JS_CALLEE(cx,vp)        ((vp)[0])
#define JS_ARGV_CALLEE(argv)    ((argv)[-2])
#define JS_THIS(cx,vp)          JS_ComputeThis(cx, vp)
#define JS_THIS_OBJECT(cx,vp)   (JSVAL_TO_OBJECT(JS_THIS(cx,vp)))
#define JS_ARGV(cx,vp)          ((vp) + 2)
#define JS_RVAL(cx,vp)          (*(vp))
#define JS_SET_RVAL(cx,vp,v)    (*(vp) = (v))

extern JS_PUBLIC_API(jsval)
JS_ComputeThis(JSContext *cx, jsval *vp);

extern JS_PUBLIC_API(void *)
JS_malloc(JSContext *cx, size_t nbytes);

extern JS_PUBLIC_API(void *)
JS_realloc(JSContext *cx, void *p, size_t nbytes);

extern JS_PUBLIC_API(void)
JS_free(JSContext *cx, void *p);

extern JS_PUBLIC_API(void)
JS_updateMallocCounter(JSContext *cx, size_t nbytes);

extern JS_PUBLIC_API(char *)
JS_strdup(JSContext *cx, const char *s);

extern JS_PUBLIC_API(JSBool)
JS_NewNumberValue(JSContext *cx, jsdouble d, jsval *rval);

/*
<<<<<<< HEAD
 * A GC root is a pointer to a jsval, JSObject *, or JSString * that itself
 * points into the GC heap. JS_AddValueRoot takes pointers to jsvals and
 * JS_AddGCThingRoot takes pointers to a JSObject * or JString *.
 *
 * Note that, since JS_Add*Root stores the address of a (jsval, JSString *, or
 * JSObject *) variable, that variable must be alive until JS_RemoveRoot is
 * called to remove that variable. For example, after writing:
 *
 *   jsval v;
 *   JS_AddNamedRootedValue(cx, &v, "name");
 *
 * the caller must perform
 *
 *   JS_RemoveRootedValue(cx, &v);
 *
 * before 'v' goes out of scope.
=======
 * A GC root is a pointer to a jsval, JSObject * or JSString * that itself
 * points into the GC heap. JS_AddValueRoot takes a pointer to a jsval and
 * JS_AddGCThingRoot takes a pointer to a JSObject * or JString *.
 *
 * Note that, since JS_Add*Root stores the address of a variable (of type
 * jsval, JSString *, or JSObject *), that variable must live until
 * JS_Remove*Root is called to remove that variable. For example, after:
 *
 *   void some_function() {
 *     jsval v;
 *     JS_AddNamedRootedValue(cx, &v, "name");
 *
 * the caller must perform
 *
 *     JS_RemoveRootedValue(cx, &v);
 *
 * before some_function() returns.
>>>>>>> c21ad39e
 *
 * Also, use JS_AddNamed*Root(cx, &structPtr->memberObj, "structPtr->memberObj")
 * in preference to JS_Add*Root(cx, &structPtr->memberObj), in order to identify
 * roots by their source callsites.  This way, you can find the callsite while
 * debugging if you should fail to do JS_Remove*Root(cx, &structPtr->memberObj)
 * before freeing structPtr's memory.
 */
extern JS_PUBLIC_API(JSBool)
JS_AddValueRoot(JSContext *cx, jsval *vp);

extern JS_PUBLIC_API(JSBool)
JS_AddStringRoot(JSContext *cx, JSString **rp);

extern JS_PUBLIC_API(JSBool)
JS_AddObjectRoot(JSContext *cx, JSObject **rp);

extern JS_PUBLIC_API(JSBool)
<<<<<<< HEAD
=======
JS_AddDoubleRoot(JSContext *cx, jsdouble **rp);

extern JS_PUBLIC_API(JSBool)
>>>>>>> c21ad39e
JS_AddGCThingRoot(JSContext *cx, void **rp);

#ifdef NAME_ALL_GC_ROOTS
#define JS_DEFINE_TO_TOKEN(def) #def
#define JS_DEFINE_TO_STRING(def) JS_DEFINE_TO_TOKEN(def)
#define JS_AddValueRoot(cx,vp) JS_AddNamedValueRoot((cx), (vp), (__FILE__ ":" JS_TOKEN_TO_STRING(__LINE__))
#define JS_AddStringRoot(cx,rp) JS_AddNamedStringRoot((cx), (rp), (__FILE__ ":" JS_TOKEN_TO_STRING(__LINE__))
#define JS_AddObjectRoot(cx,rp) JS_AddNamedObjectRoot((cx), (rp), (__FILE__ ":" JS_TOKEN_TO_STRING(__LINE__))
<<<<<<< HEAD
=======
#define JS_AddDoubleRoot(cx,rp) JS_AddNamedDoubleRoot((cx), (rp), (__FILE__ ":" JS_TOKEN_TO_STRING(__LINE__))
#define JS_AddGCThingRoot(cx,rp) JS_AddNamedGCThingRoot((cx), (rp), (__FILE__ ":" JS_TOKEN_TO_STRING(__LINE__))
>>>>>>> c21ad39e
#endif

extern JS_PUBLIC_API(JSBool)
JS_AddNamedValueRoot(JSContext *cx, jsval *vp, const char *name);

extern JS_PUBLIC_API(JSBool)
JS_AddNamedStringRoot(JSContext *cx, JSString **rp, const char *name);
<<<<<<< HEAD

extern JS_PUBLIC_API(JSBool)
JS_AddNamedObjectRoot(JSContext *cx, JSObject **rp, const char *name);

extern JS_PUBLIC_API(JSBool)
JS_AddNamedGCThingRoot(JSContext *cx, void **rp, const char *name);

extern JS_PUBLIC_API(JSBool)
JS_RemoveValueRoot(JSContext *cx, jsval *vp);

extern JS_PUBLIC_API(JSBool)
JS_RemoveStringRoot(JSContext *cx, JSString **rp);

extern JS_PUBLIC_API(JSBool)
JS_RemoveObjectRoot(JSContext *cx, JSObject **rp);

extern JS_PUBLIC_API(JSBool)
=======

extern JS_PUBLIC_API(JSBool)
JS_AddNamedObjectRoot(JSContext *cx, JSObject **rp, const char *name);

extern JS_PUBLIC_API(JSBool)
JS_AddNamedDoubleRoot(JSContext *cx, jsdouble **rp, const char *name);

extern JS_PUBLIC_API(JSBool)
JS_AddNamedGCThingRoot(JSContext *cx, void **rp, const char *name);

extern JS_PUBLIC_API(JSBool)
JS_RemoveValueRoot(JSContext *cx, jsval *vp);

extern JS_PUBLIC_API(JSBool)
JS_RemoveStringRoot(JSContext *cx, JSString **rp);

extern JS_PUBLIC_API(JSBool)
JS_RemoveObjectRoot(JSContext *cx, JSObject **rp);

extern JS_PUBLIC_API(JSBool)
JS_RemoveDoubleRoot(JSContext *cx, jsdouble **rp);

extern JS_PUBLIC_API(JSBool)
>>>>>>> c21ad39e
JS_RemoveGCThingRoot(JSContext *cx, void **rp);

/* TODO: remove these APIs */

extern JS_FRIEND_API(JSBool)
js_AddRootRT(JSRuntime *rt, jsval *vp, const char *name);

extern JS_FRIEND_API(JSBool)
js_AddGCThingRootRT(JSRuntime *rt, void **rp, const char *name);

extern JS_FRIEND_API(JSBool)
js_RemoveRoot(JSRuntime *rt, void *rp);
<<<<<<< HEAD
=======

/*
 * This symbol may be used by embedders to detect the change from the old
 * JS_AddRoot(JSContext *, void *) APIs to the new ones above.
 */
#define JS_TYPED_ROOTING_API
>>>>>>> c21ad39e

/*
 * The last GC thing of each type (object, string, double, external string
 * types) created on a given context is kept alive until another thing of the
 * same type is created, using a newborn root in the context.  These newborn
 * roots help native code protect newly-created GC-things from GC invocations
 * activated before those things can be rooted using local or global roots.
 *
 * However, the newborn roots can also entrain great gobs of garbage, so the
 * JS_GC entry point clears them for the context on which GC is being forced.
 * Embeddings may need to do likewise for all contexts.
 *
 * See the scoped local root API immediately below for a better way to manage
 * newborns in cases where native hooks (functions, getters, setters, etc.)
 * create many GC-things, potentially without connecting them to predefined
 * local roots such as *rval or argv[i] in an active native function.  Using
 * JS_EnterLocalRootScope disables updating of the context's per-gc-thing-type
 * newborn roots, until control flow unwinds and leaves the outermost nesting
 * local root scope.
 */
extern JS_PUBLIC_API(void)
JS_ClearNewbornRoots(JSContext *cx);

/*
 * Scoped local root management allows native functions, getter/setters, etc.
 * to avoid worrying about the newborn root pigeon-holes, overloading local
 * roots allocated in argv and *rval, or ending up having to call JS_Add*Root
 * and JS_Remove*Root to manage global roots temporarily.
 *
 * Instead, calling JS_EnterLocalRootScope and JS_LeaveLocalRootScope around
 * the body of the native hook causes the engine to allocate a local root for
 * each newborn created in between the two API calls, using a local root stack
 * associated with cx.  For example:
 *
 *    JSBool
 *    my_GetProperty(JSContext *cx, JSObject *obj, jsval id, jsval *vp)
 *    {
 *        JSBool ok;
 *
 *        if (!JS_EnterLocalRootScope(cx))
 *            return JS_FALSE;
 *        ok = my_GetPropertyBody(cx, obj, id, vp);
 *        JS_LeaveLocalRootScope(cx);
 *        return ok;
 *    }
 *
 * NB: JS_LeaveLocalRootScope must be called once for every prior successful
 * call to JS_EnterLocalRootScope.  If JS_EnterLocalRootScope fails, you must
 * not make the matching JS_LeaveLocalRootScope call.
 *
 * JS_LeaveLocalRootScopeWithResult(cx, rval) is an alternative way to leave
 * a local root scope that protects a result or return value, by effectively
 * pushing it in the caller's local root scope.
 *
 * In case a native hook allocates many objects or other GC-things, but the
 * native protects some of those GC-things by storing them as property values
 * in an object that is itself protected, the hook can call JS_ForgetLocalRoot
 * to free the local root automatically pushed for the now-protected GC-thing.
 *
 * JS_ForgetLocalRoot works on any GC-thing allocated in the current local
 * root scope, but it's more time-efficient when called on references to more
 * recently created GC-things.  Calling it successively on other than the most
 * recently allocated GC-thing will tend to average the time inefficiency, and
 * may risk O(n^2) growth rate, but in any event, you shouldn't allocate too
 * many local roots if you can root as you go (build a tree of objects from
 * the top down, forgetting each latest-allocated GC-thing immediately upon
 * linking it to its parent).
 */
extern JS_PUBLIC_API(JSBool)
JS_EnterLocalRootScope(JSContext *cx);

extern JS_PUBLIC_API(void)
JS_LeaveLocalRootScope(JSContext *cx);

extern JS_PUBLIC_API(void)
JS_LeaveLocalRootScopeWithResult(JSContext *cx, jsval rval);

extern JS_PUBLIC_API(void)
JS_ForgetLocalRoot(JSContext *cx, void *thing);

#ifdef __cplusplus
JS_END_EXTERN_C

class JSAutoLocalRootScope {
  public:
    JSAutoLocalRootScope(JSContext *cx JS_GUARD_OBJECT_NOTIFIER_PARAM)
        : mContext(cx) {
        JS_GUARD_OBJECT_NOTIFIER_INIT;
        JS_EnterLocalRootScope(mContext);
    }
    ~JSAutoLocalRootScope() {
        JS_LeaveLocalRootScope(mContext);
    }

    void forget(void *thing) {
        JS_ForgetLocalRoot(mContext, thing);
    }

  protected:
    JSContext *mContext;
    JS_DECL_USE_GUARD_OBJECT_NOTIFIER

#if 0
  private:
    static void *operator new(size_t) CPP_THROW_NEW { return 0; };
    static void operator delete(void *, size_t) { };
#endif
};

JS_BEGIN_EXTERN_C
#endif

typedef enum JSGCRootType {
    JS_GC_ROOT_VALUE_PTR,
    JS_GC_ROOT_GCTHING_PTR
} JSGCRootType;

#ifdef DEBUG
extern JS_PUBLIC_API(void)
JS_DumpNamedRoots(JSRuntime *rt,
                  void (*dump)(const char *name, void *rp, JSGCRootType type, void *data),
                  void *data);
#endif

/*
 * Call JS_MapGCRoots to map the GC's roots table using map(rp, name, data).
 * The root is pointed at by rp; if the root is unnamed, name is null; data is
 * supplied from the third parameter to JS_MapGCRoots.
 *
 * The map function should return JS_MAP_GCROOT_REMOVE to cause the currently
 * enumerated root to be removed.  To stop enumeration, set JS_MAP_GCROOT_STOP
 * in the return value.  To keep on mapping, return JS_MAP_GCROOT_NEXT.  These
 * constants are flags; you can OR them together.
 *
 * This function acquires and releases rt's GC lock around the mapping of the
 * roots table, so the map function should run to completion in as few cycles
 * as possible.  Of course, map cannot call JS_GC, JS_MaybeGC, JS_BeginRequest,
 * or any JS API entry point that acquires locks, without double-tripping or
 * deadlocking on the GC lock.
 *
 * The JSGCRootType parameter indicates whether rp is a pointer to a Value
 * (which is obtained by '(Value *)rp') or a pointer to a GC-thing pointer
 * (which is obtained by '(void **)rp').
 *
 * JS_MapGCRoots returns the count of roots that were successfully mapped.
 */
#define JS_MAP_GCROOT_NEXT      0       /* continue mapping entries */
#define JS_MAP_GCROOT_STOP      1       /* stop mapping entries */
#define JS_MAP_GCROOT_REMOVE    2       /* remove and free the current entry */

typedef intN
(* JSGCRootMapFun)(void *rp, JSGCRootType type, const char *name, void *data);

extern JS_PUBLIC_API(uint32)
JS_MapGCRoots(JSRuntime *rt, JSGCRootMapFun map, void *data);

extern JS_PUBLIC_API(JSBool)
JS_LockGCThing(JSContext *cx, void *thing);

extern JS_PUBLIC_API(JSBool)
JS_LockGCThingRT(JSRuntime *rt, void *thing);

extern JS_PUBLIC_API(JSBool)
JS_UnlockGCThing(JSContext *cx, void *thing);

extern JS_PUBLIC_API(JSBool)
JS_UnlockGCThingRT(JSRuntime *rt, void *thing);

/*
 * Register externally maintained GC roots.
 *
 * traceOp: the trace operation. For each root the implementation should call
 *          JS_CallTracer whenever the root contains a traceable thing.
 * data:    the data argument to pass to each invocation of traceOp.
 */
extern JS_PUBLIC_API(void)
JS_SetExtraGCRoots(JSRuntime *rt, JSTraceDataOp traceOp, void *data);

/*
 * For implementors of JSMarkOp. All new code should implement JSTraceOp
 * instead.
 */
extern JS_PUBLIC_API(void)
JS_MarkGCThing(JSContext *cx, jsval v, const char *name, void *arg);

/*
 * JS_CallTracer API and related macros for implementors of JSTraceOp, to
 * enumerate all references to traceable things reachable via a property or
 * other strong ref identified for debugging purposes by name or index or
 * a naming callback.
 *
 * By definition references to traceable things include non-null pointers
 * to JSObject, JSString and jsdouble and corresponding jsvals.
 *
 * See the JSTraceOp typedef in jspubtd.h.
 */

/* Trace kinds to pass to JS_Tracing. */
#define JSTRACE_OBJECT  0
#define JSTRACE_STRING  1

/*
 * Use the following macros to check if a particular jsval is a traceable
 * thing and to extract the thing and its kind to pass to JS_CallTracer.
 */
static JS_ALWAYS_INLINE JSBool
JSVAL_IS_TRACEABLE(jsval v)
{
    return JSVAL_IS_GCTHING(v);
}

static JS_ALWAYS_INLINE void *
JSVAL_TO_TRACEABLE(jsval v)
{
    return JSVAL_TO_GCTHING(v);
}

static JS_ALWAYS_INLINE uint32
JSVAL_TRACE_KIND(jsval v)
{
    jsval_layout l;
    JS_ASSERT(JSVAL_IS_GCTHING(v));
    l.asBits = v;
    return JSVAL_TRACE_KIND_IMPL(l);
}

struct JSTracer {
    JSContext           *context;
    JSTraceCallback     callback;
    JSTraceNamePrinter  debugPrinter;
    const void          *debugPrintArg;
    size_t              debugPrintIndex;
};

/*
 * The method to call on each reference to a traceable thing stored in a
 * particular JSObject or other runtime structure. With DEBUG defined the
 * caller before calling JS_CallTracer must initialize JSTracer fields
 * describing the reference using the macros below.
 */
extern JS_PUBLIC_API(void)
JS_CallTracer(JSTracer *trc, void *thing, uint32 kind);

/*
 * Set debugging information about a reference to a traceable thing to prepare
 * for the following call to JS_CallTracer.
 *
 * When printer is null, arg must be const char * or char * C string naming
 * the reference and index must be either (size_t)-1 indicating that the name
 * alone describes the reference or it must be an index into some array vector
 * that stores the reference.
 *
 * When printer callback is not null, the arg and index arguments are
 * available to the callback as debugPrinterArg and debugPrintIndex fields
 * of JSTracer.
 *
 * The storage for name or callback's arguments needs to live only until
 * the following call to JS_CallTracer returns.
 */
#ifdef DEBUG
# define JS_SET_TRACING_DETAILS(trc, printer, arg, index)                     \
    JS_BEGIN_MACRO                                                            \
        (trc)->debugPrinter = (printer);                                      \
        (trc)->debugPrintArg = (arg);                                         \
        (trc)->debugPrintIndex = (index);                                     \
    JS_END_MACRO
#else
# define JS_SET_TRACING_DETAILS(trc, printer, arg, index)                     \
    JS_BEGIN_MACRO                                                            \
    JS_END_MACRO
#endif

/*
 * Convenience macro to describe the argument of JS_CallTracer using C string
 * and index.
 */
# define JS_SET_TRACING_INDEX(trc, name, index)                               \
    JS_SET_TRACING_DETAILS(trc, NULL, name, index)

/*
 * Convenience macro to describe the argument of JS_CallTracer using C string.
 */
# define JS_SET_TRACING_NAME(trc, name)                                       \
    JS_SET_TRACING_DETAILS(trc, NULL, name, (size_t)-1)

/*
 * Convenience macro to invoke JS_CallTracer using C string as the name for
 * the reference to a traceable thing.
 */
# define JS_CALL_TRACER(trc, thing, kind, name)                               \
    JS_BEGIN_MACRO                                                            \
        JS_SET_TRACING_NAME(trc, name);                                       \
        JS_CallTracer((trc), (thing), (kind));                                \
    JS_END_MACRO

/*
 * Convenience macros to invoke JS_CallTracer when jsval represents a
 * reference to a traceable thing.
 */
#define JS_CALL_VALUE_TRACER(trc, val, name)                                  \
    JS_BEGIN_MACRO                                                            \
        if (JSVAL_IS_TRACEABLE(val)) {                                        \
            JS_CALL_TRACER((trc), JSVAL_TO_GCTHING(val),                      \
                           JSVAL_TRACE_KIND(val), name);                      \
        }                                                                     \
    JS_END_MACRO

#define JS_CALL_OBJECT_TRACER(trc, object, name)                              \
    JS_BEGIN_MACRO                                                            \
        JSObject *obj_ = (object);                                            \
        JS_ASSERT(obj_);                                                      \
        JS_CALL_TRACER((trc), obj_, JSTRACE_OBJECT, name);                    \
    JS_END_MACRO

#define JS_CALL_STRING_TRACER(trc, string, name)                              \
    JS_BEGIN_MACRO                                                            \
        JSString *str_ = (string);                                            \
        JS_ASSERT(str_);                                                      \
        JS_CALL_TRACER((trc), str_, JSTRACE_STRING, name);                    \
    JS_END_MACRO

/*
 * API for JSTraceCallback implementations.
 */
# define JS_TRACER_INIT(trc, cx_, callback_)                                  \
    JS_BEGIN_MACRO                                                            \
        (trc)->context = (cx_);                                               \
        (trc)->callback = (callback_);                                        \
        (trc)->debugPrinter = NULL;                                           \
        (trc)->debugPrintArg = NULL;                                          \
        (trc)->debugPrintIndex = (size_t)-1;                                  \
    JS_END_MACRO

extern JS_PUBLIC_API(void)
JS_TraceChildren(JSTracer *trc, void *thing, uint32 kind);

extern JS_PUBLIC_API(void)
JS_TraceRuntime(JSTracer *trc);

#ifdef DEBUG

extern JS_PUBLIC_API(void)
JS_PrintTraceThingInfo(char *buf, size_t bufsize, JSTracer *trc,
                       void *thing, uint32 kind, JSBool includeDetails);

/*
 * DEBUG-only method to dump the object graph of heap-allocated things.
 *
 * fp:              file for the dump output.
 * start:           when non-null, dump only things reachable from start
 *                  thing. Otherwise dump all things reachable from the
 *                  runtime roots.
 * startKind:       trace kind of start if start is not null. Must be 0 when
 *                  start is null.
 * thingToFind:     dump only paths in the object graph leading to thingToFind
 *                  when non-null.
 * maxDepth:        the upper bound on the number of edges to descend from the
 *                  graph roots.
 * thingToIgnore:   thing to ignore during the graph traversal when non-null.
 */
extern JS_PUBLIC_API(JSBool)
JS_DumpHeap(JSContext *cx, FILE *fp, void* startThing, uint32 startKind,
            void *thingToFind, size_t maxDepth, void *thingToIgnore);

#endif

/*
 * Garbage collector API.
 */
extern JS_PUBLIC_API(void)
JS_GC(JSContext *cx);

extern JS_PUBLIC_API(void)
JS_MaybeGC(JSContext *cx);

extern JS_PUBLIC_API(JSGCCallback)
JS_SetGCCallback(JSContext *cx, JSGCCallback cb);

extern JS_PUBLIC_API(JSGCCallback)
JS_SetGCCallbackRT(JSRuntime *rt, JSGCCallback cb);

extern JS_PUBLIC_API(JSBool)
JS_IsGCMarkingTracer(JSTracer *trc);

extern JS_PUBLIC_API(JSBool)
JS_IsAboutToBeFinalized(JSContext *cx, void *thing);

typedef enum JSGCParamKey {
    /* Maximum nominal heap before last ditch GC. */
    JSGC_MAX_BYTES          = 0,

    /* Number of JS_malloc bytes before last ditch GC. */
    JSGC_MAX_MALLOC_BYTES   = 1,

    /* Hoard stackPools for this long, in ms, default is 30 seconds. */
    JSGC_STACKPOOL_LIFESPAN = 2,

    /*
     * The factor that defines when the GC is invoked. The factor is a
     * percent of the memory allocated by the GC after the last run of
     * the GC. When the current memory allocated by the GC is more than
     * this percent then the GC is invoked. The factor cannot be less
     * than 100 since the current memory allocated by the GC cannot be less
     * than the memory allocated after the last run of the GC.
     */
    JSGC_TRIGGER_FACTOR = 3,

    /* Amount of bytes allocated by the GC. */
    JSGC_BYTES = 4,

    /* Number of times when GC was invoked. */
    JSGC_NUMBER = 5,

    /* Max size of the code cache in bytes. */
    JSGC_MAX_CODE_CACHE_BYTES = 6
} JSGCParamKey;

extern JS_PUBLIC_API(void)
JS_SetGCParameter(JSRuntime *rt, JSGCParamKey key, uint32 value);

extern JS_PUBLIC_API(uint32)
JS_GetGCParameter(JSRuntime *rt, JSGCParamKey key);

extern JS_PUBLIC_API(void)
JS_SetGCParameterForThread(JSContext *cx, JSGCParamKey key, uint32 value);

extern JS_PUBLIC_API(uint32)
JS_GetGCParameterForThread(JSContext *cx, JSGCParamKey key);

/*
 * Flush the code cache for the current thread. The operation might be
 * delayed if the cache cannot be flushed currently because native
 * code is currently executing.
 */

extern JS_PUBLIC_API(void)
JS_FlushCaches(JSContext *cx);

/*
 * Add a finalizer for external strings created by JS_NewExternalString (see
 * below) using a type-code returned from this function, and that understands
 * how to free or release the memory pointed at by JS_GetStringChars(str).
 *
 * Return a nonnegative type index if there is room for finalizer in the
 * global GC finalizers table, else return -1.  If the engine is compiled
 * JS_THREADSAFE and used in a multi-threaded environment, this function must
 * be invoked on the primordial thread only, at startup -- or else the entire
 * program must single-thread itself while loading a module that calls this
 * function.
 */
extern JS_PUBLIC_API(intN)
JS_AddExternalStringFinalizer(JSStringFinalizeOp finalizer);

/*
 * Remove finalizer from the global GC finalizers table, returning its type
 * code if found, -1 if not found.
 *
 * As with JS_AddExternalStringFinalizer, there is a threading restriction
 * if you compile the engine JS_THREADSAFE: this function may be called for a
 * given finalizer pointer on only one thread; different threads may call to
 * remove distinct finalizers safely.
 *
 * You must ensure that all strings with finalizer's type have been collected
 * before calling this function.  Otherwise, string data will be leaked by the
 * GC, for want of a finalizer to call.
 */
extern JS_PUBLIC_API(intN)
JS_RemoveExternalStringFinalizer(JSStringFinalizeOp finalizer);

/*
 * Create a new JSString whose chars member refers to external memory, i.e.,
 * memory requiring spe, type-specific finalization.  The type code must
 * be a nonnegative return value from JS_AddExternalStringFinalizer.
 */
extern JS_PUBLIC_API(JSString *)
JS_NewExternalString(JSContext *cx, jschar *chars, size_t length, intN type);

/*
 * Returns the external-string finalizer index for this string, or -1 if it is
 * an "internal" (native to JS engine) string.
 */
extern JS_PUBLIC_API(intN)
JS_GetExternalStringGCType(JSRuntime *rt, JSString *str);

/*
 * Deprecated. Use JS_SetNativeStackQuoata instead.
 */
extern JS_PUBLIC_API(void)
JS_SetThreadStackLimit(JSContext *cx, jsuword limitAddr);

/*
 * Set the size of the native stack that should not be exceed. To disable
 * stack size checking pass 0.
 */
extern JS_PUBLIC_API(void)
JS_SetNativeStackQuota(JSContext *cx, size_t stackSize);


/*
 * Set the quota on the number of bytes that stack-like data structures can
 * use when the runtime compiles and executes scripts. These structures
 * consume heap space, so JS_SetThreadStackLimit does not bound their size.
 * The default quota is 32MB which is quite generous.
 *
 * The function must be called before any script compilation or execution API
 * calls, i.e. either immediately after JS_NewContext or from JSCONTEXT_NEW
 * context callback.
 */
extern JS_PUBLIC_API(void)
JS_SetScriptStackQuota(JSContext *cx, size_t quota);

#define JS_DEFAULT_SCRIPT_STACK_QUOTA   ((size_t) 0x2000000)

/************************************************************************/

/*
 * Classes, objects, and properties.
 */

/* For detailed comments on the function pointer types, see jspubtd.h. */
struct JSClass {
    const char          *name;
    uint32              flags;

    /* Mandatory non-null function pointer members. */
    JSPropertyOp        addProperty;
    JSPropertyOp        delProperty;
    JSPropertyOp        getProperty;
    JSPropertyOp        setProperty;
    JSEnumerateOp       enumerate;
    JSResolveOp         resolve;
    JSConvertOp         convert;
    JSFinalizeOp        finalize;

    /* Optionally non-null members start here. */
    JSGetObjectOps      getObjectOps;
    JSCheckAccessOp     checkAccess;
    JSNative            call;
    JSNative            construct;
    JSXDRObjectOp       xdrObject;
    JSHasInstanceOp     hasInstance;
    JSMarkOp            mark;
    JSReserveSlotsOp    reserveSlots;
};

struct JSExtendedClass {
    JSClass             base;
    JSEqualityOp        equality;
    JSObjectOp          outerObject;
    JSObjectOp          innerObject;
    JSIteratorOp        iteratorObject;
    JSObjectOp          wrappedObject;          /* NB: infallible, null
                                                   returns are treated as
                                                   the original object */
    void                (*reserved0)(void);
    void                (*reserved1)(void);
    void                (*reserved2)(void);
};

#define JSCLASS_HAS_PRIVATE             (1<<0)  /* objects have private slot */
#define JSCLASS_NEW_ENUMERATE           (1<<1)  /* has JSNewEnumerateOp hook */
#define JSCLASS_NEW_RESOLVE             (1<<2)  /* has JSNewResolveOp hook */
#define JSCLASS_PRIVATE_IS_NSISUPPORTS  (1<<3)  /* private is (nsISupports *) */
/* (1<<4) was JSCLASS_SHARE_ALL_PROPERTIES, now obsolete. See bug 527805. */
#define JSCLASS_NEW_RESOLVE_GETS_START  (1<<5)  /* JSNewResolveOp gets starting
                                                   object in prototype chain
                                                   passed in via *objp in/out
                                                   parameter */
#define JSCLASS_CONSTRUCT_PROTOTYPE     (1<<6)  /* call constructor on class
                                                   prototype */
#define JSCLASS_DOCUMENT_OBSERVER       (1<<7)  /* DOM document observer */

/*
 * To reserve slots fetched and stored via JS_Get/SetReservedSlot, bitwise-or
 * JSCLASS_HAS_RESERVED_SLOTS(n) into the initializer for JSClass.flags, where
 * n is a constant in [1, 255].  Reserved slots are indexed from 0 to n-1.
 */
#define JSCLASS_RESERVED_SLOTS_SHIFT    8       /* room for 8 flags below */
#define JSCLASS_RESERVED_SLOTS_WIDTH    8       /* and 16 above this field */
#define JSCLASS_RESERVED_SLOTS_MASK     JS_BITMASK(JSCLASS_RESERVED_SLOTS_WIDTH)
#define JSCLASS_HAS_RESERVED_SLOTS(n)   (((n) & JSCLASS_RESERVED_SLOTS_MASK)  \
                                         << JSCLASS_RESERVED_SLOTS_SHIFT)
#define JSCLASS_RESERVED_SLOTS(clasp)   (((clasp)->flags                      \
                                          >> JSCLASS_RESERVED_SLOTS_SHIFT)    \
                                         & JSCLASS_RESERVED_SLOTS_MASK)

#define JSCLASS_HIGH_FLAGS_SHIFT        (JSCLASS_RESERVED_SLOTS_SHIFT +       \
                                         JSCLASS_RESERVED_SLOTS_WIDTH)

/* True if JSClass is really a JSExtendedClass. */
#define JSCLASS_IS_EXTENDED             (1<<(JSCLASS_HIGH_FLAGS_SHIFT+0))
#define JSCLASS_IS_ANONYMOUS            (1<<(JSCLASS_HIGH_FLAGS_SHIFT+1))
#define JSCLASS_IS_GLOBAL               (1<<(JSCLASS_HIGH_FLAGS_SHIFT+2))

/* Indicates that JSClass.mark is a tracer with JSTraceOp type. */
#define JSCLASS_MARK_IS_TRACE           (1<<(JSCLASS_HIGH_FLAGS_SHIFT+3))

/*
 * ECMA-262 requires that most constructors used internally create objects
 * with "the original Foo.prototype value" as their [[Prototype]] (__proto__)
 * member initial value.  The "original ... value" verbiage is there because
 * in ECMA-262, global properties naming class objects are read/write and
 * deleteable, for the most part.
 *
 * Implementing this efficiently requires that global objects have classes
 * with the following flags. Failure to use JSCLASS_GLOBAL_FLAGS was
 * prevously allowed, but is now an ES5 violation and thus unsupported.
 */
#define JSCLASS_GLOBAL_FLAGS \
    (JSCLASS_IS_GLOBAL | JSCLASS_HAS_RESERVED_SLOTS(JSProto_LIMIT * 3 + 1))

#define JSRESERVED_GLOBAL_COMPARTMENT (JSProto_LIMIT * 3)

/* Fast access to the original value of each standard class's prototype. */
#define JSCLASS_CACHED_PROTO_SHIFT      (JSCLASS_HIGH_FLAGS_SHIFT + 8)
#define JSCLASS_CACHED_PROTO_WIDTH      8
#define JSCLASS_CACHED_PROTO_MASK       JS_BITMASK(JSCLASS_CACHED_PROTO_WIDTH)
#define JSCLASS_HAS_CACHED_PROTO(key)   ((key) << JSCLASS_CACHED_PROTO_SHIFT)
#define JSCLASS_CACHED_PROTO_KEY(clasp) ((JSProtoKey)                         \
                                         (((clasp)->flags                     \
                                           >> JSCLASS_CACHED_PROTO_SHIFT)     \
                                          & JSCLASS_CACHED_PROTO_MASK))

/* Initializer for unused members of statically initialized JSClass structs. */
#define JSCLASS_NO_OPTIONAL_MEMBERS     0,0,0,0,0,0,0,0
#define JSCLASS_NO_RESERVED_MEMBERS     0,0,0

struct JSIdArray {
    void *self;
    jsint length;
    jsid  vector[1];    /* actually, length jsid words */
};

extern JS_PUBLIC_API(void)
JS_DestroyIdArray(JSContext *cx, JSIdArray *ida);

extern JS_PUBLIC_API(JSBool)
JS_ValueToId(JSContext *cx, jsval v, jsid *idp);

extern JS_PUBLIC_API(JSBool)
JS_IdToValue(JSContext *cx, jsid id, jsval *vp);

/*
 * The magic XML namespace id is int-tagged, but not a valid integer jsval.
 * Global object classes in embeddings that enable JS_HAS_XML_SUPPORT (E4X)
 * should handle this id specially before converting id via JSVAL_TO_INT.
 */
#define JS_DEFAULT_XML_NAMESPACE_ID ((jsid) JSVAL_VOID)

/*
 * JSNewResolveOp flag bits.
 */
#define JSRESOLVE_QUALIFIED     0x01    /* resolve a qualified property id */
#define JSRESOLVE_ASSIGNING     0x02    /* resolve on the left of assignment */
#define JSRESOLVE_DETECTING     0x04    /* 'if (o.p)...' or '(o.p) ?...:...' */
#define JSRESOLVE_DECLARING     0x08    /* var, const, or function prolog op */
#define JSRESOLVE_CLASSNAME     0x10    /* class name used when constructing */
#define JSRESOLVE_WITH          0x20    /* resolve inside a with statement */

extern JS_PUBLIC_API(JSBool)
JS_PropertyStub(JSContext *cx, JSObject *obj, jsval id, jsval *vp);

extern JS_PUBLIC_API(JSBool)
JS_EnumerateStub(JSContext *cx, JSObject *obj);

extern JS_PUBLIC_API(JSBool)
JS_ResolveStub(JSContext *cx, JSObject *obj, jsval id);

extern JS_PUBLIC_API(JSBool)
JS_ConvertStub(JSContext *cx, JSObject *obj, JSType type, jsval *vp);

extern JS_PUBLIC_API(void)
JS_FinalizeStub(JSContext *cx, JSObject *obj);

struct JSConstDoubleSpec {
    jsdouble        dval;
    const char      *name;
    uint8           flags;
    uint8           spare[3];
};

/*
 * To define an array element rather than a named property member, cast the
 * element's index to (const char *) and initialize name with it, and set the
 * JSPROP_INDEX bit in flags.
 */
struct JSPropertySpec {
    const char      *name;
    int8            tinyid;
    uint8           flags;
    JSPropertyOp    getter;
    JSPropertyOp    setter;
};

struct JSFunctionSpec {
    const char      *name;
    JSNative        call;
    uint16          nargs;
    uint16          flags;

    /*
     * extra & 0xFFFF:  Number of extra argument slots for local GC roots.
     *                  If fast native, must be zero.
     * extra >> 16:     Reserved for future use (must be 0).
     */
    uint32          extra;
};

/*
 * Terminating sentinel initializer to put at the end of a JSFunctionSpec array
 * that's passed to JS_DefineFunctions or JS_InitClass.
 */
#define JS_FS_END JS_FS(NULL,NULL,0,0,0)

/*
 * Initializer macro for a JSFunctionSpec array element. This is the original
 * kind of native function specifier initializer. Use JS_FN ("fast native", see
 * JSFastNative in jspubtd.h) for all functions that do not need a stack frame
 * when activated.
 */
#define JS_FS(name,call,nargs,flags,extra)                                    \
    {name, call, nargs, flags, extra}

/*
 * "Fast native" initializer macro for a JSFunctionSpec array element. Use this
 * in preference to JS_FS if the native in question does not need its own stack
 * frame when activated.
 */
#define JS_FN(name,fastcall,nargs,flags)                                      \
    JS_FS(name, (JSNative)(fastcall), nargs,                                  \
          (flags) | JSFUN_FAST_NATIVE | JSFUN_STUB_GSOPS, 0)

extern JS_PUBLIC_API(JSObject *)
JS_InitClass(JSContext *cx, JSObject *obj, JSObject *parent_proto,
             JSClass *clasp, JSNative constructor, uintN nargs,
             JSPropertySpec *ps, JSFunctionSpec *fs,
             JSPropertySpec *static_ps, JSFunctionSpec *static_fs);

#ifdef JS_THREADSAFE
extern JS_PUBLIC_API(JSClass *)
JS_GetClass(JSContext *cx, JSObject *obj);

#define JS_GET_CLASS(cx,obj) JS_GetClass(cx, obj)
#else
extern JS_PUBLIC_API(JSClass *)
JS_GetClass(JSObject *obj);

#define JS_GET_CLASS(cx,obj) JS_GetClass(obj)
#endif

extern JS_PUBLIC_API(JSBool)
JS_InstanceOf(JSContext *cx, JSObject *obj, JSClass *clasp, jsval *argv);

extern JS_PUBLIC_API(JSBool)
JS_HasInstance(JSContext *cx, JSObject *obj, jsval v, JSBool *bp);

extern JS_PUBLIC_API(void *)
JS_GetPrivate(JSContext *cx, JSObject *obj);

extern JS_PUBLIC_API(JSBool)
JS_SetPrivate(JSContext *cx, JSObject *obj, void *data);

extern JS_PUBLIC_API(void *)
JS_GetInstancePrivate(JSContext *cx, JSObject *obj, JSClass *clasp,
                      jsval *argv);

extern JS_PUBLIC_API(JSObject *)
JS_GetPrototype(JSContext *cx, JSObject *obj);

extern JS_PUBLIC_API(JSBool)
JS_SetPrototype(JSContext *cx, JSObject *obj, JSObject *proto);

extern JS_PUBLIC_API(JSObject *)
JS_GetParent(JSContext *cx, JSObject *obj);

extern JS_PUBLIC_API(JSBool)
JS_SetParent(JSContext *cx, JSObject *obj, JSObject *parent);

extern JS_PUBLIC_API(JSObject *)
JS_GetConstructor(JSContext *cx, JSObject *proto);

/*
 * Get a unique identifier for obj, good for the lifetime of obj (even if it
 * is moved by a copying GC).  Return false on failure (likely out of memory),
 * and true with *idp containing the unique id on success.
 */
extern JS_PUBLIC_API(JSBool)
JS_GetObjectId(JSContext *cx, JSObject *obj, jsid *idp);

extern JS_PUBLIC_API(JSObject *)
JS_NewGlobalObject(JSContext *cx, JSClass *clasp);

extern JS_PUBLIC_API(JSObject *)
JS_NewObject(JSContext *cx, JSClass *clasp, JSObject *proto, JSObject *parent);

/*
 * Unlike JS_NewObject, JS_NewObjectWithGivenProto does not compute a default
 * proto if proto's actual parameter value is null.
 */
extern JS_PUBLIC_API(JSObject *)
JS_NewObjectWithGivenProto(JSContext *cx, JSClass *clasp, JSObject *proto,
                           JSObject *parent);

extern JS_PUBLIC_API(JSBool)
JS_SealObject(JSContext *cx, JSObject *obj, JSBool deep);

extern JS_PUBLIC_API(JSObject *)
JS_ConstructObject(JSContext *cx, JSClass *clasp, JSObject *proto,
                   JSObject *parent);

extern JS_PUBLIC_API(JSObject *)
JS_ConstructObjectWithArguments(JSContext *cx, JSClass *clasp, JSObject *proto,
                                JSObject *parent, uintN argc, jsval *argv);

extern JS_PUBLIC_API(JSObject *)
JS_New(JSContext *cx, JSObject *ctor, uintN argc, jsval *argv);

extern JS_PUBLIC_API(JSObject *)
JS_DefineObject(JSContext *cx, JSObject *obj, const char *name, JSClass *clasp,
                JSObject *proto, uintN attrs);

extern JS_PUBLIC_API(JSBool)
JS_DefineConstDoubles(JSContext *cx, JSObject *obj, JSConstDoubleSpec *cds);

extern JS_PUBLIC_API(JSBool)
JS_DefineProperties(JSContext *cx, JSObject *obj, JSPropertySpec *ps);

extern JS_PUBLIC_API(JSBool)
JS_DefineProperty(JSContext *cx, JSObject *obj, const char *name, jsval value,
                  JSPropertyOp getter, JSPropertyOp setter, uintN attrs);

extern JS_PUBLIC_API(JSBool)
JS_DefinePropertyById(JSContext *cx, JSObject *obj, jsid id, jsval value,
                      JSPropertyOp getter, JSPropertyOp setter, uintN attrs);

extern JS_PUBLIC_API(JSBool)
JS_DefineOwnProperty(JSContext *cx, JSObject *obj, jsid id, jsval descriptor, JSBool *bp);

/*
 * Determine the attributes (JSPROP_* flags) of a property on a given object.
 *
 * If the object does not have a property by that name, *foundp will be
 * JS_FALSE and the value of *attrsp is undefined.
 */
extern JS_PUBLIC_API(JSBool)
JS_GetPropertyAttributes(JSContext *cx, JSObject *obj, const char *name,
                         uintN *attrsp, JSBool *foundp);

/*
 * The same, but if the property is native, return its getter and setter via
 * *getterp and *setterp, respectively (and only if the out parameter pointer
 * is not null).
 */
extern JS_PUBLIC_API(JSBool)
JS_GetPropertyAttrsGetterAndSetter(JSContext *cx, JSObject *obj,
                                   const char *name,
                                   uintN *attrsp, JSBool *foundp,
                                   JSPropertyOp *getterp,
                                   JSPropertyOp *setterp);

extern JS_PUBLIC_API(JSBool)
JS_GetPropertyAttrsGetterAndSetterById(JSContext *cx, JSObject *obj,
                                       jsid id,
                                       uintN *attrsp, JSBool *foundp,
                                       JSPropertyOp *getterp,
                                       JSPropertyOp *setterp);

/*
 * Set the attributes of a property on a given object.
 *
 * If the object does not have a property by that name, *foundp will be
 * JS_FALSE and nothing will be altered.
 */
extern JS_PUBLIC_API(JSBool)
JS_SetPropertyAttributes(JSContext *cx, JSObject *obj, const char *name,
                         uintN attrs, JSBool *foundp);

extern JS_PUBLIC_API(JSBool)
JS_DefinePropertyWithTinyId(JSContext *cx, JSObject *obj, const char *name,
                            int8 tinyid, jsval value,
                            JSPropertyOp getter, JSPropertyOp setter,
                            uintN attrs);

extern JS_PUBLIC_API(JSBool)
JS_AliasProperty(JSContext *cx, JSObject *obj, const char *name,
                 const char *alias);

extern JS_PUBLIC_API(JSBool)
JS_AlreadyHasOwnProperty(JSContext *cx, JSObject *obj, const char *name,
                         JSBool *foundp);

extern JS_PUBLIC_API(JSBool)
JS_AlreadyHasOwnPropertyById(JSContext *cx, JSObject *obj, jsid id,
                             JSBool *foundp);

extern JS_PUBLIC_API(JSBool)
JS_HasProperty(JSContext *cx, JSObject *obj, const char *name, JSBool *foundp);

extern JS_PUBLIC_API(JSBool)
JS_HasPropertyById(JSContext *cx, JSObject *obj, jsid id, JSBool *foundp);

extern JS_PUBLIC_API(JSBool)
JS_LookupProperty(JSContext *cx, JSObject *obj, const char *name, jsval *vp);

extern JS_PUBLIC_API(JSBool)
JS_LookupPropertyById(JSContext *cx, JSObject *obj, jsid id, jsval *vp);

extern JS_PUBLIC_API(JSBool)
JS_LookupPropertyWithFlags(JSContext *cx, JSObject *obj, const char *name,
                           uintN flags, jsval *vp);

extern JS_PUBLIC_API(JSBool)
JS_LookupPropertyWithFlagsById(JSContext *cx, JSObject *obj, jsid id,
                               uintN flags, JSObject **objp, jsval *vp);

struct JSPropertyDescriptor {
    JSObject     *obj;
    uintN        attrs;
    JSPropertyOp getter;
    JSPropertyOp setter;
    uintN        shortid;
    jsval        value;
};

/*
 * Like JS_GetPropertyAttrsGetterAndSetterById but will return a property on
 * an object on the prototype chain (returned in objp). If data->obj is null,
 * then this property was not found on the prototype chain.
 */
extern JS_PUBLIC_API(JSBool)
JS_GetPropertyDescriptorById(JSContext *cx, JSObject *obj, jsid id, uintN flags,
                             JSPropertyDescriptor *desc);

extern JS_PUBLIC_API(JSBool)
JS_GetOwnPropertyDescriptor(JSContext *cx, JSObject *obj, jsid id, jsval *vp);

extern JS_PUBLIC_API(JSBool)
JS_GetProperty(JSContext *cx, JSObject *obj, const char *name, jsval *vp);

extern JS_PUBLIC_API(JSBool)
JS_GetPropertyById(JSContext *cx, JSObject *obj, jsid id, jsval *vp);

extern JS_PUBLIC_API(JSBool)
JS_GetMethodById(JSContext *cx, JSObject *obj, jsid id, JSObject **objp,
                 jsval *vp);

extern JS_PUBLIC_API(JSBool)
JS_GetMethod(JSContext *cx, JSObject *obj, const char *name, JSObject **objp,
             jsval *vp);

extern JS_PUBLIC_API(JSBool)
JS_SetProperty(JSContext *cx, JSObject *obj, const char *name, jsval *vp);

extern JS_PUBLIC_API(JSBool)
JS_SetPropertyById(JSContext *cx, JSObject *obj, jsid id, jsval *vp);

extern JS_PUBLIC_API(JSBool)
JS_DeleteProperty(JSContext *cx, JSObject *obj, const char *name);

extern JS_PUBLIC_API(JSBool)
JS_DeleteProperty2(JSContext *cx, JSObject *obj, const char *name,
                   jsval *rval);

extern JS_PUBLIC_API(JSBool)
JS_DeletePropertyById(JSContext *cx, JSObject *obj, jsid id);

extern JS_PUBLIC_API(JSBool)
JS_DeletePropertyById2(JSContext *cx, JSObject *obj, jsid id, jsval *rval);

extern JS_PUBLIC_API(JSBool)
JS_DefineUCProperty(JSContext *cx, JSObject *obj,
                    const jschar *name, size_t namelen, jsval value,
                    JSPropertyOp getter, JSPropertyOp setter,
                    uintN attrs);

/*
 * Determine the attributes (JSPROP_* flags) of a property on a given object.
 *
 * If the object does not have a property by that name, *foundp will be
 * JS_FALSE and the value of *attrsp is undefined.
 */
extern JS_PUBLIC_API(JSBool)
JS_GetUCPropertyAttributes(JSContext *cx, JSObject *obj,
                           const jschar *name, size_t namelen,
                           uintN *attrsp, JSBool *foundp);

/*
 * The same, but if the property is native, return its getter and setter via
 * *getterp and *setterp, respectively (and only if the out parameter pointer
 * is not null).
 */
extern JS_PUBLIC_API(JSBool)
JS_GetUCPropertyAttrsGetterAndSetter(JSContext *cx, JSObject *obj,
                                     const jschar *name, size_t namelen,
                                     uintN *attrsp, JSBool *foundp,
                                     JSPropertyOp *getterp,
                                     JSPropertyOp *setterp);

/*
 * Set the attributes of a property on a given object.
 *
 * If the object does not have a property by that name, *foundp will be
 * JS_FALSE and nothing will be altered.
 */
extern JS_PUBLIC_API(JSBool)
JS_SetUCPropertyAttributes(JSContext *cx, JSObject *obj,
                           const jschar *name, size_t namelen,
                           uintN attrs, JSBool *foundp);


extern JS_PUBLIC_API(JSBool)
JS_DefineUCPropertyWithTinyId(JSContext *cx, JSObject *obj,
                              const jschar *name, size_t namelen,
                              int8 tinyid, jsval value,
                              JSPropertyOp getter, JSPropertyOp setter,
                              uintN attrs);

extern JS_PUBLIC_API(JSBool)
JS_AlreadyHasOwnUCProperty(JSContext *cx, JSObject *obj, const jschar *name,
                           size_t namelen, JSBool *foundp);

extern JS_PUBLIC_API(JSBool)
JS_HasUCProperty(JSContext *cx, JSObject *obj,
                 const jschar *name, size_t namelen,
                 JSBool *vp);

extern JS_PUBLIC_API(JSBool)
JS_LookupUCProperty(JSContext *cx, JSObject *obj,
                    const jschar *name, size_t namelen,
                    jsval *vp);

extern JS_PUBLIC_API(JSBool)
JS_GetUCProperty(JSContext *cx, JSObject *obj,
                 const jschar *name, size_t namelen,
                 jsval *vp);

extern JS_PUBLIC_API(JSBool)
JS_SetUCProperty(JSContext *cx, JSObject *obj,
                 const jschar *name, size_t namelen,
                 jsval *vp);

extern JS_PUBLIC_API(JSBool)
JS_DeleteUCProperty2(JSContext *cx, JSObject *obj,
                     const jschar *name, size_t namelen,
                     jsval *rval);

extern JS_PUBLIC_API(JSObject *)
JS_NewArrayObject(JSContext *cx, jsint length, jsval *vector);

extern JS_PUBLIC_API(JSBool)
JS_IsArrayObject(JSContext *cx, JSObject *obj);

extern JS_PUBLIC_API(JSBool)
JS_GetArrayLength(JSContext *cx, JSObject *obj, jsuint *lengthp);

extern JS_PUBLIC_API(JSBool)
JS_SetArrayLength(JSContext *cx, JSObject *obj, jsuint length);

extern JS_PUBLIC_API(JSBool)
JS_HasArrayLength(JSContext *cx, JSObject *obj, jsuint *lengthp);

extern JS_PUBLIC_API(JSBool)
JS_DefineElement(JSContext *cx, JSObject *obj, jsint index, jsval value,
                 JSPropertyOp getter, JSPropertyOp setter, uintN attrs);

extern JS_PUBLIC_API(JSBool)
JS_AliasElement(JSContext *cx, JSObject *obj, const char *name, jsint alias);

extern JS_PUBLIC_API(JSBool)
JS_AlreadyHasOwnElement(JSContext *cx, JSObject *obj, jsint index,
                        JSBool *foundp);

extern JS_PUBLIC_API(JSBool)
JS_HasElement(JSContext *cx, JSObject *obj, jsint index, JSBool *foundp);

extern JS_PUBLIC_API(JSBool)
JS_LookupElement(JSContext *cx, JSObject *obj, jsint index, jsval *vp);

extern JS_PUBLIC_API(JSBool)
JS_GetElement(JSContext *cx, JSObject *obj, jsint index, jsval *vp);

extern JS_PUBLIC_API(JSBool)
JS_SetElement(JSContext *cx, JSObject *obj, jsint index, jsval *vp);

extern JS_PUBLIC_API(JSBool)
JS_DeleteElement(JSContext *cx, JSObject *obj, jsint index);

extern JS_PUBLIC_API(JSBool)
JS_DeleteElement2(JSContext *cx, JSObject *obj, jsint index, jsval *rval);

extern JS_PUBLIC_API(void)
JS_ClearScope(JSContext *cx, JSObject *obj);

extern JS_PUBLIC_API(JSIdArray *)
JS_Enumerate(JSContext *cx, JSObject *obj);

/*
 * Create an object to iterate over enumerable properties of obj, in arbitrary
 * property definition order.  NB: This differs from longstanding for..in loop
 * order, which uses order of property definition in obj.
 */
extern JS_PUBLIC_API(JSObject *)
JS_NewPropertyIterator(JSContext *cx, JSObject *obj);

/*
 * Return true on success with *idp containing the id of the next enumerable
 * property to visit using iterobj, or JSVAL_VOID if there is no such property
 * left to visit.  Return false on error.
 */
extern JS_PUBLIC_API(JSBool)
JS_NextProperty(JSContext *cx, JSObject *iterobj, jsid *idp);

extern JS_PUBLIC_API(JSBool)
JS_CheckAccess(JSContext *cx, JSObject *obj, jsid id, JSAccessMode mode,
               jsval *vp, uintN *attrsp);

extern JS_PUBLIC_API(JSBool)
JS_GetReservedSlot(JSContext *cx, JSObject *obj, uint32 index, jsval *vp);

extern JS_PUBLIC_API(JSBool)
JS_SetReservedSlot(JSContext *cx, JSObject *obj, uint32 index, jsval v);

/************************************************************************/

/*
 * Security protocol.
 */
struct JSPrincipals {
    char *codebase;

    /* XXX unspecified and unused by Mozilla code -- can we remove these? */
    void * (* getPrincipalArray)(JSContext *cx, JSPrincipals *);
    JSBool (* globalPrivilegesEnabled)(JSContext *cx, JSPrincipals *);

    /* Don't call "destroy"; use reference counting macros below. */
    jsrefcount refcount;

    void   (* destroy)(JSContext *cx, JSPrincipals *);
    JSBool (* subsume)(JSPrincipals *, JSPrincipals *);
};

#ifdef JS_THREADSAFE
#define JSPRINCIPALS_HOLD(cx, principals)   JS_HoldPrincipals(cx,principals)
#define JSPRINCIPALS_DROP(cx, principals)   JS_DropPrincipals(cx,principals)

extern JS_PUBLIC_API(jsrefcount)
JS_HoldPrincipals(JSContext *cx, JSPrincipals *principals);

extern JS_PUBLIC_API(jsrefcount)
JS_DropPrincipals(JSContext *cx, JSPrincipals *principals);

#else
#define JSPRINCIPALS_HOLD(cx, principals)   (++(principals)->refcount)
#define JSPRINCIPALS_DROP(cx, principals)                                     \
    ((--(principals)->refcount == 0)                                          \
     ? ((*(principals)->destroy)((cx), (principals)), 0)                      \
     : (principals)->refcount)
#endif


struct JSSecurityCallbacks {
    JSCheckAccessOp            checkObjectAccess;
    JSPrincipalsTranscoder     principalsTranscoder;
    JSObjectPrincipalsFinder   findObjectPrincipals;
    JSCSPEvalChecker           contentSecurityPolicyAllows;
};

extern JS_PUBLIC_API(JSSecurityCallbacks *)
JS_SetRuntimeSecurityCallbacks(JSRuntime *rt, JSSecurityCallbacks *callbacks);

extern JS_PUBLIC_API(JSSecurityCallbacks *)
JS_GetRuntimeSecurityCallbacks(JSRuntime *rt);

extern JS_PUBLIC_API(JSSecurityCallbacks *)
JS_SetContextSecurityCallbacks(JSContext *cx, JSSecurityCallbacks *callbacks);

extern JS_PUBLIC_API(JSSecurityCallbacks *)
JS_GetSecurityCallbacks(JSContext *cx);

/************************************************************************/

/*
 * Functions and scripts.
 */
extern JS_PUBLIC_API(JSFunction *)
JS_NewFunction(JSContext *cx, JSNative call, uintN nargs, uintN flags,
               JSObject *parent, const char *name);

extern JS_PUBLIC_API(JSObject *)
JS_GetFunctionObject(JSFunction *fun);

/*
 * Deprecated, useful only for diagnostics.  Use JS_GetFunctionId instead for
 * anonymous vs. "anonymous" disambiguation and Unicode fidelity.
 */
extern JS_PUBLIC_API(const char *)
JS_GetFunctionName(JSFunction *fun);

/*
 * Return the function's identifier as a JSString, or null if fun is unnamed.
 * The returned string lives as long as fun, so you don't need to root a saved
 * reference to it if fun is well-connected or rooted, and provided you bound
 * the use of the saved reference by fun's lifetime.
 *
 * Prefer JS_GetFunctionId over JS_GetFunctionName because it returns null for
 * truly anonymous functions, and because it doesn't chop to ISO-Latin-1 chars
 * from UTF-16-ish jschars.
 */
extern JS_PUBLIC_API(JSString *)
JS_GetFunctionId(JSFunction *fun);

/*
 * Return JSFUN_* flags for fun.
 */
extern JS_PUBLIC_API(uintN)
JS_GetFunctionFlags(JSFunction *fun);

/*
 * Return the arity (length) of fun.
 */
extern JS_PUBLIC_API(uint16)
JS_GetFunctionArity(JSFunction *fun);

/*
 * Infallible predicate to test whether obj is a function object (faster than
 * comparing obj's class name to "Function", but equivalent unless someone has
 * overwritten the "Function" identifier with a different constructor and then
 * created instances using that constructor that might be passed in as obj).
 */
extern JS_PUBLIC_API(JSBool)
JS_ObjectIsFunction(JSContext *cx, JSObject *obj);

extern JS_PUBLIC_API(JSBool)
JS_DefineFunctions(JSContext *cx, JSObject *obj, JSFunctionSpec *fs);

extern JS_PUBLIC_API(JSFunction *)
JS_DefineFunction(JSContext *cx, JSObject *obj, const char *name, JSNative call,
                  uintN nargs, uintN attrs);

extern JS_PUBLIC_API(JSFunction *)
JS_DefineUCFunction(JSContext *cx, JSObject *obj,
                    const jschar *name, size_t namelen, JSNative call,
                    uintN nargs, uintN attrs);

extern JS_PUBLIC_API(JSObject *)
JS_CloneFunctionObject(JSContext *cx, JSObject *funobj, JSObject *parent);

/*
 * Given a buffer, return JS_FALSE if the buffer might become a valid
 * javascript statement with the addition of more lines.  Otherwise return
 * JS_TRUE.  The intent is to support interactive compilation - accumulate
 * lines in a buffer until JS_BufferIsCompilableUnit is true, then pass it to
 * the compiler.
 */
extern JS_PUBLIC_API(JSBool)
JS_BufferIsCompilableUnit(JSContext *cx, JSObject *obj,
                          const char *bytes, size_t length);

/*
 * The JSScript objects returned by the following functions refer to string and
 * other kinds of literals, including doubles and RegExp objects.  These
 * literals are vulnerable to garbage collection; to root script objects and
 * prevent literals from being collected, create a rootable object using
 * JS_NewScriptObject, and root the resulting object using JS_Add[Named]Root.
 */
extern JS_PUBLIC_API(JSScript *)
JS_CompileScript(JSContext *cx, JSObject *obj,
                 const char *bytes, size_t length,
                 const char *filename, uintN lineno);

extern JS_PUBLIC_API(JSScript *)
JS_CompileScriptForPrincipals(JSContext *cx, JSObject *obj,
                              JSPrincipals *principals,
                              const char *bytes, size_t length,
                              const char *filename, uintN lineno);

extern JS_PUBLIC_API(JSScript *)
JS_CompileUCScript(JSContext *cx, JSObject *obj,
                   const jschar *chars, size_t length,
                   const char *filename, uintN lineno);

extern JS_PUBLIC_API(JSScript *)
JS_CompileUCScriptForPrincipals(JSContext *cx, JSObject *obj,
                                JSPrincipals *principals,
                                const jschar *chars, size_t length,
                                const char *filename, uintN lineno);

extern JS_PUBLIC_API(JSScript *)
JS_CompileFile(JSContext *cx, JSObject *obj, const char *filename);

extern JS_PUBLIC_API(JSScript *)
JS_CompileFileHandle(JSContext *cx, JSObject *obj, const char *filename,
                     FILE *fh);

extern JS_PUBLIC_API(JSScript *)
JS_CompileFileHandleForPrincipals(JSContext *cx, JSObject *obj,
                                  const char *filename, FILE *fh,
                                  JSPrincipals *principals);

/*
 * NB: you must use JS_NewScriptObject and root a pointer to its return value
 * in order to keep a JSScript and its atoms safe from garbage collection after
 * creating the script via JS_Compile* and before a JS_ExecuteScript* call.
 * E.g., and without error checks:
 *
 *    JSScript *script = JS_CompileFile(cx, global, filename);
 *    JSObject *scrobj = JS_NewScriptObject(cx, script);
 *    JS_AddNamedObjectRoot(cx, &scrobj, "scrobj");
 *    do {
 *        jsval result;
 *        JS_ExecuteScript(cx, global, script, &result);
 *        JS_GC();
 *    } while (!JSVAL_IS_BOOLEAN(result) || JSVAL_TO_BOOLEAN(result));
 *    JS_RemoveObjectRoot(cx, &scrobj);
 */
extern JS_PUBLIC_API(JSObject *)
JS_NewScriptObject(JSContext *cx, JSScript *script);

/*
 * Infallible getter for a script's object.  If JS_NewScriptObject has not been
 * called on script yet, the return value will be null.
 */
extern JS_PUBLIC_API(JSObject *)
JS_GetScriptObject(JSScript *script);

extern JS_PUBLIC_API(void)
JS_DestroyScript(JSContext *cx, JSScript *script);

extern JS_PUBLIC_API(JSFunction *)
JS_CompileFunction(JSContext *cx, JSObject *obj, const char *name,
                   uintN nargs, const char **argnames,
                   const char *bytes, size_t length,
                   const char *filename, uintN lineno);

extern JS_PUBLIC_API(JSFunction *)
JS_CompileFunctionForPrincipals(JSContext *cx, JSObject *obj,
                                JSPrincipals *principals, const char *name,
                                uintN nargs, const char **argnames,
                                const char *bytes, size_t length,
                                const char *filename, uintN lineno);

extern JS_PUBLIC_API(JSFunction *)
JS_CompileUCFunction(JSContext *cx, JSObject *obj, const char *name,
                     uintN nargs, const char **argnames,
                     const jschar *chars, size_t length,
                     const char *filename, uintN lineno);

extern JS_PUBLIC_API(JSFunction *)
JS_CompileUCFunctionForPrincipals(JSContext *cx, JSObject *obj,
                                  JSPrincipals *principals, const char *name,
                                  uintN nargs, const char **argnames,
                                  const jschar *chars, size_t length,
                                  const char *filename, uintN lineno);

extern JS_PUBLIC_API(JSString *)
JS_DecompileScript(JSContext *cx, JSScript *script, const char *name,
                   uintN indent);

/*
 * API extension: OR this into indent to avoid pretty-printing the decompiled
 * source resulting from JS_DecompileFunction{,Body}.
 */
#define JS_DONT_PRETTY_PRINT    ((uintN)0x8000)

extern JS_PUBLIC_API(JSString *)
JS_DecompileFunction(JSContext *cx, JSFunction *fun, uintN indent);

extern JS_PUBLIC_API(JSString *)
JS_DecompileFunctionBody(JSContext *cx, JSFunction *fun, uintN indent);

/*
 * NB: JS_ExecuteScript and the JS_Evaluate*Script* quadruplets use the obj
 * parameter as the initial scope chain header, the 'this' keyword value, and
 * the variables object (ECMA parlance for where 'var' and 'function' bind
 * names) of the execution context for script.
 *
 * Using obj as the variables object is problematic if obj's parent (which is
 * the scope chain link; see JS_SetParent and JS_NewObject) is not null: in
 * this case, variables created by 'var x = 0', e.g., go in obj, but variables
 * created by assignment to an unbound id, 'x = 0', go in the last object on
 * the scope chain linked by parent.
 *
 * ECMA calls that last scoping object the "global object", but note that many
 * embeddings have several such objects.  ECMA requires that "global code" be
 * executed with the variables object equal to this global object.  But these
 * JS API entry points provide freedom to execute code against a "sub-global",
 * i.e., a parented or scoped object, in which case the variables object will
 * differ from the last object on the scope chain, resulting in confusing and
 * non-ECMA explicit vs. implicit variable creation.
 *
 * Caveat embedders: unless you already depend on this buggy variables object
 * binding behavior, you should call JS_SetOptions(cx, JSOPTION_VAROBJFIX) or
 * JS_SetOptions(cx, JS_GetOptions(cx) | JSOPTION_VAROBJFIX) -- the latter if
 * someone may have set other options on cx already -- for each context in the
 * application, if you pass parented objects as the obj parameter, or may ever
 * pass such objects in the future.
 *
 * Why a runtime option?  The alternative is to add six or so new API entry
 * points with signatures matching the following six, and that doesn't seem
 * worth the code bloat cost.  Such new entry points would probably have less
 * obvious names, too, so would not tend to be used.  The JS_SetOption call,
 * OTOH, can be more easily hacked into existing code that does not depend on
 * the bug; such code can continue to use the familiar JS_EvaluateScript,
 * etc., entry points.
 */
extern JS_PUBLIC_API(JSBool)
JS_ExecuteScript(JSContext *cx, JSObject *obj, JSScript *script, jsval *rval);

/*
 * Execute either the function-defining prolog of a script, or the script's
 * main body, but not both.
 */
typedef enum JSExecPart { JSEXEC_PROLOG, JSEXEC_MAIN } JSExecPart;

extern JS_PUBLIC_API(JSBool)
JS_EvaluateScript(JSContext *cx, JSObject *obj,
                  const char *bytes, uintN length,
                  const char *filename, uintN lineno,
                  jsval *rval);

extern JS_PUBLIC_API(JSBool)
JS_EvaluateScriptForPrincipals(JSContext *cx, JSObject *obj,
                               JSPrincipals *principals,
                               const char *bytes, uintN length,
                               const char *filename, uintN lineno,
                               jsval *rval);

extern JS_PUBLIC_API(JSBool)
JS_EvaluateUCScript(JSContext *cx, JSObject *obj,
                    const jschar *chars, uintN length,
                    const char *filename, uintN lineno,
                    jsval *rval);

extern JS_PUBLIC_API(JSBool)
JS_EvaluateUCScriptForPrincipals(JSContext *cx, JSObject *obj,
                                 JSPrincipals *principals,
                                 const jschar *chars, uintN length,
                                 const char *filename, uintN lineno,
                                 jsval *rval);

extern JS_PUBLIC_API(JSBool)
JS_CallFunction(JSContext *cx, JSObject *obj, JSFunction *fun, uintN argc,
                jsval *argv, jsval *rval);

extern JS_PUBLIC_API(JSBool)
JS_CallFunctionName(JSContext *cx, JSObject *obj, const char *name, uintN argc,
                    jsval *argv, jsval *rval);

extern JS_PUBLIC_API(JSBool)
JS_CallFunctionValue(JSContext *cx, JSObject *obj, jsval fval, uintN argc,
                     jsval *argv, jsval *rval);

/*
 * These functions allow setting an operation callback that will be called
 * from the thread the context is associated with some time after any thread
 * triggered the callback using JS_TriggerOperationCallback(cx).
 *
 * In a threadsafe build the engine internally triggers operation callbacks
 * under certain circumstances (i.e. GC and title transfer) to force the
 * context to yield its current request, which the engine always
 * automatically does immediately prior to calling the callback function.
 * The embedding should thus not rely on callbacks being triggered through
 * the external API only.
 *
 * Important note: Additional callbacks can occur inside the callback handler
 * if it re-enters the JS engine. The embedding must ensure that the callback
 * is disconnected before attempting such re-entry.
 */

extern JS_PUBLIC_API(JSOperationCallback)
JS_SetOperationCallback(JSContext *cx, JSOperationCallback callback);

extern JS_PUBLIC_API(JSOperationCallback)
JS_GetOperationCallback(JSContext *cx);

extern JS_PUBLIC_API(void)
JS_TriggerOperationCallback(JSContext *cx);

extern JS_PUBLIC_API(void)
JS_TriggerAllOperationCallbacks(JSRuntime *rt);

extern JS_PUBLIC_API(JSBool)
JS_IsRunning(JSContext *cx);

extern JS_PUBLIC_API(JSBool)
JS_IsConstructing(JSContext *cx);

/*
 * Saving and restoring frame chains.
 *
 * These two functions are used to set aside cx's call stack while that stack
 * is inactive. After a call to JS_SaveFrameChain, it looks as if there is no
 * code running on cx. Before calling JS_RestoreFrameChain, cx's call stack
 * must be balanced and all nested calls to JS_SaveFrameChain must have had
 * matching JS_RestoreFrameChain calls.
 *
 * JS_SaveFrameChain deals with cx not having any code running on it. A null
 * return does not signify an error, and JS_RestoreFrameChain handles a null
 * frame pointer argument safely.
 */
extern JS_PUBLIC_API(JSStackFrame *)
JS_SaveFrameChain(JSContext *cx);

extern JS_PUBLIC_API(void)
JS_RestoreFrameChain(JSContext *cx, JSStackFrame *fp);

/************************************************************************/

/*
 * Strings.
 *
 * NB: JS_NewString takes ownership of bytes on success, avoiding a copy; but
 * on error (signified by null return), it leaves bytes owned by the caller.
 * So the caller must free bytes in the error case, if it has no use for them.
 * In contrast, all the JS_New*StringCopy* functions do not take ownership of
 * the character memory passed to them -- they copy it.
 */
extern JS_PUBLIC_API(JSString *)
JS_NewString(JSContext *cx, char *bytes, size_t length);

extern JS_PUBLIC_API(JSString *)
JS_NewStringCopyN(JSContext *cx, const char *s, size_t n);

extern JS_PUBLIC_API(JSString *)
JS_NewStringCopyZ(JSContext *cx, const char *s);

extern JS_PUBLIC_API(JSString *)
JS_InternString(JSContext *cx, const char *s);

extern JS_PUBLIC_API(JSString *)
JS_NewUCString(JSContext *cx, jschar *chars, size_t length);

extern JS_PUBLIC_API(JSString *)
JS_NewUCStringCopyN(JSContext *cx, const jschar *s, size_t n);

extern JS_PUBLIC_API(JSString *)
JS_NewUCStringCopyZ(JSContext *cx, const jschar *s);

extern JS_PUBLIC_API(JSString *)
JS_InternUCStringN(JSContext *cx, const jschar *s, size_t length);

extern JS_PUBLIC_API(JSString *)
JS_InternUCString(JSContext *cx, const jschar *s);

extern JS_PUBLIC_API(char *)
JS_GetStringBytes(JSString *str);

extern JS_PUBLIC_API(jschar *)
JS_GetStringChars(JSString *str);

extern JS_PUBLIC_API(size_t)
JS_GetStringLength(JSString *str);

extern JS_PUBLIC_API(const char *)
JS_GetStringBytesZ(JSContext *cx, JSString *str);

extern JS_PUBLIC_API(const jschar *)
JS_GetStringCharsZ(JSContext *cx, JSString *str);

extern JS_PUBLIC_API(intN)
JS_CompareStrings(JSString *str1, JSString *str2);

/*
 * Mutable string support.  A string's characters are never mutable in this JS
 * implementation, but a growable string has a buffer that can be reallocated,
 * and a dependent string is a substring of another (growable, dependent, or
 * immutable) string.  The direct data members of the (opaque to API clients)
 * JSString struct may be changed in a single-threaded way for growable and
 * dependent strings.
 *
 * Therefore mutable strings cannot be used by more than one thread at a time.
 * You may call JS_MakeStringImmutable to convert the string from a mutable
 * (growable or dependent) string to an immutable (and therefore thread-safe)
 * string.  The engine takes care of converting growable and dependent strings
 * to immutable for you if you store strings in multi-threaded objects using
 * JS_SetProperty or kindred API entry points.
 *
 * If you store a JSString pointer in a native data structure that is (safely)
 * accessible to multiple threads, you must call JS_MakeStringImmutable before
 * retiring the store.
 */
extern JS_PUBLIC_API(JSString *)
JS_NewGrowableString(JSContext *cx, jschar *chars, size_t length);

/*
 * Create a dependent string, i.e., a string that owns no character storage,
 * but that refers to a slice of another string's chars.  Dependent strings
 * are mutable by definition, so the thread safety comments above apply.
 */
extern JS_PUBLIC_API(JSString *)
JS_NewDependentString(JSContext *cx, JSString *str, size_t start,
                      size_t length);

/*
 * Concatenate two strings, resulting in a new growable string.  If you create
 * the left string and pass it to JS_ConcatStrings on a single thread, try to
 * use JS_NewGrowableString to create the left string -- doing so helps Concat
 * avoid allocating a new buffer for the result and copying left's chars into
 * the new buffer.  See above for thread safety comments.
 */
extern JS_PUBLIC_API(JSString *)
JS_ConcatStrings(JSContext *cx, JSString *left, JSString *right);

/*
 * Convert a dependent string into an independent one.  This function does not
 * change the string's mutability, so the thread safety comments above apply.
 */
extern JS_PUBLIC_API(const jschar *)
JS_UndependString(JSContext *cx, JSString *str);

/*
 * Convert a mutable string (either growable or dependent) into an immutable,
 * thread-safe one.
 */
extern JS_PUBLIC_API(JSBool)
JS_MakeStringImmutable(JSContext *cx, JSString *str);

/*
 * Return JS_TRUE if C (char []) strings passed via the API and internally
 * are UTF-8.
 */
JS_PUBLIC_API(JSBool)
JS_CStringsAreUTF8(void);

/*
 * Update the value to be returned by JS_CStringsAreUTF8(). Once set, it
 * can never be changed. This API must be called before the first call to
 * JS_NewRuntime.
 */
JS_PUBLIC_API(void)
JS_SetCStringsAreUTF8(void);

/*
 * Character encoding support.
 *
 * For both JS_EncodeCharacters and JS_DecodeBytes, set *dstlenp to the size
 * of the destination buffer before the call; on return, *dstlenp contains the
 * number of bytes (JS_EncodeCharacters) or jschars (JS_DecodeBytes) actually
 * stored.  To determine the necessary destination buffer size, make a sizing
 * call that passes NULL for dst.
 *
 * On errors, the functions report the error. In that case, *dstlenp contains
 * the number of characters or bytes transferred so far.  If cx is NULL, no
 * error is reported on failure, and the functions simply return JS_FALSE.
 *
 * NB: Neither function stores an additional zero byte or jschar after the
 * transcoded string.
 *
 * If JS_CStringsAreUTF8() is true then JS_EncodeCharacters encodes to
 * UTF-8, and JS_DecodeBytes decodes from UTF-8, which may create additional
 * errors if the character sequence is malformed.  If UTF-8 support is
 * disabled, the functions deflate and inflate, respectively.
 */
JS_PUBLIC_API(JSBool)
JS_EncodeCharacters(JSContext *cx, const jschar *src, size_t srclen, char *dst,
                    size_t *dstlenp);

JS_PUBLIC_API(JSBool)
JS_DecodeBytes(JSContext *cx, const char *src, size_t srclen, jschar *dst,
               size_t *dstlenp);

/*
 * A variation on JS_EncodeCharacters where a null terminated string is
 * returned that you are expected to call JS_free on when done.
 */
JS_PUBLIC_API(char *)
JS_EncodeString(JSContext *cx, JSString *str);

/************************************************************************/
/*
 * JSON functions
 */
typedef JSBool (* JSONWriteCallback)(const jschar *buf, uint32 len, void *data);

/*
 * JSON.stringify as specified by ES3.1 (draft)
 */
JS_PUBLIC_API(JSBool)
JS_Stringify(JSContext *cx, jsval *vp, JSObject *replacer, jsval space,
             JSONWriteCallback callback, void *data);

/*
 * Retrieve a toJSON function. If found, set vp to its result.
 */
JS_PUBLIC_API(JSBool)
JS_TryJSON(JSContext *cx, jsval *vp);

/*
 * JSON.parse as specified by ES3.1 (draft)
 */
JS_PUBLIC_API(JSONParser *)
JS_BeginJSONParse(JSContext *cx, jsval *vp);

JS_PUBLIC_API(JSBool)
JS_ConsumeJSONText(JSContext *cx, JSONParser *jp, const jschar *data, uint32 len);

JS_PUBLIC_API(JSBool)
JS_FinishJSONParse(JSContext *cx, JSONParser *jp, jsval reviver);

/************************************************************************/

/*
 * Locale specific string conversion and error message callbacks.
 */
struct JSLocaleCallbacks {
    JSLocaleToUpperCase     localeToUpperCase;
    JSLocaleToLowerCase     localeToLowerCase;
    JSLocaleCompare         localeCompare;
    JSLocaleToUnicode       localeToUnicode;
    JSErrorCallback         localeGetErrorMessage;
};

/*
 * Establish locale callbacks. The pointer must persist as long as the
 * JSContext.  Passing NULL restores the default behaviour.
 */
extern JS_PUBLIC_API(void)
JS_SetLocaleCallbacks(JSContext *cx, JSLocaleCallbacks *callbacks);

/*
 * Return the address of the current locale callbacks struct, which may
 * be NULL.
 */
extern JS_PUBLIC_API(JSLocaleCallbacks *)
JS_GetLocaleCallbacks(JSContext *cx);

/************************************************************************/

/*
 * Error reporting.
 */

/*
 * Report an exception represented by the sprintf-like conversion of format
 * and its arguments.  This exception message string is passed to a pre-set
 * JSErrorReporter function (set by JS_SetErrorReporter; see jspubtd.h for
 * the JSErrorReporter typedef).
 */
extern JS_PUBLIC_API(void)
JS_ReportError(JSContext *cx, const char *format, ...);

/*
 * Use an errorNumber to retrieve the format string, args are char *
 */
extern JS_PUBLIC_API(void)
JS_ReportErrorNumber(JSContext *cx, JSErrorCallback errorCallback,
                     void *userRef, const uintN errorNumber, ...);

/*
 * Use an errorNumber to retrieve the format string, args are jschar *
 */
extern JS_PUBLIC_API(void)
JS_ReportErrorNumberUC(JSContext *cx, JSErrorCallback errorCallback,
                     void *userRef, const uintN errorNumber, ...);

/*
 * As above, but report a warning instead (JSREPORT_IS_WARNING(report.flags)).
 * Return true if there was no error trying to issue the warning, and if the
 * warning was not converted into an error due to the JSOPTION_WERROR option
 * being set, false otherwise.
 */
extern JS_PUBLIC_API(JSBool)
JS_ReportWarning(JSContext *cx, const char *format, ...);

extern JS_PUBLIC_API(JSBool)
JS_ReportErrorFlagsAndNumber(JSContext *cx, uintN flags,
                             JSErrorCallback errorCallback, void *userRef,
                             const uintN errorNumber, ...);

extern JS_PUBLIC_API(JSBool)
JS_ReportErrorFlagsAndNumberUC(JSContext *cx, uintN flags,
                               JSErrorCallback errorCallback, void *userRef,
                               const uintN errorNumber, ...);

/*
 * Complain when out of memory.
 */
extern JS_PUBLIC_API(void)
JS_ReportOutOfMemory(JSContext *cx);

/*
 * Complain when an allocation size overflows the maximum supported limit.
 */
extern JS_PUBLIC_API(void)
JS_ReportAllocationOverflow(JSContext *cx);

struct JSErrorReport {
    const char      *filename;      /* source file name, URL, etc., or null */
    uintN           lineno;         /* source line number */
    const char      *linebuf;       /* offending source line without final \n */
    const char      *tokenptr;      /* pointer to error token in linebuf */
    const jschar    *uclinebuf;     /* unicode (original) line buffer */
    const jschar    *uctokenptr;    /* unicode (original) token pointer */
    uintN           flags;          /* error/warning, etc. */
    uintN           errorNumber;    /* the error number, e.g. see js.msg */
    const jschar    *ucmessage;     /* the (default) error message */
    const jschar    **messageArgs;  /* arguments for the error message */
};

/*
 * JSErrorReport flag values.  These may be freely composed.
 */
#define JSREPORT_ERROR      0x0     /* pseudo-flag for default case */
#define JSREPORT_WARNING    0x1     /* reported via JS_ReportWarning */
#define JSREPORT_EXCEPTION  0x2     /* exception was thrown */
#define JSREPORT_STRICT     0x4     /* error or warning due to strict option */

/*
 * This condition is an error in strict mode code, a warning if
 * JS_HAS_STRICT_OPTION(cx), and otherwise should not be reported at
 * all.  We check the strictness of the context's top frame's script;
 * where that isn't appropriate, the caller should do the right checks
 * itself instead of using this flag.
 */
#define JSREPORT_STRICT_MODE_ERROR 0x8

/*
 * If JSREPORT_EXCEPTION is set, then a JavaScript-catchable exception
 * has been thrown for this runtime error, and the host should ignore it.
 * Exception-aware hosts should also check for JS_IsExceptionPending if
 * JS_ExecuteScript returns failure, and signal or propagate the exception, as
 * appropriate.
 */
#define JSREPORT_IS_WARNING(flags)      (((flags) & JSREPORT_WARNING) != 0)
#define JSREPORT_IS_EXCEPTION(flags)    (((flags) & JSREPORT_EXCEPTION) != 0)
#define JSREPORT_IS_STRICT(flags)       (((flags) & JSREPORT_STRICT) != 0)
#define JSREPORT_IS_STRICT_MODE_ERROR(flags) (((flags) &                      \
                                              JSREPORT_STRICT_MODE_ERROR) != 0)

extern JS_PUBLIC_API(JSErrorReporter)
JS_SetErrorReporter(JSContext *cx, JSErrorReporter er);

/************************************************************************/

/*
 * Regular Expressions.
 */
#define JSREG_FOLD      0x01    /* fold uppercase to lowercase */
#define JSREG_GLOB      0x02    /* global exec, creates array of matches */
#define JSREG_MULTILINE 0x04    /* treat ^ and $ as begin and end of line */
#define JSREG_STICKY    0x08    /* only match starting at lastIndex */
#define JSREG_FLAT      0x10    /* parse as a flat regexp */
#define JSREG_NOCOMPILE 0x20    /* do not try to compile to native code */

extern JS_PUBLIC_API(JSObject *)
JS_NewRegExpObject(JSContext *cx, char *bytes, size_t length, uintN flags);

extern JS_PUBLIC_API(JSObject *)
JS_NewUCRegExpObject(JSContext *cx, jschar *chars, size_t length, uintN flags);

extern JS_PUBLIC_API(void)
JS_SetRegExpInput(JSContext *cx, JSString *input, JSBool multiline);

extern JS_PUBLIC_API(void)
JS_ClearRegExpStatics(JSContext *cx);

extern JS_PUBLIC_API(void)
JS_ClearRegExpRoots(JSContext *cx);

/* TODO: compile, exec, get/set other statics... */

/************************************************************************/

extern JS_PUBLIC_API(JSBool)
JS_IsExceptionPending(JSContext *cx);

extern JS_PUBLIC_API(JSBool)
JS_GetPendingException(JSContext *cx, jsval *vp);

extern JS_PUBLIC_API(void)
JS_SetPendingException(JSContext *cx, jsval v);

extern JS_PUBLIC_API(void)
JS_ClearPendingException(JSContext *cx);

extern JS_PUBLIC_API(JSBool)
JS_ReportPendingException(JSContext *cx);

/*
 * Save the current exception state.  This takes a snapshot of cx's current
 * exception state without making any change to that state.
 *
 * The returned state pointer MUST be passed later to JS_RestoreExceptionState
 * (to restore that saved state, overriding any more recent state) or else to
 * JS_DropExceptionState (to free the state struct in case it is not correct
 * or desirable to restore it).  Both Restore and Drop free the state struct,
 * so callers must stop using the pointer returned from Save after calling the
 * Release or Drop API.
 */
extern JS_PUBLIC_API(JSExceptionState *)
JS_SaveExceptionState(JSContext *cx);

extern JS_PUBLIC_API(void)
JS_RestoreExceptionState(JSContext *cx, JSExceptionState *state);

extern JS_PUBLIC_API(void)
JS_DropExceptionState(JSContext *cx, JSExceptionState *state);

/*
 * If the given value is an exception object that originated from an error,
 * the exception will contain an error report struct, and this API will return
 * the address of that struct.  Otherwise, it returns NULL.  The lifetime of
 * the error report struct that might be returned is the same as the lifetime
 * of the exception object.
 */
extern JS_PUBLIC_API(JSErrorReport *)
JS_ErrorFromException(JSContext *cx, jsval v);

/*
 * Given a reported error's message and JSErrorReport struct pointer, throw
 * the corresponding exception on cx.
 */
extern JS_PUBLIC_API(JSBool)
JS_ThrowReportedError(JSContext *cx, const char *message,
                      JSErrorReport *reportp);

/*
 * Throws a StopIteration exception on cx.
 */
extern JS_PUBLIC_API(JSBool)
JS_ThrowStopIteration(JSContext *cx);

/*
 * Associate the current thread with the given context.  This is done
 * implicitly by JS_NewContext.
 *
 * Returns the old thread id for this context, which should be treated as
 * an opaque value.  This value is provided for comparison to 0, which
 * indicates that ClearContextThread has been called on this context
 * since the last SetContextThread, or non-0, which indicates the opposite.
 */
extern JS_PUBLIC_API(jsword)
JS_GetContextThread(JSContext *cx);

extern JS_PUBLIC_API(jsword)
JS_SetContextThread(JSContext *cx);

extern JS_PUBLIC_API(jsword)
JS_ClearContextThread(JSContext *cx);

/************************************************************************/

#ifdef DEBUG
#define JS_GC_ZEAL 1
#endif

#ifdef JS_GC_ZEAL
extern JS_PUBLIC_API(void)
JS_SetGCZeal(JSContext *cx, uint8 zeal);
#endif

JS_END_EXTERN_C

/************************************************************************/

#ifdef __cplusplus

/*
 * Spanky new C++ API
 */

namespace js {

struct NullTag {
    explicit NullTag() {}
};

struct UndefinedTag {
    explicit UndefinedTag() {}
};

struct Int32Tag {
    explicit Int32Tag(int32 i32) : i32(i32) {}
    int32 i32;
};

struct DoubleTag {
    explicit DoubleTag(double dbl) : dbl(dbl) {}
    double dbl;
};

struct NumberTag {
    explicit NumberTag(double dbl) : dbl(dbl) {}
    double dbl;
};

struct StringTag {
    explicit StringTag(JSString *str) : str(str) {}
    JSString *str;
};

struct FunObjTag {
    explicit FunObjTag(JSObject &obj) : obj(obj) {}
    JSObject &obj;
};

struct FunObjOrNull {
    explicit FunObjOrNull(JSObject *obj) : obj(obj) {}
    JSObject *obj;
};

struct FunObjOrUndefinedTag {
    explicit FunObjOrUndefinedTag(JSObject *obj) : obj(obj) {}
    JSObject *obj;
};

struct NonFunObjTag {
    explicit NonFunObjTag(JSObject &obj) : obj(obj) {}
    JSObject &obj;
};

struct NonFunObjOrNullTag {
    explicit NonFunObjOrNullTag(JSObject *obj) : obj(obj) {}
    JSObject *obj;
};

struct ObjectTag {
    explicit ObjectTag(JSObject &obj) : obj(obj) {}
    JSObject &obj;
};

struct ObjectOrNullTag {
    explicit ObjectOrNullTag(JSObject *obj) : obj(obj) {}
    JSObject *obj;
};

struct BooleanTag {
    explicit BooleanTag(bool boo) : boo(boo) {}
    bool boo;
};

struct PrivateVoidPtrTag {
    explicit PrivateVoidPtrTag(void *ptr) : ptr(ptr) {}
    void *ptr;
};

/*
 * While there is a single representation for values, there are two declared
 * types for dealing with these values: jsval and js::Value. jsval allows a
 * high-degree of source compatibility with the old word-sized boxed value
 * representation. js::Value is a new C++-only type and more accurately
 * reflects the current, unboxed value representation. As these two types are
 * layout-compatible, pointers to jsval and js::Value are interchangeable and
 * may be cast safely and canonically using js::Jsvalify and js::asValue.
 */
class Value
{
    /*
     * Generally, we'd like to keep the exact representation encapsulated so
     * that it may be tweaked in the future. Engine internals that need to
     * break this encapsulation should be listed as friends below. Also see
     * uses of public jsval members in jsapi.h/jspubtd.h.
     */
    friend class PrimitiveValue;

  protected:
    /* Type masks */

        template <int I> class T {};

    void staticAssertions() {
        JS_STATIC_ASSERT(sizeof(JSValueMask16) == 2);
        JS_STATIC_ASSERT(JSVAL_NANBOX_PATTERN == 0xFFFF);
        JS_STATIC_ASSERT(sizeof(JSValueMask32) == 4);
        JS_STATIC_ASSERT(JSVAL_MASK32_CLEAR == 0xFFFF0000);
        JS_STATIC_ASSERT(sizeof(JSBool) == 4);
        JS_STATIC_ASSERT(sizeof(JSWhyMagic) <= 4);
        JS_STATIC_ASSERT(sizeof(((jsval_layout *)0)->s.payload) == 4);
        JS_STATIC_ASSERT(sizeof(jsval) == 8);
    }

    jsval_layout data;

  public:
    /* Constructors */

    /* Value's default constructor leaves Value undefined */
    Value() {}

    /* Construct a Value of a single type */

    Value(NullTag)                     { setNull(); }
    Value(UndefinedTag)                { setUndefined(); }
    Value(Int32Tag arg)                { setInt32(arg.i32); }
    Value(DoubleTag arg)               { setDouble(arg.dbl); }
    Value(StringTag arg)               { setString(arg.str); }
    Value(FunObjTag arg)               { setFunObj(arg.obj); }
    Value(NonFunObjTag arg)            { setNonFunObj(arg.obj); }
    Value(BooleanTag arg)              { setBoolean(arg.boo); }
    Value(JSWhyMagic arg)              { setMagic(arg); }

    /* Construct a Value of a type dynamically chosen from a set of types */

    Value(FunObjOrNull arg)            { setFunObjOrNull(arg.obj); }
    Value(FunObjOrUndefinedTag arg)    { setFunObjOrUndefined(arg.obj); }
    Value(NonFunObjOrNullTag arg)      { setNonFunObjOrNull(arg.obj); }
    inline Value(NumberTag arg);
    inline Value(ObjectTag arg)        { setObject(arg.obj); }
    inline Value(ObjectOrNullTag arg)  { setObjectOrNull(arg.obj); }

    /* Change to a Value of a single type */

    void setNull() {
        data.asBits = JSVAL_NULL;
    }

    void setUndefined() {
        data.asBits = JSVAL_VOID;
    }

    void setInt32(int32 i) {
        data = INT32_TO_JSVAL_IMPL(i);
    }

    int32 &asInt32Ref() {
        JS_ASSERT(isInt32());
        return data.s.payload.i32;
    }

    void setDouble(double d) {
        data = DOUBLE_TO_JSVAL_IMPL(d);
    }

    double &asDoubleRef() {
        JS_ASSERT(isDouble());
        return data.asDouble;
    }

    void setString(JSString *str) {
        data = STRING_TO_JSVAL_IMPL(str);
    }

    void setFunObj(JSObject &arg) {
        JS_ASSERT(JS_OBJ_IS_FUN_IMPL(&arg));
        data = OBJECT_TO_JSVAL_IMPL(JSVAL_MASK32_FUNOBJ, &arg);
    }

    void setNonFunObj(JSObject &arg) {
        JS_ASSERT(!JS_OBJ_IS_FUN_IMPL(&arg));
        data = OBJECT_TO_JSVAL_IMPL(JSVAL_MASK32_NONFUNOBJ, &arg);
    }

    void setBoolean(bool b) {
        data = BOOLEAN_TO_JSVAL_IMPL(b);
    }

    void setMagic(JSWhyMagic why) {
        data = MAGIC_TO_JSVAL_IMPL(why);
    }

    /* Change to a Value of a type dynamically chosen from a set of types */

    void setNumber(uint32 ui) {
        if (ui > JSVAL_INT_MAX)
            data = DOUBLE_TO_JSVAL_IMPL(ui);
        else
            data = INT32_TO_JSVAL_IMPL((int32)ui);
    }

    inline void setNumber(double d);

    void setFunObjOrNull(JSObject *arg) {
        JS_ASSERT_IF(arg, JS_OBJ_IS_FUN_IMPL(arg));
        JSValueMask32 mask = arg ? JSVAL_MASK32_FUNOBJ : JSVAL_MASK32_NULL;
        data = OBJECT_TO_JSVAL_IMPL(mask, arg);
    }

    void setFunObjOrUndefined(JSObject *arg) {
        JS_ASSERT_IF(arg, JS_OBJ_IS_FUN_IMPL(arg));
        JSValueMask32 mask = arg ? JSVAL_MASK32_FUNOBJ : JSVAL_MASK32_UNDEFINED;
        data = OBJECT_TO_JSVAL_IMPL(mask, arg);
    }

    void setNonFunObjOrNull(JSObject *arg) {
        JS_ASSERT_IF(arg, !JS_OBJ_IS_FUN_IMPL(arg));
        JSValueMask32 mask = arg ? JSVAL_MASK32_NONFUNOBJ : JSVAL_MASK32_NULL;
        data = OBJECT_TO_JSVAL_IMPL(mask, arg);
    }

    inline void setObject(JSObject &arg) {
        JSValueMask32 mask = JS_OBJ_IS_FUN_IMPL(&arg) ? JSVAL_MASK32_FUNOBJ
                                                      : JSVAL_MASK32_NONFUNOBJ;
        data = OBJECT_TO_JSVAL_IMPL(mask, &arg);
    }

    inline void setObjectOrNull(JSObject *arg) {
        JSValueMask32 mask = arg ? JS_OBJ_IS_FUN_IMPL(arg) ? JSVAL_MASK32_FUNOBJ
                                                           : JSVAL_MASK32_NONFUNOBJ
                                 : JSVAL_MASK32_NULL;
	    data = OBJECT_TO_JSVAL_IMPL(mask, arg);
    }

    /* Query a Value's type */

    bool isUndefined() const {
        return JSVAL_IS_UNDEFINED_IMPL(data);
    }

    bool isNull() const {
        return JSVAL_IS_NULL_IMPL(data);
    }

    bool isNullOrUndefined() const {
        return JSVAL_IS_SINGLETON_IMPL(data);
    }

    bool isInt32() const {
        return data.s.u.mask32 == JSVAL_MASK32_INT32;
    }

    bool isInt32(int32 i32) const {
        return JSVAL_IS_SPECIFIC_INT32_IMPL(data, i32);
    }

    bool isDouble() const {
        return JSVAL_IS_DOUBLE_IMPL(data);
    }

    bool isNumber() const {
        return JSVAL_IS_NUMBER_IMPL(data);
    }

    bool isString() const {
        return data.s.u.mask32 == JSVAL_MASK32_STRING;
    }

    bool isNonFunObj() const {
        return data.s.u.mask32 == JSVAL_MASK32_NONFUNOBJ;
    }

    bool isFunObj() const {
        return data.s.u.mask32 == JSVAL_MASK32_FUNOBJ;
    }

    bool isObject() const {
        return JSVAL_IS_OBJECT_IMPL(data);
    }

    bool isPrimitive() const {
        return JSVAL_IS_PRIMITIVE_IMPL(data);
    }

    bool isObjectOrNull() const {
        return JSVAL_IS_OBJECT_OR_NULL_IMPL(data);
    }

    bool isGCThing() const {
        return JSVAL_IS_GCTHING_IMPL(data);
    }

    bool isBoolean() const {
        return data.s.u.mask32 == JSVAL_MASK32_BOOLEAN;
    }

    bool isTrue() const {
        return JSVAL_IS_SPECIFIC_BOOLEAN(data, true);
    }

    bool isFalse() const {
        return JSVAL_IS_SPECIFIC_BOOLEAN(data, false);
    }

    bool isMagic() const {
        return data.s.u.mask32 == JSVAL_MASK32_MAGIC;
    }

    bool isMagic(JSWhyMagic why) const {
        JS_ASSERT_IF(isMagic(), data.s.payload.why == why);
        return isMagic();
    }

    int32 traceKind() const {
        JS_ASSERT(isGCThing());
        return JSVAL_TRACE_KIND_IMPL(data);
    }

#ifdef DEBUG
    JSWhyMagic whyMagic() const {
        JS_ASSERT(isMagic());
        return data.s.payload.why;
    }
#endif

    /* Comparison */

    bool operator==(const Value &rhs) const {
        return data.asBits == rhs.data.asBits;
    }

    bool operator!=(const Value &rhs) const {
        return data.asBits != rhs.data.asBits;
    }

    friend bool SamePrimitiveTypeOrBothObjects(const Value &lhs, const Value &rhs) {
        return JSVAL_SAME_PRIMITIVE_TYPE_OR_BOTH_OBJECTS_IMPL(lhs.data, rhs.data);
    }

    friend bool BothInt32(const Value &lhs, const Value &rhs) {
        return JSVAL_BOTH_INT32_IMPL(lhs.data, rhs.data);
    }

    friend bool BothString(const Value &lhs, const Value &rhs) {
        return JSVAL_BOTH_STRING_IMPL(lhs.data, rhs.data);
    }

    /* Extract a Value's payload */

    int32 asInt32() const {
        JS_ASSERT(isInt32());
        return data.s.payload.i32;
    }

    double asDouble() const {
        JS_ASSERT(isDouble());
        return data.asDouble;
    }

    double asNumber() const {
        JS_ASSERT(isNumber());
        return isDouble() ? asDouble() : double(asInt32());
    }

    JSString *asString() const {
        JS_ASSERT(isString());
        return JSVAL_TO_STRING_IMPL(data);
    }

    JSObject &asNonFunObj() const {
        JS_ASSERT(isNonFunObj());
        return *JSVAL_TO_OBJECT_IMPL(data);
    }

    JSObject &asFunObj() const {
        JS_ASSERT(isFunObj());
        return *JSVAL_TO_OBJECT_IMPL(data);
    }

    JSObject &asObject() const {
        JS_ASSERT(isObject());
        return *JSVAL_TO_OBJECT_IMPL(data);
    }

    JSObject *asObjectOrNull() const {
        JS_ASSERT(isObjectOrNull());
        return JSVAL_TO_OBJECT_IMPL(data);
    }

    void *asGCThing() const {
        JS_ASSERT(isGCThing());
        return JSVAL_TO_GCTHING_IMPL(data);
    }

    bool asBoolean() const {
        JS_ASSERT(isBoolean());
        return data.s.payload.boo;
    }

    uint32 asRawUint32() const {
        JS_ASSERT(!isDouble());
        return data.s.payload.u32;
    }

    /* Swap two Values */

    void swap(Value &rhs) {
        jsval_layout tmp = data;
        data = rhs.data;
        rhs.data = tmp;
    }

    /*
     * Private API
     *
     * Private setters/getters allow the caller to read/write arbitrary types
     * that fit in the 64-bit payload. It is the caller's responsibility, after
     * storing to a value with setPrivateX to only read with getPrivateX.
     * Privates values are given a valid type of Int32Tag and are thus GC-safe.
     */

    Value(PrivateVoidPtrTag arg) {
        setPrivateVoidPtr(arg.ptr);
    }

    void setPrivateVoidPtr(void *ptr) {
		data = PRIVATE_TO_JSVAL_IMPL(ptr);
    }

    void *asPrivateVoidPtr() const {
		JS_ASSERT(isDouble());
		return JSVAL_TO_PRIVATE_IMPL(data);
    }

    void *asPrivateVoidPtrUnchecked() const {
        return JSVAL_TO_PRIVATE_IMPL(data);
    }

    void setPrivateUint32(uint32 u) {
		setInt32((int32)u);
    }

    uint32 asPrivateUint32() const {
		return (uint32)asInt32();
    }

    uint32 &asPrivateUint32Ref() {
		JS_ASSERT(isInt32());
		return data.s.payload.u32;
    }
} VALUE_ALIGNMENT;

/*
 * As asserted above, js::Value and jsval are layout equivalent. To provide
 * widespread casting, the following safe casts are provided.
 */
static inline jsval *        Jsvalify(Value *v)        { return (jsval *)v; }
static inline const jsval *  Jsvalify(const Value *v)  { return (const jsval *)v; }
static inline jsval &        Jsvalify(Value &v)        { return (jsval &)v; }
static inline const jsval &  Jsvalify(const Value &v)  { return (const jsval &)v; }
static inline Value *        Valueify(jsval *v)        { return (Value *)v; }
static inline const Value *  Valueify(const jsval *v)  { return (const Value *)v; }
static inline Value **       Valueify(jsval **v)       { return (Value **)v; }
static inline Value &        Valueify(jsval &v)        { return (Value &)v; }
static inline const Value &  Valueify(const jsval &v)  { return (const Value &)v; }

/* Convenience inlines. */
static inline Value undefinedValue() { return UndefinedTag(); }
static inline Value nullValue()      { return NullTag(); }

/*
 * js::Class is layout compatible and thus 
 */
struct Class {
    const char          *name;
    uint32              flags;

    /* Mandatory non-null function pointer members. */
    PropertyOp          addProperty;
    PropertyOp          delProperty;
    PropertyOp          getProperty;
    PropertyOp          setProperty;
    JSEnumerateOp       enumerate;
    JSResolveOp         resolve;
    ConvertOp           convert;
    JSFinalizeOp        finalize;

    /* Optionally non-null members start here. */
    GetObjectOps        getObjectOps;
    CheckAccessOp       checkAccess;
    Native              call;
    Native              construct;
    JSXDRObjectOp       xdrObject;
    HasInstanceOp       hasInstance;
    JSMarkOp            mark;
    JSReserveSlotsOp    reserveSlots;
};

JS_STATIC_ASSERT(sizeof(JSClass) == sizeof(Class));

struct ExtendedClass {
    Class               base;
    EqualityOp          equality;
    JSObjectOp          outerObject;
    JSObjectOp          innerObject;
    JSIteratorOp        iteratorObject;
    JSObjectOp          wrappedObject;          /* NB: infallible, null
                                                   returns are treated as
                                                   the original object */
    void                (*reserved0)(void);
    void                (*reserved1)(void);
    void                (*reserved2)(void);
};

JS_STATIC_ASSERT(sizeof(JSExtendedClass) == sizeof(ExtendedClass));

static JS_ALWAYS_INLINE JSClass *         Jsvalify(Class *c)           { return (JSClass *)c; }
static JS_ALWAYS_INLINE Class *           Valueify(JSClass *c)         { return (Class *)c; }
static JS_ALWAYS_INLINE JSExtendedClass * Jsvalify(ExtendedClass *c)   { return (JSExtendedClass *)c; }
static JS_ALWAYS_INLINE ExtendedClass *   Valueify(JSExtendedClass *c) { return (ExtendedClass *)c; }

} /* namespace js */
#endif  /* __cplusplus */

#endif /* jsapi_h___ */<|MERGE_RESOLUTION|>--- conflicted
+++ resolved
@@ -247,7 +247,7 @@
 static JS_ALWAYS_INLINE jsval
 PRIVATE_TO_JSVAL(void *ptr)
 {
-    return PRIVATE_TO_JSVAL_IMPL(ptr).asBits;
+    return PRIVATE_PTR_TO_JSVAL_IMPL(ptr).asBits;
 }
 
 static JS_ALWAYS_INLINE void *
@@ -256,13 +256,15 @@
     jsval_layout l;
     JS_ASSERT(JSVAL_IS_DOUBLE(v));
     l.asBits = v;
-    return JSVAL_TO_PRIVATE_IMPL(l);
+    return JSVAL_TO_PRIVATE_PTR_IMPL(l);
 }
 
 static JS_ALWAYS_INLINE JSBool
-JSVAL_MAY_BE_PRIVATE(jsval v)
+JSVAL_IS_UNDERLYING_TYPE_OF_PRIVATE(jsval v)
 {
-    return JSVAL_IS_DOUBLE(v);
+    jsval_layout l;
+    l.asBits = v;
+    return JSVAL_IS_UNDERLYING_TYPE_OF_PRIVATE_IMPL(l);
 }
 
 /* Lock and unlock the GC thing held by a jsval. */
@@ -801,7 +803,7 @@
  * loops any classes not yet resolved lazily.
  */
 extern JS_PUBLIC_API(JSBool)
-JS_ResolveStandardClass(JSContext *cx, JSObject *obj, jsval id,
+JS_ResolveStandardClass(JSContext *cx, JSObject *obj, jsid id,
                         JSBool *resolved);
 
 extern JS_PUBLIC_API(JSBool)
@@ -893,24 +895,6 @@
 JS_NewNumberValue(JSContext *cx, jsdouble d, jsval *rval);
 
 /*
-<<<<<<< HEAD
- * A GC root is a pointer to a jsval, JSObject *, or JSString * that itself
- * points into the GC heap. JS_AddValueRoot takes pointers to jsvals and
- * JS_AddGCThingRoot takes pointers to a JSObject * or JString *.
- *
- * Note that, since JS_Add*Root stores the address of a (jsval, JSString *, or
- * JSObject *) variable, that variable must be alive until JS_RemoveRoot is
- * called to remove that variable. For example, after writing:
- *
- *   jsval v;
- *   JS_AddNamedRootedValue(cx, &v, "name");
- *
- * the caller must perform
- *
- *   JS_RemoveRootedValue(cx, &v);
- *
- * before 'v' goes out of scope.
-=======
  * A GC root is a pointer to a jsval, JSObject * or JSString * that itself
  * points into the GC heap. JS_AddValueRoot takes a pointer to a jsval and
  * JS_AddGCThingRoot takes a pointer to a JSObject * or JString *.
@@ -928,7 +912,6 @@
  *     JS_RemoveRootedValue(cx, &v);
  *
  * before some_function() returns.
->>>>>>> c21ad39e
  *
  * Also, use JS_AddNamed*Root(cx, &structPtr->memberObj, "structPtr->memberObj")
  * in preference to JS_Add*Root(cx, &structPtr->memberObj), in order to identify
@@ -946,12 +929,6 @@
 JS_AddObjectRoot(JSContext *cx, JSObject **rp);
 
 extern JS_PUBLIC_API(JSBool)
-<<<<<<< HEAD
-=======
-JS_AddDoubleRoot(JSContext *cx, jsdouble **rp);
-
-extern JS_PUBLIC_API(JSBool)
->>>>>>> c21ad39e
 JS_AddGCThingRoot(JSContext *cx, void **rp);
 
 #ifdef NAME_ALL_GC_ROOTS
@@ -960,11 +937,6 @@
 #define JS_AddValueRoot(cx,vp) JS_AddNamedValueRoot((cx), (vp), (__FILE__ ":" JS_TOKEN_TO_STRING(__LINE__))
 #define JS_AddStringRoot(cx,rp) JS_AddNamedStringRoot((cx), (rp), (__FILE__ ":" JS_TOKEN_TO_STRING(__LINE__))
 #define JS_AddObjectRoot(cx,rp) JS_AddNamedObjectRoot((cx), (rp), (__FILE__ ":" JS_TOKEN_TO_STRING(__LINE__))
-<<<<<<< HEAD
-=======
-#define JS_AddDoubleRoot(cx,rp) JS_AddNamedDoubleRoot((cx), (rp), (__FILE__ ":" JS_TOKEN_TO_STRING(__LINE__))
-#define JS_AddGCThingRoot(cx,rp) JS_AddNamedGCThingRoot((cx), (rp), (__FILE__ ":" JS_TOKEN_TO_STRING(__LINE__))
->>>>>>> c21ad39e
 #endif
 
 extern JS_PUBLIC_API(JSBool)
@@ -972,7 +944,6 @@
 
 extern JS_PUBLIC_API(JSBool)
 JS_AddNamedStringRoot(JSContext *cx, JSString **rp, const char *name);
-<<<<<<< HEAD
 
 extern JS_PUBLIC_API(JSBool)
 JS_AddNamedObjectRoot(JSContext *cx, JSObject **rp, const char *name);
@@ -990,31 +961,6 @@
 JS_RemoveObjectRoot(JSContext *cx, JSObject **rp);
 
 extern JS_PUBLIC_API(JSBool)
-=======
-
-extern JS_PUBLIC_API(JSBool)
-JS_AddNamedObjectRoot(JSContext *cx, JSObject **rp, const char *name);
-
-extern JS_PUBLIC_API(JSBool)
-JS_AddNamedDoubleRoot(JSContext *cx, jsdouble **rp, const char *name);
-
-extern JS_PUBLIC_API(JSBool)
-JS_AddNamedGCThingRoot(JSContext *cx, void **rp, const char *name);
-
-extern JS_PUBLIC_API(JSBool)
-JS_RemoveValueRoot(JSContext *cx, jsval *vp);
-
-extern JS_PUBLIC_API(JSBool)
-JS_RemoveStringRoot(JSContext *cx, JSString **rp);
-
-extern JS_PUBLIC_API(JSBool)
-JS_RemoveObjectRoot(JSContext *cx, JSObject **rp);
-
-extern JS_PUBLIC_API(JSBool)
-JS_RemoveDoubleRoot(JSContext *cx, jsdouble **rp);
-
-extern JS_PUBLIC_API(JSBool)
->>>>>>> c21ad39e
 JS_RemoveGCThingRoot(JSContext *cx, void **rp);
 
 /* TODO: remove these APIs */
@@ -1027,15 +973,6 @@
 
 extern JS_FRIEND_API(JSBool)
 js_RemoveRoot(JSRuntime *rt, void *rp);
-<<<<<<< HEAD
-=======
-
-/*
- * This symbol may be used by embedders to detect the change from the old
- * JS_AddRoot(JSContext *, void *) APIs to the new ones above.
- */
-#define JS_TYPED_ROOTING_API
->>>>>>> c21ad39e
 
 /*
  * The last GC thing of each type (object, string, double, external string
@@ -1071,7 +1008,7 @@
  * associated with cx.  For example:
  *
  *    JSBool
- *    my_GetProperty(JSContext *cx, JSObject *obj, jsval id, jsval *vp)
+ *    my_GetProperty(JSContext *cx, JSObject *obj, jsid id, jsval *vp)
  *    {
  *        JSBool ok;
  *
@@ -1696,13 +1633,13 @@
 #define JSRESOLVE_WITH          0x20    /* resolve inside a with statement */
 
 extern JS_PUBLIC_API(JSBool)
-JS_PropertyStub(JSContext *cx, JSObject *obj, jsval id, jsval *vp);
+JS_PropertyStub(JSContext *cx, JSObject *obj, jsid id, jsval *vp);
 
 extern JS_PUBLIC_API(JSBool)
 JS_EnumerateStub(JSContext *cx, JSObject *obj);
 
 extern JS_PUBLIC_API(JSBool)
-JS_ResolveStub(JSContext *cx, JSObject *obj, jsval id);
+JS_ResolveStub(JSContext *cx, JSObject *obj, jsid id);
 
 extern JS_PUBLIC_API(JSBool)
 JS_ConvertStub(JSContext *cx, JSObject *obj, JSType type, jsval *vp);
@@ -3067,8 +3004,8 @@
     bool boo;
 };
 
-struct PrivateVoidPtrTag {
-    explicit PrivateVoidPtrTag(void *ptr) : ptr(ptr) {}
+struct PrivateTag {
+    explicit PrivateTag(void *ptr) : ptr(ptr) {}
     void *ptr;
 };
 
@@ -3415,33 +3352,34 @@
      * Privates values are given a valid type of Int32Tag and are thus GC-safe.
      */
 
-    Value(PrivateVoidPtrTag arg) {
-        setPrivateVoidPtr(arg.ptr);
-    }
-
-    void setPrivateVoidPtr(void *ptr) {
-		data = PRIVATE_TO_JSVAL_IMPL(ptr);
-    }
-
-    void *asPrivateVoidPtr() const {
+    Value(PrivateTag arg) {
+        setPrivate(arg.ptr);
+    }
+
+    bool isUnderlyingTypeOfPrivate() const {
+        return JSVAL_IS_UNDERLYING_TYPE_OF_PRIVATE_IMPL(data);
+    }
+
+    void setPrivate(void *ptr) {
+		data = PRIVATE_PTR_TO_JSVAL_IMPL(ptr);
+    }
+
+    void *asPrivate() const {
+		JS_ASSERT(JSVAL_IS_UNDERLYING_TYPE_OF_PRIVATE_IMPL(data));
+		return JSVAL_TO_PRIVATE_PTR_IMPL(data);
+    }
+
+    void setPrivateUint32(uint32 ui) {
+        data = PRIVATE_UINT32_TO_JSVAL_IMPL(ui);
+    }
+
+    uint32 asPrivateUint32() const {
+		JS_ASSERT(JSVAL_IS_UNDERLYING_TYPE_OF_PRIVATE_IMPL(data));
+		return JSVAL_TO_PRIVATE_UINT32_IMPL(data);
+    }
+
+    uint32 &asPrivateUint32Ref() {
 		JS_ASSERT(isDouble());
-		return JSVAL_TO_PRIVATE_IMPL(data);
-    }
-
-    void *asPrivateVoidPtrUnchecked() const {
-        return JSVAL_TO_PRIVATE_IMPL(data);
-    }
-
-    void setPrivateUint32(uint32 u) {
-		setInt32((int32)u);
-    }
-
-    uint32 asPrivateUint32() const {
-		return (uint32)asInt32();
-    }
-
-    uint32 &asPrivateUint32Ref() {
-		JS_ASSERT(isInt32());
 		return data.s.payload.u32;
     }
 } VALUE_ALIGNMENT;
@@ -3510,10 +3448,23 @@
 
 JS_STATIC_ASSERT(sizeof(JSExtendedClass) == sizeof(ExtendedClass));
 
-static JS_ALWAYS_INLINE JSClass *         Jsvalify(Class *c)           { return (JSClass *)c; }
-static JS_ALWAYS_INLINE Class *           Valueify(JSClass *c)         { return (Class *)c; }
-static JS_ALWAYS_INLINE JSExtendedClass * Jsvalify(ExtendedClass *c)   { return (JSExtendedClass *)c; }
-static JS_ALWAYS_INLINE ExtendedClass *   Valueify(JSExtendedClass *c) { return (ExtendedClass *)c; }
+struct PropertyDescriptor {
+    JSObject     *obj;
+    uintN        attrs;
+    PropertyOp   getter;
+    PropertyOp   setter;
+    uintN        shortid;
+    Value        value;
+};
+
+JS_STATIC_ASSERT(sizeof(JSPropertyDescriptor) == sizeof(PropertyDescriptor));
+
+static JS_ALWAYS_INLINE JSClass *              Jsvalify(Class *c)                { return (JSClass *)c; }
+static JS_ALWAYS_INLINE Class *                Valueify(JSClass *c)              { return (Class *)c; }
+static JS_ALWAYS_INLINE JSExtendedClass *      Jsvalify(ExtendedClass *c)        { return (JSExtendedClass *)c; }
+static JS_ALWAYS_INLINE ExtendedClass *        Valueify(JSExtendedClass *c)      { return (ExtendedClass *)c; }
+static JS_ALWAYS_INLINE JSPropertyDescriptor * Jsvalify(PropertyDescriptor *p) { return (JSPropertyDescriptor *) p; }
+static JS_ALWAYS_INLINE PropertyDescriptor *   Valueify(JSPropertyDescriptor *p) { return (PropertyDescriptor *) p; }
 
 } /* namespace js */
 #endif  /* __cplusplus */
