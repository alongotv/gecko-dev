/* -*- Mode: c++; c-basic-offset: 4; tab-width: 40; indent-tabs-mode: nil -*- */
/* vim: set ts=40 sw=4 et tw=99: */
/* ***** BEGIN LICENSE BLOCK *****
 * Version: MPL 1.1/GPL 2.0/LGPL 2.1
 *
 * The contents of this file are subject to the Mozilla Public License Version
 * 1.1 (the "License"); you may not use this file except in compliance with
 * the License. You may obtain a copy of the License at
 * http://www.mozilla.org/MPL/
 *
 * Software distributed under the License is distributed on an "AS IS" basis,
 * WITHOUT WARRANTY OF ANY KIND, either express or implied. See the License
 * for the specific language governing rights and limitations under the
 * License.
 *
 * The Original Code is Mozilla WebGL impl
 *
 * The Initial Developer of the Original Code is
 *   Mozilla Foundation
 * Portions created by the Initial Developer are Copyright (C) 2009
 * the Initial Developer. All Rights Reserved.
 *
 * Contributor(s):
 *   Vladimir Vukicevic <vladimir@pobox.com>
 *
 * Alternatively, the contents of this file may be used under the terms of
 * either of the GNU General Public License Version 2 or later (the "GPL"),
 * or the GNU Lesser General Public License Version 2.1 or later (the "LGPL"),
 * in which case the provisions of the GPL or the LGPL are applicable instead
 * of those above. If you wish to allow use of your version of this file only
 * under the terms of either the GPL or the LGPL, and not to allow others to
 * use your version of this file under the terms of the MPL, indicate your
 * decision by deleting the provisions above and replace them with the notice
 * and other provisions required by the GPL or the LGPL. If you do not delete
 * the provisions above, a recipient may use your version of this file under
 * the terms of any one of the MPL, the GPL or the LGPL.
 *
 * ***** END LICENSE BLOCK ***** */

#include <string.h>

#include "jstypes.h"
#include "jsstdint.h"
#include "jsutil.h"
#include "jshash.h"
#include "jsprf.h"
#include "jsapi.h"
#include "jsarray.h"
#include "jsatom.h"
#include "jsbool.h"
#include "jsbuiltins.h"
#include "jscntxt.h"
#include "jsversion.h"
#include "jsgc.h"
#include "jsgcmark.h"
#include "jsinterp.h"
#include "jslock.h"
#include "jsnum.h"
#include "jsobj.h"
#include "jsstaticcheck.h"
#include "jsbit.h"
#include "jsvector.h"
#include "jstypedarray.h"
#include "jsutil.h"

#include "jsinferinlines.h"
#include "jsobjinlines.h"
#include "jstypedarrayinlines.h"

using namespace js;
using namespace js::gc;
using namespace js::types;

static bool
ValueIsLength(JSContext *cx, const Value &v, jsuint *len)
{
    if (v.isInt32()) {
        int32_t i = v.toInt32();
        if (i < 0)
            return false;
        *len = i;
        return true;
    }

    if (v.isDouble()) {
        jsdouble d = v.toDouble();
        if (JSDOUBLE_IS_NaN(d))
            return false;

        jsuint length = jsuint(d);
        if (d != jsdouble(length))
            return false;

        *len = length;
        return true;
    }

    return false;
}

/*
 * ArrayBuffer
 *
 * This class holds the underlying raw buffer that the TypedArray classes
 * access.  It can be created explicitly and passed to a TypedArray, or
 * can be created implicitly by constructing a TypedArray with a size.
 */

/**
 * Walks up the prototype chain to find the actual ArrayBuffer data.
 * This MAY return NULL. Callers should always use js_IsArrayBuffer()
 * first.
 */
JSObject *
ArrayBuffer::getArrayBuffer(JSObject *obj)
{
    while (obj && !js_IsArrayBuffer(obj))
        obj = obj->getProto();
    return obj;
}

JSBool
ArrayBuffer::prop_getByteLength(JSContext *cx, JSObject *obj, jsid id, Value *vp)
{
    JSObject *arrayBuffer = getArrayBuffer(obj);
    if (!arrayBuffer) {
        vp->setInt32(0);
        return true;
    }
    vp->setInt32(jsint(ArrayBuffer::getByteLength(arrayBuffer)));
    return true;
}

/*
 * new ArrayBuffer(byteLength)
 */
JSBool
ArrayBuffer::class_constructor(JSContext *cx, uintN argc, Value *vp)
{
    int32 nbytes = 0;
    if (argc > 0 && !ValueToECMAInt32(cx, vp[2], &nbytes))
        return false;

    JSObject *bufobj = create(cx, nbytes);
    if (!bufobj)
        return false;
    vp->setObject(*bufobj);
    return true;
}

static inline JSBool
AllocateSlots(JSContext *cx, JSObject *obj, uint32 size)
{
<<<<<<< HEAD
    void *data = NULL;
    if (size) {
        data = cx->calloc_(size);
        if (!data)
            return false;
=======
    uint32 bytes = size + sizeof(Value);
    if (size > sizeof(Value) * ARRAYBUFFER_RESERVED_SLOTS - sizeof(Value) ) {
        JS_ASSERT(!obj->hasSlotsArray());
        Value *tmpslots = (Value *)cx->calloc_(bytes);
        if (!tmpslots)
            return false;
        obj->slots = tmpslots;
        /*
         * Note that |bytes| may not be a multiple of |sizeof(Value)|, so
         * |capacity * sizeof(Value)| may underestimate the size by up to
         * |sizeof(Value) - 1| bytes.
         */
        obj->capacity = bytes / sizeof(Value);
    } else {
        memset(obj->slots, 0, bytes);
>>>>>>> 0c9abec3
    }

    Value v;

    v.setPrivate(data);
    obj->setFixedSlot(ArrayBuffer::JSSLOT_ARRAY_DATA, v);

    v.setPrivateUint32(size);
    obj->setFixedSlot(ArrayBuffer::JSSLOT_ARRAY_BYTELENGTH, v);

    return true;
}

static JSObject *
DelegateObject(JSContext *cx, JSObject *obj)
{
    if (!obj->getPrivate()) {
        JSObject *delegate = NewNonFunction<WithProto::Given>(cx, &js_ObjectClass, obj->getProto(), NULL);
        obj->setPrivate(delegate);
        return delegate;
    }
    return static_cast<JSObject*>(obj->getPrivate());
}

JSObject *
ArrayBuffer::create(JSContext *cx, int32 nbytes)
{
    JSObject *obj = NewBuiltinClassInstance(cx, &ArrayBuffer::slowClass);
    if (!obj)
        return NULL;

    if (nbytes < 0) {
        /*
         * We're just not going to support arrays that are bigger than what will fit
         * as an integer value; if someone actually ever complains (validly), then we
         * can fix.
         */
        JS_ReportErrorNumber(cx, js_GetErrorMessage, NULL, JSMSG_BAD_ARRAY_LENGTH);
        return NULL;
    }

    /*
     * The first 8 bytes hold the length.
     * The rest of it is a flat data store for the array buffer.
     */
    if (!AllocateSlots(cx, obj, nbytes))
        return NULL;

    JS_ASSERT(obj->getClass() == &ArrayBuffer::slowClass);
    obj->setSharedNonNativeMap();
    obj->clasp = &ArrayBuffer::fastClass;
    return obj;
}

ArrayBuffer::~ArrayBuffer()
{
}

void
ArrayBuffer::obj_trace(JSTracer *trc, JSObject *obj)
{
    JSObject *delegate = static_cast<JSObject*>(obj->getPrivate());
    if (delegate)
        MarkObject(trc, *delegate, "arraybuffer.delegate");
}

JSBool
ArrayBuffer::obj_lookupProperty(JSContext *cx, JSObject *obj, jsid id,
                                JSObject **objp, JSProperty **propp)
{
    if (JSID_IS_ATOM(id, cx->runtime->atomState.byteLengthAtom)) {
        *propp = (JSProperty *) 1;
        *objp = getArrayBuffer(obj);
        return true;
    }

    JSObject *delegate = DelegateObject(cx, obj);
    if (!delegate)
        return false;

    JSBool delegateResult = delegate->lookupProperty(cx, id, objp, propp);

    /* If false, there was an error, so propagate it.
     * Otherwise, if propp is non-null, the property
     * was found. Otherwise it was not
     * found so look in the prototype chain.
     */
    if (!delegateResult)
        return false;

    if (*propp != NULL) {
        if (*objp == delegate)
            *objp = obj;
        return true;
    }

    JSObject *proto = obj->getProto();
    if (!proto) {
        *objp = NULL;
        *propp = NULL;
        return true;
    }

    return proto->lookupProperty(cx, id, objp, propp);
}

JSBool
ArrayBuffer::obj_defineProperty(JSContext *cx, JSObject *obj, jsid id, const Value *v,
                   PropertyOp getter, StrictPropertyOp setter, uintN attrs)
{
    if (JSID_IS_ATOM(id, cx->runtime->atomState.byteLengthAtom))
        return true;

    JSObject *delegate = DelegateObject(cx, obj);
    if (!delegate)
        return false;
    return js_DefineProperty(cx, delegate, id, v, getter, setter, attrs);
}

JSBool
ArrayBuffer::obj_getProperty(JSContext *cx, JSObject *obj, JSObject *receiver, jsid id, Value *vp)
{
    obj = getArrayBuffer(obj);
    if (JSID_IS_ATOM(id, cx->runtime->atomState.byteLengthAtom)) {
        vp->setInt32(getByteLength(obj));
        return true;
    }

    JSObject *delegate = DelegateObject(cx, obj);
    if (!delegate)
        return false;
    return js_GetProperty(cx, delegate, receiver, id, vp);
}

JSBool
ArrayBuffer::obj_setProperty(JSContext *cx, JSObject *obj, jsid id, Value *vp, JSBool strict)
{
    if (JSID_IS_ATOM(id, cx->runtime->atomState.byteLengthAtom))
        return true;

    if (JSID_IS_ATOM(id, cx->runtime->atomState.protoAtom)) {
        if (!vp->isObjectOrNull())
            return JS_TRUE;

        JSObject *pobj = vp->toObjectOrNull();

        JSObject *delegate = DelegateObject(cx, obj);
        if (!delegate)
            return false;

        // save the old prototype
        JSObject *oldDelegateProto = delegate->getProto();
        if (!SetProto(cx, delegate, pobj, true))
            return false;

        if (!SetProto(cx, obj, pobj, true)) {
            // restore proto on delegate
            JS_ALWAYS_TRUE(SetProto(cx, delegate, oldDelegateProto, true));
            return false;
        }
        return true;
    }

    JSObject *delegate = DelegateObject(cx, obj);
    if (!delegate)
        return false;

    return js_SetProperty(cx, delegate, id, vp, strict);
}

JSBool
ArrayBuffer::obj_getAttributes(JSContext *cx, JSObject *obj, jsid id, uintN *attrsp)
{
    if (JSID_IS_ATOM(id, cx->runtime->atomState.byteLengthAtom)) {
        *attrsp = JSPROP_PERMANENT | JSPROP_READONLY;
        return true;
    }

    JSObject *delegate = DelegateObject(cx, obj);
    if (!delegate)
        return false;
    return js_GetAttributes(cx, delegate, id, attrsp);
}

JSBool
ArrayBuffer::obj_setAttributes(JSContext *cx, JSObject *obj, jsid id, uintN *attrsp)
{
    if (JSID_IS_ATOM(id, cx->runtime->atomState.byteLengthAtom)) {
        JS_ReportErrorNumber(cx, js_GetErrorMessage, NULL,
                             JSMSG_CANT_SET_ARRAY_ATTRS);
        return false;
    }

    JSObject *delegate = DelegateObject(cx, obj);
    if (!delegate)
        return false;
    return js_SetAttributes(cx, delegate, id, attrsp);
}

JSBool
ArrayBuffer::obj_deleteProperty(JSContext *cx, JSObject *obj, jsid id, Value *rval, JSBool strict)
{
    if (JSID_IS_ATOM(id, cx->runtime->atomState.byteLengthAtom)) {
        rval->setBoolean(false);
        return true;
    }

    JSObject *delegate = DelegateObject(cx, obj);
    if (!delegate)
        return false;
    return js_DeleteProperty(cx, delegate, id, rval, strict);
}

JSBool
ArrayBuffer::obj_enumerate(JSContext *cx, JSObject *obj, JSIterateOp enum_op,
              Value *statep, jsid *idp)
{
    statep->setNull();
    return true;
}

JSType
ArrayBuffer::obj_typeOf(JSContext *cx, JSObject *obj)
{
    return JSTYPE_OBJECT;
}

/*
 * TypedArray
 *
 * The non-templated base class for the specific typed implementations.
 * This class holds all the member variables that are used by
 * the subclasses.
 */

TypedArray *
TypedArray::fromJSObject(JSObject *obj)
{
    while (!js_IsTypedArray(obj))
        obj = obj->getProto();
    return reinterpret_cast<TypedArray*>(obj->getPrivate());
}

inline bool
TypedArray::isArrayIndex(JSContext *cx, jsid id, jsuint *ip)
{
    jsuint index;
    if (js_IdIsIndex(id, &index) && index < length) {
        if (ip)
            *ip = index;
        return true;
    }

    return false;
}

typedef Value (* TypedArrayPropertyGetter)(TypedArray *tarray);

template <TypedArrayPropertyGetter Get>
class TypedArrayGetter {
  public:
    static inline bool get(JSContext *cx, JSObject *obj, jsid id, Value *vp) {
        do {
            if (js_IsTypedArray(obj)) {
                TypedArray *tarray = TypedArray::fromJSObject(obj);
                if (tarray)
                    *vp = Get(tarray);
                return true;
            }
        } while ((obj = obj->getProto()) != NULL);
        return true;
    }
};

inline Value
getBuffer(TypedArray *tarray)
{
    return ObjectValue(*tarray->bufferJS);
}

JSBool
TypedArray::prop_getBuffer(JSContext *cx, JSObject *obj, jsid id, Value *vp)
{
    return TypedArrayGetter<getBuffer>::get(cx, obj, id, vp);
}

inline Value
getByteOffset(TypedArray *tarray)
{
    return Int32Value(tarray->byteOffset);
}

JSBool
TypedArray::prop_getByteOffset(JSContext *cx, JSObject *obj, jsid id, Value *vp)
{
    return TypedArrayGetter<getByteOffset>::get(cx, obj, id, vp);
}

inline Value
getByteLength(TypedArray *tarray)
{
    return Int32Value(tarray->byteLength);
}

JSBool
TypedArray::prop_getByteLength(JSContext *cx, JSObject *obj, jsid id, Value *vp)
{
    return TypedArrayGetter<getByteLength>::get(cx, obj, id, vp);
}

inline Value
getLength(TypedArray *tarray)
{
    return Int32Value(tarray->length);
}

JSBool
TypedArray::prop_getLength(JSContext *cx, JSObject *obj, jsid id, Value *vp)
{
    return TypedArrayGetter<getLength>::get(cx, obj, id, vp);
}

JSBool
TypedArray::obj_lookupProperty(JSContext *cx, JSObject *obj, jsid id,
                               JSObject **objp, JSProperty **propp)
{
    TypedArray *tarray = fromJSObject(obj);
    JS_ASSERT(tarray);

    if (tarray->isArrayIndex(cx, id)) {
        *propp = (JSProperty *) 1;  /* non-null to indicate found */
        *objp = obj;
        return true;
    }

    JSObject *proto = obj->getProto();
    if (!proto) {
        *objp = NULL;
        *propp = NULL;
        return true;
    }

    return proto->lookupProperty(cx, id, objp, propp);
}

void
TypedArray::obj_trace(JSTracer *trc, JSObject *obj)
{
    TypedArray *tarray = fromJSObject(obj);
    JS_ASSERT(tarray);
    MarkObject(trc, *tarray->bufferJS, "typedarray.buffer");
}

JSBool
TypedArray::obj_getAttributes(JSContext *cx, JSObject *obj, jsid id, uintN *attrsp)
{
    *attrsp = (JSID_IS_ATOM(id, cx->runtime->atomState.lengthAtom))
              ? JSPROP_PERMANENT | JSPROP_READONLY
              : JSPROP_PERMANENT | JSPROP_ENUMERATE;
    return true;
}

JSBool
TypedArray::obj_setAttributes(JSContext *cx, JSObject *obj, jsid id, uintN *attrsp)
{
    JS_ReportErrorNumber(cx, js_GetErrorMessage, NULL,
                         JSMSG_CANT_SET_ARRAY_ATTRS);
    return false;
}

/* Helper clamped uint8 type */

int32 JS_FASTCALL
js_TypedArray_uint8_clamp_double(const double x)
{
    // Not < so that NaN coerces to 0
    if (!(x >= 0))
        return 0;

    if (x > 255)
        return 255;

    jsdouble toTruncate = x + 0.5;
    JSUint8 y = JSUint8(toTruncate);

    /*
     * now val is rounded to nearest, ties rounded up.  We want
     * rounded to nearest ties to even, so check whether we had a
     * tie.
     */
    if (y == toTruncate) {
        /*
         * It was a tie (since adding 0.5 gave us the exact integer
         * we want).  Since we rounded up, we either already have an
         * even number or we have an odd number but the number we
         * want is one less.  So just unconditionally masking out the
         * ones bit should do the trick to get us the value we
         * want.
         */
        return (y & ~1);
    }

    return y;
}

JS_DEFINE_CALLINFO_1(extern, INT32, js_TypedArray_uint8_clamp_double, DOUBLE,
                     1, nanojit::ACCSET_NONE)


struct uint8_clamped {
    uint8 val;

    uint8_clamped() { }
    uint8_clamped(const uint8_clamped& other) : val(other.val) { }

    // invoke our assignment helpers for constructor conversion
    uint8_clamped(uint8 x)    { *this = x; }
    uint8_clamped(uint16 x)   { *this = x; }
    uint8_clamped(uint32 x)   { *this = x; }
    uint8_clamped(int8 x)     { *this = x; }
    uint8_clamped(int16 x)    { *this = x; }
    uint8_clamped(int32 x)    { *this = x; }
    uint8_clamped(jsdouble x) { *this = x; }

    inline uint8_clamped& operator= (const uint8_clamped& x) {
        val = x.val;
        return *this;
    }

    inline uint8_clamped& operator= (uint8 x) {
        val = x;
        return *this;
    }

    inline uint8_clamped& operator= (uint16 x) {
        val = (x > 255) ? 255 : uint8(x);
        return *this;
    }

    inline uint8_clamped& operator= (uint32 x) {
        val = (x > 255) ? 255 : uint8(x);
        return *this;
    }

    inline uint8_clamped& operator= (int8 x) {
        val = (x >= 0) ? uint8(x) : 0;
        return *this;
    }

    inline uint8_clamped& operator= (int16 x) {
        val = (x >= 0)
              ? ((x < 255)
                 ? uint8(x)
                 : 255)
              : 0;
        return *this;
    }

    inline uint8_clamped& operator= (int32 x) {
        val = (x >= 0)
              ? ((x < 255)
                 ? uint8(x)
                 : 255)
              : 0;
        return *this;
    }

    inline uint8_clamped& operator= (const jsdouble x) {
        val = uint8(js_TypedArray_uint8_clamp_double(x));
        return *this;
    }

    inline operator uint8() const {
        return val;
    }
};

/* Make sure the compiler isn't doing some funky stuff */
JS_STATIC_ASSERT(sizeof(uint8_clamped) == 1);

template<typename NativeType> static inline const int TypeIDOfType();
template<> inline const int TypeIDOfType<int8>() { return TypedArray::TYPE_INT8; }
template<> inline const int TypeIDOfType<uint8>() { return TypedArray::TYPE_UINT8; }
template<> inline const int TypeIDOfType<int16>() { return TypedArray::TYPE_INT16; }
template<> inline const int TypeIDOfType<uint16>() { return TypedArray::TYPE_UINT16; }
template<> inline const int TypeIDOfType<int32>() { return TypedArray::TYPE_INT32; }
template<> inline const int TypeIDOfType<uint32>() { return TypedArray::TYPE_UINT32; }
template<> inline const int TypeIDOfType<float>() { return TypedArray::TYPE_FLOAT32; }
template<> inline const int TypeIDOfType<double>() { return TypedArray::TYPE_FLOAT64; }
template<> inline const int TypeIDOfType<uint8_clamped>() { return TypedArray::TYPE_UINT8_CLAMPED; }

template<typename NativeType> static inline const bool TypeIsUnsigned() { return false; }
template<> inline const bool TypeIsUnsigned<uint8>() { return true; }
template<> inline const bool TypeIsUnsigned<uint16>() { return true; }
template<> inline const bool TypeIsUnsigned<uint32>() { return true; }

template<typename NativeType> static inline const bool TypeIsFloatingPoint() { return false; }
template<> inline const bool TypeIsFloatingPoint<float>() { return true; }
template<> inline const bool TypeIsFloatingPoint<double>() { return true; }

template<typename NativeType> static inline const bool ElementTypeMayBeDouble() { return false; }
template<> inline const bool ElementTypeMayBeDouble<uint32>() { return true; }
template<> inline const bool ElementTypeMayBeDouble<float>() { return true; }
template<> inline const bool ElementTypeMayBeDouble<double>() { return true; }

template<typename NativeType> class TypedArrayTemplate;

typedef TypedArrayTemplate<int8> Int8Array;
typedef TypedArrayTemplate<uint8> Uint8Array;
typedef TypedArrayTemplate<int16> Int16Array;
typedef TypedArrayTemplate<uint16> Uint16Array;
typedef TypedArrayTemplate<int32> Int32Array;
typedef TypedArrayTemplate<uint32> Uint32Array;
typedef TypedArrayTemplate<float> Float32Array;
typedef TypedArrayTemplate<double> Float64Array;
typedef TypedArrayTemplate<uint8_clamped> Uint8ClampedArray;

template<typename NativeType>
class TypedArrayTemplate
  : public TypedArray
{
  public:
    typedef NativeType ThisType;
    typedef TypedArrayTemplate<NativeType> ThisTypeArray;
    static const int ArrayTypeID() { return TypeIDOfType<NativeType>(); }
    static const bool ArrayTypeIsUnsigned() { return TypeIsUnsigned<NativeType>(); }
    static const bool ArrayTypeIsFloatingPoint() { return TypeIsFloatingPoint<NativeType>(); }
    static const bool ArrayElementTypeMayBeDouble() { return ElementTypeMayBeDouble<NativeType>(); }

    static JSFunctionSpec jsfuncs[];

    static inline Class *slowClass()
    {
        return &TypedArray::slowClasses[ArrayTypeID()];
    }

    static inline Class *fastClass()
    {
        return &TypedArray::fastClasses[ArrayTypeID()];
    }

    static JSBool
    obj_getProperty(JSContext *cx, JSObject *obj, JSObject *receiver, jsid id, Value *vp)
    {
        ThisTypeArray *tarray = ThisTypeArray::fromJSObject(obj);
        JS_ASSERT(tarray);

        if (JSID_IS_ATOM(id, cx->runtime->atomState.lengthAtom)) {
            vp->setNumber(tarray->length);
            return true;
        }

        jsuint index;
        if (tarray->isArrayIndex(cx, id, &index)) {
            // this inline function is specialized for each type
            tarray->copyIndexToValue(cx, index, vp);
        } else {
            JSObject *obj2;
            JSProperty *prop;
            const Shape *shape;

            JSObject *proto = obj->getProto();
            if (!proto) {
                vp->setUndefined();
                return true;
            }

            vp->setUndefined();
            if (!LookupPropertyWithFlags(cx, proto, id, cx->resolveFlags, &obj2, &prop))
                return false;

            if (prop) {
                if (obj2->isNative()) {
                    shape = (Shape *) prop;
                    if (!js_NativeGet(cx, obj, obj2, shape, JSGET_METHOD_BARRIER, vp))
                        return false;
                }
            }
        }

        return true;
    }

    static JSBool
    obj_setProperty(JSContext *cx, JSObject *obj, jsid id, Value *vp, JSBool strict)
    {
        ThisTypeArray *tarray = ThisTypeArray::fromJSObject(obj);
        JS_ASSERT(tarray);

        if (JSID_IS_ATOM(id, cx->runtime->atomState.lengthAtom)) {
            vp->setNumber(tarray->length);
            return true;
        }

        jsuint index;
        // We can't just chain to js_SetProperty, because we're not a normal object.
        if (!tarray->isArrayIndex(cx, id, &index)) {
#if 0
            JS_ReportErrorNumber(cx, js_GetErrorMessage, NULL,
                                 JSMSG_TYPED_ARRAY_BAD_INDEX);
            return false;
#endif
            // Silent ignore is better than an exception here, because
            // at some point we may want to support other properties on
            // these objects.  This is especially true when these arrays
            // are used to implement HTML Canvas 2D's PixelArray objects,
            // which used to be plain old arrays.
            vp->setUndefined();
            return true;
        }

        if (vp->isInt32()) {
            tarray->setIndex(index, NativeType(vp->toInt32()));
            return true;
        }

        jsdouble d;

        if (vp->isDouble()) {
            d = vp->toDouble();
        } else if (vp->isNull()) {
            d = 0.0f;
        } else if (vp->isPrimitive()) {
            JS_ASSERT(vp->isString() || vp->isUndefined() || vp->isBoolean());
            if (vp->isString()) {
                JS_ALWAYS_TRUE(ToNumber(cx, *vp, &d));
            } else if (vp->isUndefined()) {
                d = js_NaN;
            } else {
                d = (double) vp->toBoolean();
            }
        } else {
            // non-primitive assignments become NaN or 0 (for float/int arrays)
            d = js_NaN;
        }

        // If the array is an integer array, we only handle up to
        // 32-bit ints from this point on.  if we want to handle
        // 64-bit ints, we'll need some changes.

        // Assign based on characteristics of the destination type
        if (ArrayTypeIsFloatingPoint()) {
            tarray->setIndex(index, NativeType(d));
        } else if (ArrayTypeIsUnsigned()) {
            JS_ASSERT(sizeof(NativeType) <= 4);
            uint32 n = js_DoubleToECMAUint32(d);
            tarray->setIndex(index, NativeType(n));
        } else if (ArrayTypeID() == TypedArray::TYPE_UINT8_CLAMPED) {
            // The uint8_clamped type has a special rounding converter
            // for doubles.
            tarray->setIndex(index, NativeType(d));
        } else {
            JS_ASSERT(sizeof(NativeType) <= 4);
            int32 n = js_DoubleToECMAInt32(d);
            tarray->setIndex(index, NativeType(n));
        }

        return true;
    }

    static JSBool
    obj_defineProperty(JSContext *cx, JSObject *obj, jsid id, const Value *v,
                       PropertyOp getter, StrictPropertyOp setter, uintN attrs)
    {
        if (JSID_IS_ATOM(id, cx->runtime->atomState.lengthAtom))
            return true;

        Value tmp = *v;
        return obj_setProperty(cx, obj, id, &tmp, false);
    }

    static JSBool
    obj_deleteProperty(JSContext *cx, JSObject *obj, jsid id, Value *rval, JSBool strict)
    {
        if (JSID_IS_ATOM(id, cx->runtime->atomState.lengthAtom)) {
            rval->setBoolean(false);
            return true;
        }

        TypedArray *tarray = TypedArray::fromJSObject(obj);
        JS_ASSERT(tarray);

        if (tarray->isArrayIndex(cx, id)) {
            rval->setBoolean(false);
            return true;
        }

        rval->setBoolean(true);
        return true;
    }

    static JSBool
    obj_enumerate(JSContext *cx, JSObject *obj, JSIterateOp enum_op,
                  Value *statep, jsid *idp)
    {
        ThisTypeArray *tarray = ThisTypeArray::fromJSObject(obj);
        JS_ASSERT(tarray);

        /*
         * Iteration is "length" (if JSENUMERATE_INIT_ALL), then [0, length).
         * *statep is JSVAL_TRUE if enumerating "length" and
         * JSVAL_TO_INT(index) when enumerating index.
         */
        switch (enum_op) {
          case JSENUMERATE_INIT_ALL:
            statep->setBoolean(true);
            if (idp)
                *idp = ::INT_TO_JSID(tarray->length + 1);
            break;

          case JSENUMERATE_INIT:
            statep->setInt32(0);
            if (idp)
                *idp = ::INT_TO_JSID(tarray->length);
            break;

          case JSENUMERATE_NEXT:
            if (statep->isTrue()) {
                *idp = ATOM_TO_JSID(cx->runtime->atomState.lengthAtom);
                statep->setInt32(0);
            } else {
                uint32 index = statep->toInt32();
                if (index < uint32(tarray->length)) {
                    *idp = ::INT_TO_JSID(index);
                    statep->setInt32(index + 1);
                } else {
                    JS_ASSERT(index == tarray->length);
                    statep->setNull();
                }
            }
            break;

          case JSENUMERATE_DESTROY:
            statep->setNull();
            break;
        }

        return true;
    }

    static JSType
    obj_typeOf(JSContext *cx, JSObject *obj)
    {
        return JSTYPE_OBJECT;
    }

    static JSObject *
    createTypedArray(JSContext *cx, JSObject *bufobj, uint32 byteOffset, uint32 len)
    {
        JSObject *obj = NewBuiltinClassInstance(cx, slowClass());
        if (!obj)
            return NULL;

        /*
         * Specialize the type of the object on the current scripted location,
         * and mark the type as definitely a typed array.
         */
        JSProtoKey key = JSCLASS_CACHED_PROTO_KEY(slowClass());
        types::TypeObject *type = types::GetTypeCallerInitObject(cx, key);
        if (!type)
            return NULL;
        obj->setType(type);

        ThisTypeArray *tarray = cx->new_<ThisTypeArray>(bufobj, byteOffset, len);
        if (!tarray)
            return NULL;

        JS_ASSERT(obj->getClass() == slowClass());
        obj->setSharedNonNativeMap();
        obj->clasp = fastClass();
        obj->setPrivate(tarray);

        // FIXME Bug 599008: make it ok to call preventExtensions here.
        obj->flags |= JSObject::NOT_EXTENSIBLE;

        return obj;
    }

    /*
     * new [Type]Array(length)
     * new [Type]Array(otherTypedArray)
     * new [Type]Array(JSArray)
     * new [Type]Array(ArrayBuffer, [optional] byteOffset, [optional] length)
     */
    static JSBool
    class_constructor(JSContext *cx, uintN argc, Value *vp)
    {
        /* N.B. this is a constructor for slowClass, not fastClass! */
        JSObject *obj = create(cx, argc, JS_ARGV(cx, vp));
        if (!obj)
            return false;
        vp->setObject(*obj);
        return true;
    }

    static JSObject *
    create(JSContext *cx, uintN argc, Value *argv)
    {
        /* N.B. there may not be an argv[-2]/argv[-1]. */

        /* () or (number) */
        jsuint len = 0;
        if (argc == 0 || ValueIsLength(cx, argv[0], &len)) {
            JSObject *bufobj = createBufferWithSizeAndCount(cx, len);
            if (!bufobj)
                return NULL;

            return createTypedArray(cx, bufobj, 0, len);
        }

        /* (not an object) */
        if (!argv[0].isObject()) {
            JS_ReportErrorNumber(cx, js_GetErrorMessage, NULL,
                                 JSMSG_TYPED_ARRAY_BAD_ARGS);
            return NULL;
        }

        JSObject *dataObj = &argv[0].toObject();

        /* (typedArray) */
        if (js_IsTypedArray(dataObj)) {
            TypedArray *otherTypedArray = TypedArray::fromJSObject(dataObj);
            JS_ASSERT(otherTypedArray);

            uint32 len = otherTypedArray->length;
            JSObject *bufobj = createBufferWithSizeAndCount(cx, len);
            if (!bufobj)
                return NULL;

            JSObject *obj = createTypedArray(cx, bufobj, 0, len);
            if (!obj || !copyFrom(cx, obj, otherTypedArray, 0))
                return NULL;
            return obj;
        }

        /* (obj, byteOffset, length). */
        int32_t byteOffset = -1;
        int32_t length = -1;

        if (argc > 1) {
            if (!ValueToInt32(cx, argv[1], &byteOffset))
                return NULL;
            if (byteOffset < 0) {
                JS_ReportErrorNumber(cx, js_GetErrorMessage, NULL,
                                     JSMSG_TYPED_ARRAY_NEGATIVE_ARG, "1");
                return NULL;
            }

            if (argc > 2) {
                if (!ValueToInt32(cx, argv[2], &length))
                    return NULL;
                if (length < 0) {
                    JS_ReportErrorNumber(cx, js_GetErrorMessage, NULL,
                                         JSMSG_TYPED_ARRAY_NEGATIVE_ARG, "2");
                    return NULL;
                }
            }
        }

        /* (obj, byteOffset, length) */
        return createTypedArrayWithOffsetLength(cx, dataObj, byteOffset, length);
    }

    static void
    class_finalize(JSContext *cx, JSObject *obj)
    {
        ThisTypeArray *tarray = ThisTypeArray::fromJSObject(obj);
        if (tarray)
            cx->delete_(tarray);
    }

    /* subarray(start[, end]) */
    static JSBool
    fun_subarray(JSContext *cx, uintN argc, Value *vp)
    {
        JSObject *obj = ToObject(cx, &vp[1]);
        if (!obj)
            return false;

        if (obj->getClass() != fastClass()) {
            // someone tried to apply this subarray() to the wrong class
            ReportIncompatibleMethod(cx, vp, fastClass());
            return false;
        }

        ThisTypeArray *tarray = ThisTypeArray::fromJSObject(obj);
        if (!tarray)
            return true;

        // these are the default values
        int32_t begin = 0, end = tarray->length;
        int32_t length = int32(tarray->length);

        if (argc > 0) {
            Value *argv = JS_ARGV(cx, vp);
            if (!ValueToInt32(cx, argv[0], &begin))
                return false;
            if (begin < 0) {
                begin += length;
                if (begin < 0)
                    begin = 0;
            } else if (begin > length) {
                begin = length;
            }

            if (argc > 1) {
                if (!ValueToInt32(cx, argv[1], &end))
                    return false;
                if (end < 0) {
                    end += length;
                    if (end < 0)
                        end = 0;
                } else if (end > length) {
                    end = length;
                }
            }
        }

        if (begin > end)
            begin = end;

        JSObject *nobj = createSubarray(cx, tarray, begin, end);
        if (!nobj)
            return false;
        vp->setObject(*nobj);
        return true;
    }

    /* set(array[, offset]) */
    static JSBool
    fun_set(JSContext *cx, uintN argc, Value *vp)
    {
        JSObject *obj = ToObject(cx, &vp[1]);
        if (!obj)
            return false;

        if (obj->getClass() != fastClass()) {
            // someone tried to apply this set() to the wrong class
            ReportIncompatibleMethod(cx, vp, fastClass());
            return false;
        }

        ThisTypeArray *tarray = ThisTypeArray::fromJSObject(obj);
        if (!tarray) {
            vp->setUndefined();
            return true;
        }

        // these are the default values
        int32_t off = 0;

        Value *argv = JS_ARGV(cx, vp);
        if (argc > 1) {
            if (!ValueToInt32(cx, argv[1], &off))
                return false;

            if (off < 0 || uint32_t(off) > tarray->length) {
                // the given offset is bogus
                JS_ReportErrorNumber(cx, js_GetErrorMessage, NULL,
                                     JSMSG_TYPED_ARRAY_BAD_ARGS);
                return false;
            }
        }

        uint32 offset(off);

        // first arg must be either a typed array or a JS array
        if (argc == 0 || !argv[0].isObject()) {
            JS_ReportErrorNumber(cx, js_GetErrorMessage, NULL,
                                 JSMSG_TYPED_ARRAY_BAD_ARGS);
            return false;
        }

        JSObject *arg0 = argv[0].toObjectOrNull();
        if (js_IsTypedArray(arg0)) {
            TypedArray *src = TypedArray::fromJSObject(arg0);
            if (!src ||
                src->length > tarray->length - offset)
            {
                JS_ReportErrorNumber(cx, js_GetErrorMessage, NULL,
                                     JSMSG_TYPED_ARRAY_BAD_ARGS);
                return false;
            }

            if (!copyFrom(cx, obj, src, offset))
                return false;
        } else {
            jsuint len;
            if (!js_GetLengthProperty(cx, arg0, &len))
                return false;

            // avoid overflow; we know that offset <= length
            if (len > tarray->length - offset) {
                JS_ReportErrorNumber(cx, js_GetErrorMessage, NULL,
                                     JSMSG_TYPED_ARRAY_BAD_ARGS);
                return false;
            }

            if (!copyFrom(cx, obj, arg0, len, offset))
                return false;
        }

        vp->setUndefined();
        return true;
    }

    static ThisTypeArray *
    fromJSObject(JSObject *obj)
    {
        JS_ASSERT(obj->getClass() == fastClass());
        return reinterpret_cast<ThisTypeArray*>(obj->getPrivate());
    }

  public:
    TypedArrayTemplate(JSObject *bufobj, uint32 byteOffset, uint32 len)
    {
        JS_ASSERT(bufobj->getClass() == &ArrayBuffer::fastClass);

        type = ArrayTypeID();
        bufferJS = bufobj;
        length = 0;

        this->byteOffset = byteOffset;

        JS_ASSERT(byteOffset <= ArrayBuffer::getByteLength(bufferJS));
        this->data = offsetData(bufferJS, byteOffset);
        JS_ASSERT(ArrayBuffer::getDataOffset(bufferJS) <= this->data);
        JS_ASSERT(this->data <= offsetData(bufferJS, ArrayBuffer::getByteLength(bufferJS)));

        this->byteLength = len * sizeof(NativeType);
        JS_ASSERT(ArrayBuffer::getByteLength(bufferJS) - byteOffset >= this->byteLength);

        this->length = len;
    }

    static JSObject *
    createTypedArrayWithOffsetLength(JSContext *cx, JSObject *other,
                                     int32 byteOffsetInt, int32 lengthInt)
    {
        JS_ASSERT(!js_IsTypedArray(other));

        /* Handle creation from an ArrayBuffer not ArrayBuffer.prototype. */
        if (other->getClass() == &ArrayBuffer::fastClass) {
            uint32 boffset = (byteOffsetInt < 0) ? 0 : uint32(byteOffsetInt);

            if (boffset > ArrayBuffer::getByteLength(other) || boffset % sizeof(NativeType) != 0) {
                JS_ReportErrorNumber(cx, js_GetErrorMessage, NULL,
                                     JSMSG_TYPED_ARRAY_BAD_ARGS);
                return NULL; // invalid byteOffset
            }

            uint32 len;
            if (lengthInt < 0) {
                len = (ArrayBuffer::getByteLength(other) - boffset) / sizeof(NativeType);
                if (len * sizeof(NativeType) != (ArrayBuffer::getByteLength(other) - boffset)) {
                    JS_ReportErrorNumber(cx, js_GetErrorMessage, NULL,
                                         JSMSG_TYPED_ARRAY_BAD_ARGS);
                    return NULL; // given byte array doesn't map exactly to sizeof(NativeType)*N
                }
            } else {
                len = (uint32) lengthInt;
            }

            // Go slowly and check for overflow.
            uint32 arrayByteLength = len*sizeof(NativeType);
            if (uint32(len) >= INT32_MAX / sizeof(NativeType) ||
                uint32(boffset) >= INT32_MAX - arrayByteLength)
            {
                JS_ReportErrorNumber(cx, js_GetErrorMessage, NULL,
                                     JSMSG_TYPED_ARRAY_BAD_ARGS);
                return NULL; // overflow occurred along the way when calculating boffset+len*sizeof(NativeType)
            }

            if (arrayByteLength + boffset > ArrayBuffer::getByteLength(other)) {
                JS_ReportErrorNumber(cx, js_GetErrorMessage, NULL,
                                     JSMSG_TYPED_ARRAY_BAD_ARGS);
                return NULL; // boffset+len is too big for the arraybuffer
            }

            return createTypedArray(cx, other, boffset, len);
        }

        /*
         * Otherwise create a new typed array and copy len properties from the
         * object.
         */
        jsuint len;
        if (!js_GetLengthProperty(cx, other, &len))
            return NULL;

        JSObject *bufobj = createBufferWithSizeAndCount(cx, len);
        if (!bufobj)
            return NULL;

        JSObject *obj = createTypedArray(cx, bufobj, 0, len);
        if (!obj || !copyFrom(cx, obj, other, len))
            return NULL;
        return obj;
    }

    const NativeType
    getIndex(uint32 index) const
    {
        return *(static_cast<const NativeType*>(data) + index);
    }

    void
    setIndex(uint32 index, NativeType val)
    {
        *(static_cast<NativeType*>(data) + index) = val;
    }

    inline void copyIndexToValue(JSContext *cx, uint32 index, Value *vp);

    static JSObject *
    createSubarray(JSContext *cx, ThisTypeArray *tarray, uint32 begin, uint32 end)
    {
        JS_ASSERT(tarray);

        JS_ASSERT(0 <= begin);
        JS_ASSERT(begin <= tarray->length);
        JS_ASSERT(0 <= end);
        JS_ASSERT(end <= tarray->length);

        JSObject *bufobj = tarray->bufferJS;
        JS_ASSERT(bufobj);

        JS_ASSERT(begin <= end);
        uint32 length = end - begin;

        JS_ASSERT(begin < UINT32_MAX / sizeof(NativeType));
        JS_ASSERT(UINT32_MAX - begin * sizeof(NativeType) >= tarray->byteOffset);
        uint32 byteOffset = tarray->byteOffset + begin * sizeof(NativeType);

        return createTypedArray(cx, bufobj, byteOffset, length);
    }

  protected:
    static NativeType
    nativeFromValue(JSContext *cx, const Value &v)
    {
        if (v.isInt32())
            return NativeType(v.toInt32());

        if (v.isDouble()) {
            double d = v.toDouble();
            if (!ArrayTypeIsFloatingPoint() && JS_UNLIKELY(JSDOUBLE_IS_NaN(d)))
                return NativeType(int32(0));
            if (TypeIsFloatingPoint<NativeType>())
                return NativeType(d);
            if (TypeIsUnsigned<NativeType>())
                return NativeType(js_DoubleToECMAUint32(d));
            return NativeType(js_DoubleToECMAInt32(d));
        }

        if (v.isPrimitive() && !v.isMagic()) {
            jsdouble dval;
            JS_ALWAYS_TRUE(ToNumber(cx, v, &dval));
            return NativeType(dval);
        }

        if (ArrayTypeIsFloatingPoint())
            return NativeType(js_NaN);

        return NativeType(int32(0));
    }

    static bool
    copyFrom(JSContext *cx, JSObject *thisTypedArrayObj,
             JSObject *ar, jsuint len, jsuint offset = 0)
    {
        ThisTypeArray *thisTypedArray = fromJSObject(thisTypedArrayObj);
        JS_ASSERT(thisTypedArray);

        JS_ASSERT(offset <= thisTypedArray->length);
        JS_ASSERT(len <= thisTypedArray->length - offset);
        NativeType *dest = static_cast<NativeType*>(thisTypedArray->data) + offset;

        if (ar->isDenseArray() && ar->getDenseArrayInitializedLength() >= len) {
            JS_ASSERT(ar->getArrayLength() == len);

            Value *src = ar->getDenseArrayElements();

            for (uintN i = 0; i < len; ++i)
                *dest++ = nativeFromValue(cx, *src++);
        } else {
            // slow path
            Value v;

            for (uintN i = 0; i < len; ++i) {
                if (!ar->getProperty(cx, ::INT_TO_JSID(i), &v))
                    return false;
                *dest++ = nativeFromValue(cx, v);
            }
        }

        return true;
    }

    static bool
    copyFrom(JSContext *cx, JSObject *thisTypedArrayObj, TypedArray *tarray, jsuint offset)
    {
        ThisTypeArray *thisTypedArray = fromJSObject(thisTypedArrayObj);
        JS_ASSERT(thisTypedArray);

        JS_ASSERT(offset <= thisTypedArray->length);
        JS_ASSERT(tarray->length <= thisTypedArray->length - offset);
        if (tarray->bufferJS == thisTypedArray->bufferJS)
            return thisTypedArray->copyFromWithOverlap(cx, tarray, offset);

        NativeType *dest = static_cast<NativeType*>(thisTypedArray->data) + offset;

        if (tarray->type == thisTypedArray->type) {
            memcpy(dest, tarray->data, tarray->byteLength);
            return true;
        }

        uintN srclen = tarray->length;
        switch (tarray->type) {
          case TypedArray::TYPE_INT8: {
            int8 *src = static_cast<int8*>(tarray->data);
            for (uintN i = 0; i < srclen; ++i)
                *dest++ = NativeType(*src++);
            break;
          }
          case TypedArray::TYPE_UINT8:
          case TypedArray::TYPE_UINT8_CLAMPED: {
            uint8 *src = static_cast<uint8*>(tarray->data);
            for (uintN i = 0; i < srclen; ++i)
                *dest++ = NativeType(*src++);
            break;
          }
          case TypedArray::TYPE_INT16: {
            int16 *src = static_cast<int16*>(tarray->data);
            for (uintN i = 0; i < srclen; ++i)
                *dest++ = NativeType(*src++);
            break;
          }
          case TypedArray::TYPE_UINT16: {
            uint16 *src = static_cast<uint16*>(tarray->data);
            for (uintN i = 0; i < srclen; ++i)
                *dest++ = NativeType(*src++);
            break;
          }
          case TypedArray::TYPE_INT32: {
            int32 *src = static_cast<int32*>(tarray->data);
            for (uintN i = 0; i < srclen; ++i)
                *dest++ = NativeType(*src++);
            break;
          }
          case TypedArray::TYPE_UINT32: {
            uint32 *src = static_cast<uint32*>(tarray->data);
            for (uintN i = 0; i < srclen; ++i)
                *dest++ = NativeType(*src++);
            break;
          }
          case TypedArray::TYPE_FLOAT32: {
            float *src = static_cast<float*>(tarray->data);
            for (uintN i = 0; i < srclen; ++i)
                *dest++ = NativeType(*src++);
            break;
          }
          case TypedArray::TYPE_FLOAT64: {
            double *src = static_cast<double*>(tarray->data);
            for (uintN i = 0; i < srclen; ++i)
                *dest++ = NativeType(*src++);
            break;
          }
          default:
            JS_NOT_REACHED("copyFrom with a TypedArray of unknown type");
            break;
        }

        return true;
    }

    bool
    copyFromWithOverlap(JSContext *cx, TypedArray *tarray, jsuint offset)
    {
        JS_ASSERT(offset <= length);

        NativeType *dest = static_cast<NativeType*>(data) + offset;

        if (tarray->type == type) {
            memmove(dest, tarray->data, tarray->byteLength);
            return true;
        }

        // We have to make a copy of the source array here, since
        // there's overlap, and we have to convert types.
        void *srcbuf = cx->malloc_(tarray->byteLength);
        if (!srcbuf)
            return false;
        memcpy(srcbuf, tarray->data, tarray->byteLength);

        switch (tarray->type) {
          case TypedArray::TYPE_INT8: {
            int8 *src = (int8*) srcbuf;
            for (uintN i = 0; i < tarray->length; ++i)
                *dest++ = NativeType(*src++);
            break;
          }
          case TypedArray::TYPE_UINT8:
          case TypedArray::TYPE_UINT8_CLAMPED: {
            uint8 *src = (uint8*) srcbuf;
            for (uintN i = 0; i < tarray->length; ++i)
                *dest++ = NativeType(*src++);
            break;
          }
          case TypedArray::TYPE_INT16: {
            int16 *src = (int16*) srcbuf;
            for (uintN i = 0; i < tarray->length; ++i)
                *dest++ = NativeType(*src++);
            break;
          }
          case TypedArray::TYPE_UINT16: {
            uint16 *src = (uint16*) srcbuf;
            for (uintN i = 0; i < tarray->length; ++i)
                *dest++ = NativeType(*src++);
            break;
          }
          case TypedArray::TYPE_INT32: {
            int32 *src = (int32*) srcbuf;
            for (uintN i = 0; i < tarray->length; ++i)
                *dest++ = NativeType(*src++);
            break;
          }
          case TypedArray::TYPE_UINT32: {
            uint32 *src = (uint32*) srcbuf;
            for (uintN i = 0; i < tarray->length; ++i)
                *dest++ = NativeType(*src++);
            break;
          }
          case TypedArray::TYPE_FLOAT32: {
            float *src = (float*) srcbuf;
            for (uintN i = 0; i < tarray->length; ++i)
                *dest++ = NativeType(*src++);
            break;
          }
          case TypedArray::TYPE_FLOAT64: {
            double *src = (double*) srcbuf;
            for (uintN i = 0; i < tarray->length; ++i)
                *dest++ = NativeType(*src++);
            break;
          }
          default:
            JS_NOT_REACHED("copyFromWithOverlap with a TypedArray of unknown type");
            break;
        }

        UnwantedForeground::free_(srcbuf);
        return true;
    }

    void *
    offsetData(JSObject *obj, uint32 offs) {
        return (void*)(((uint8*)ArrayBuffer::getDataOffset(obj)) + offs);
    }

    static JSObject *
    createBufferWithSizeAndCount(JSContext *cx, uint32 count)
    {
        size_t size = sizeof(NativeType);
        if (size != 0 && count >= INT32_MAX / size) {
            JS_ReportErrorNumber(cx, js_GetErrorMessage, NULL,
                                 JSMSG_NEED_DIET, "size and count");
            return NULL;
        }

        int32 bytelen = size * count;
        return ArrayBuffer::create(cx, bytelen);
    }
};

// this default implementation is only valid for integer types
// less than 32-bits in size.
template<typename NativeType>
void
TypedArrayTemplate<NativeType>::copyIndexToValue(JSContext *cx, uint32 index, Value *vp)
{
    JS_STATIC_ASSERT(sizeof(NativeType) < 4);

    vp->setInt32(getIndex(index));
}

// and we need to specialize for 32-bit integers and floats
template<>
void
TypedArrayTemplate<int32>::copyIndexToValue(JSContext *cx, uint32 index, Value *vp)
{
    int32 val = getIndex(index);
    vp->setInt32(val);
}

template<>
void
TypedArrayTemplate<uint32>::copyIndexToValue(JSContext *cx, uint32 index, Value *vp)
{
    uint32 val = getIndex(index);
    vp->setNumber(val);
}

template<>
void
TypedArrayTemplate<float>::copyIndexToValue(JSContext *cx, uint32 index, Value *vp)
{
    float val = getIndex(index);
    double dval = val;

    /*
     * Doubles in typed arrays could be typed-punned arrays of integers. This
     * could allow user code to break the engine-wide invariant that only
     * canonical nans are stored into jsvals, which means user code could
     * confuse the engine into interpreting a double-typed jsval as an
     * object-typed jsval.
     *
     * This could be removed for platforms/compilers known to convert a 32-bit
     * non-canonical nan to a 64-bit canonical nan.
     */
    if (JS_UNLIKELY(JSDOUBLE_IS_NaN(dval)))
        dval = js_NaN;

    vp->setDouble(dval);
}

template<>
void
TypedArrayTemplate<double>::copyIndexToValue(JSContext *cx, uint32 index, Value *vp)
{
    double val = getIndex(index);

    /*
     * Doubles in typed arrays could be typed-punned arrays of integers. This
     * could allow user code to break the engine-wide invariant that only
     * canonical nans are stored into jsvals, which means user code could
     * confuse the engine into interpreting a double-typed jsval as an
     * object-typed jsval.
     */
    if (JS_UNLIKELY(JSDOUBLE_IS_NaN(val)))
        val = js_NaN;

    vp->setDouble(val);
}

/***
 *** JS impl
 ***/

/*
 * ArrayBuffer (base)
 */

Class ArrayBuffer::slowClass = {
    "ArrayBuffer",
    JSCLASS_HAS_PRIVATE |
    JSCLASS_HAS_RESERVED_SLOTS(ArrayBuffer::JSSLOT_ARRAY_RESERVED_SLOTS) |
    JSCLASS_HAS_CACHED_PROTO(JSProto_ArrayBuffer),
    PropertyStub,         /* addProperty */
    PropertyStub,         /* delProperty */
    PropertyStub,         /* getProperty */
    StrictPropertyStub,   /* setProperty */
    EnumerateStub,
    ResolveStub,
    ConvertStub,
    FinalizeStub
};

Class ArrayBuffer::fastClass = {
    "ArrayBuffer",
    JSCLASS_HAS_PRIVATE |
    Class::NON_NATIVE |
    JSCLASS_HAS_RESERVED_SLOTS(ArrayBuffer::JSSLOT_ARRAY_RESERVED_SLOTS) |
    JSCLASS_HAS_CACHED_PROTO(JSProto_ArrayBuffer),
    PropertyStub,         /* addProperty */
    PropertyStub,         /* delProperty */
    PropertyStub,         /* getProperty */
    StrictPropertyStub,   /* setProperty */
    EnumerateStub,
    ResolveStub,
    ConvertStub,
    NULL,           /* finalize    */
    NULL,           /* reserved0   */
    NULL,           /* checkAccess */
    NULL,           /* call        */
    NULL,           /* construct   */
    NULL,           /* xdrObject   */
    NULL,           /* hasInstance */
    ArrayBuffer::obj_trace,
    JS_NULL_CLASS_EXT,
    {
        ArrayBuffer::obj_lookupProperty,
        ArrayBuffer::obj_defineProperty,
        ArrayBuffer::obj_getProperty,
        ArrayBuffer::obj_setProperty,
        ArrayBuffer::obj_getAttributes,
        ArrayBuffer::obj_setAttributes,
        ArrayBuffer::obj_deleteProperty,
        ArrayBuffer::obj_enumerate,
        ArrayBuffer::obj_typeOf,
        NULL,       /* thisObject      */
        NULL,       /* clear           */
    }
};

JSPropertySpec ArrayBuffer::jsprops[] = {
    { "byteLength",
      -1, JSPROP_SHARED | JSPROP_PERMANENT | JSPROP_READONLY,
      Jsvalify(ArrayBuffer::prop_getByteLength), JS_StrictPropertyStub },
    {0,0,0,0,0}
};

/*
 * shared TypedArray
 */

JSPropertySpec TypedArray::jsprops[] = {
    { js_length_str,
      -1, JSPROP_SHARED | JSPROP_PERMANENT | JSPROP_READONLY,
      Jsvalify(TypedArray::prop_getLength), JS_StrictPropertyStub },
    { "byteLength",
      -1, JSPROP_SHARED | JSPROP_PERMANENT | JSPROP_READONLY,
      Jsvalify(TypedArray::prop_getByteLength), JS_StrictPropertyStub },
    { "byteOffset",
      -1, JSPROP_SHARED | JSPROP_PERMANENT | JSPROP_READONLY,
      Jsvalify(TypedArray::prop_getByteOffset), JS_StrictPropertyStub },
    { "buffer",
      -1, JSPROP_SHARED | JSPROP_PERMANENT | JSPROP_READONLY,
      Jsvalify(TypedArray::prop_getBuffer), JS_StrictPropertyStub },
    {0,0,0,0,0}
};

/*
 * TypedArray boilerplate
 */

#define IMPL_TYPED_ARRAY_STATICS(_typedArray)                                  \
template<> JSFunctionSpec _typedArray::jsfuncs[] = {                           \
    JS_FN("subarray", _typedArray::fun_subarray, 2, 0),                            \
    JS_FN("set", _typedArray::fun_set, 2, 0),                                  \
    JS_FS_END                                                                  \
}

#define IMPL_TYPED_ARRAY_SLOW_CLASS(_typedArray)                               \
{                                                                              \
    #_typedArray,                                                              \
    JSCLASS_HAS_PRIVATE | JSCLASS_HAS_CACHED_PROTO(JSProto_##_typedArray),     \
    PropertyStub,         /* addProperty */                                    \
    PropertyStub,         /* delProperty */                                    \
    PropertyStub,         /* getProperty */                                    \
    StrictPropertyStub,   /* setProperty */                                    \
    EnumerateStub,                                                             \
    ResolveStub,                                                               \
    ConvertStub,                                                               \
    FinalizeStub                                                               \
}

#define IMPL_TYPED_ARRAY_FAST_CLASS(_typedArray)                               \
{                                                                              \
    #_typedArray,                                                              \
    Class::NON_NATIVE | JSCLASS_HAS_PRIVATE,                                   \
    PropertyStub,         /* addProperty */                                    \
    PropertyStub,         /* delProperty */                                    \
    PropertyStub,         /* getProperty */                                    \
    StrictPropertyStub,   /* setProperty */                                    \
    EnumerateStub,                                                             \
    ResolveStub,                                                               \
    ConvertStub,                                                               \
    _typedArray::class_finalize,                                               \
    NULL,           /* reserved0   */                                          \
    NULL,           /* checkAccess */                                          \
    NULL,           /* call        */                                          \
    NULL,           /* construct   */                                          \
    NULL,           /* xdrObject   */                                          \
    NULL,           /* hasInstance */                                          \
    _typedArray::obj_trace,                                                    \
    JS_NULL_CLASS_EXT,                                                         \
    {                                                                          \
        _typedArray::obj_lookupProperty,                                       \
        _typedArray::obj_defineProperty,                                       \
        _typedArray::obj_getProperty,                                          \
        _typedArray::obj_setProperty,                                          \
        _typedArray::obj_getAttributes,                                        \
        _typedArray::obj_setAttributes,                                        \
        _typedArray::obj_deleteProperty,                                       \
        _typedArray::obj_enumerate,                                            \
        _typedArray::obj_typeOf,                                               \
        NULL,       /* thisObject      */                                      \
        NULL,       /* clear           */                                      \
    }                                                                          \
}

#define INIT_TYPED_ARRAY_CLASS(_typedArray,_type)                              \
do {                                                                           \
    proto = js_InitClass(cx, obj, NULL,                                        \
                         &TypedArray::slowClasses[TypedArray::_type],          \
                         _typedArray::class_constructor, 3,                    \
                         _typedArray::jsprops,                                 \
                         _typedArray::jsfuncs,                                 \
                         NULL, NULL);                                          \
    if (!proto)                                                                \
        return NULL;                                                           \
    AddTypePropertyId(cx, proto, JSID_VOID,                                    \
                      types::Type::Int32Type());                               \
    if (_typedArray::ArrayElementTypeMayBeDouble()) {                          \
        AddTypePropertyId(cx, proto, JSID_VOID,                                \
                          types::Type::DoubleType());                          \
    }                                                                          \
    JSObject *ctor = JS_GetConstructor(cx, proto);                             \
    if (!ctor ||                                                               \
        !JS_DefineProperty(cx, ctor, "BYTES_PER_ELEMENT",                      \
                           INT_TO_JSVAL(sizeof(_typedArray::ThisType)),        \
                           JS_PropertyStub, JS_StrictPropertyStub,             \
                           JSPROP_PERMANENT | JSPROP_READONLY) ||              \
        !JS_DefineProperty(cx, proto, "BYTES_PER_ELEMENT",                     \
                           INT_TO_JSVAL(sizeof(_typedArray::ThisType)),        \
                           JS_PropertyStub, JS_StrictPropertyStub,             \
                           JSPROP_PERMANENT | JSPROP_READONLY))                \
    {                                                                          \
        return NULL;                                                           \
    }                                                                          \
    proto->setPrivate(0);                                                      \
} while (0)

IMPL_TYPED_ARRAY_STATICS(Int8Array);
IMPL_TYPED_ARRAY_STATICS(Uint8Array);
IMPL_TYPED_ARRAY_STATICS(Int16Array);
IMPL_TYPED_ARRAY_STATICS(Uint16Array);
IMPL_TYPED_ARRAY_STATICS(Int32Array);
IMPL_TYPED_ARRAY_STATICS(Uint32Array);
IMPL_TYPED_ARRAY_STATICS(Float32Array);
IMPL_TYPED_ARRAY_STATICS(Float64Array);
IMPL_TYPED_ARRAY_STATICS(Uint8ClampedArray);

Class TypedArray::fastClasses[TYPE_MAX] = {
    IMPL_TYPED_ARRAY_FAST_CLASS(Int8Array),
    IMPL_TYPED_ARRAY_FAST_CLASS(Uint8Array),
    IMPL_TYPED_ARRAY_FAST_CLASS(Int16Array),
    IMPL_TYPED_ARRAY_FAST_CLASS(Uint16Array),
    IMPL_TYPED_ARRAY_FAST_CLASS(Int32Array),
    IMPL_TYPED_ARRAY_FAST_CLASS(Uint32Array),
    IMPL_TYPED_ARRAY_FAST_CLASS(Float32Array),
    IMPL_TYPED_ARRAY_FAST_CLASS(Float64Array),
    IMPL_TYPED_ARRAY_FAST_CLASS(Uint8ClampedArray)
};

Class TypedArray::slowClasses[TYPE_MAX] = {
    IMPL_TYPED_ARRAY_SLOW_CLASS(Int8Array),
    IMPL_TYPED_ARRAY_SLOW_CLASS(Uint8Array),
    IMPL_TYPED_ARRAY_SLOW_CLASS(Int16Array),
    IMPL_TYPED_ARRAY_SLOW_CLASS(Uint16Array),
    IMPL_TYPED_ARRAY_SLOW_CLASS(Int32Array),
    IMPL_TYPED_ARRAY_SLOW_CLASS(Uint32Array),
    IMPL_TYPED_ARRAY_SLOW_CLASS(Float32Array),
    IMPL_TYPED_ARRAY_SLOW_CLASS(Float64Array),
    IMPL_TYPED_ARRAY_SLOW_CLASS(Uint8ClampedArray)
};

JS_FRIEND_API(JSObject *)
js_InitTypedArrayClasses(JSContext *cx, JSObject *obj)
{
    /* Idempotency required: we initialize several things, possibly lazily. */
    JSObject *stop;
    if (!js_GetClassObject(cx, obj, JSProto_ArrayBuffer, &stop))
        return NULL;
    if (stop)
        return stop;

    JSObject *proto;

    INIT_TYPED_ARRAY_CLASS(Int8Array,TYPE_INT8);
    INIT_TYPED_ARRAY_CLASS(Uint8Array,TYPE_UINT8);
    INIT_TYPED_ARRAY_CLASS(Int16Array,TYPE_INT16);
    INIT_TYPED_ARRAY_CLASS(Uint16Array,TYPE_UINT16);
    INIT_TYPED_ARRAY_CLASS(Int32Array,TYPE_INT32);
    INIT_TYPED_ARRAY_CLASS(Uint32Array,TYPE_UINT32);
    INIT_TYPED_ARRAY_CLASS(Float32Array,TYPE_FLOAT32);
    INIT_TYPED_ARRAY_CLASS(Float64Array,TYPE_FLOAT64);
    INIT_TYPED_ARRAY_CLASS(Uint8ClampedArray,TYPE_UINT8_CLAMPED);

    proto = js_InitClass(cx, obj, NULL, &ArrayBuffer::slowClass,
                         ArrayBuffer::class_constructor, 1,
                         ArrayBuffer::jsprops, NULL, NULL, NULL);
    if (!proto)
        return NULL;

    proto->setPrivate(NULL);

    /*
     * Initialize the slots to hold the length as 0
     * This is required otherwise the length of a
     * ArrayBuffer's prototype is undefined.
     */
    if (!AllocateSlots(cx, proto, 0))
        return NULL;
    return proto;
}

JS_FRIEND_API(JSBool)
js_IsArrayBuffer(JSObject *obj)
{
    JS_ASSERT(obj);
    return obj->getClass() == &ArrayBuffer::fastClass;
}

JSUint32
JS_GetArrayBufferByteLength(JSObject *obj)
{
    return ArrayBuffer::getByteLength(obj);
}

uint8 *
JS_GetArrayBufferData(JSObject *obj)
{
    return ArrayBuffer::getDataOffset(obj);
}

JS_FRIEND_API(JSBool)
js_IsTypedArray(JSObject *obj)
{
    JS_ASSERT(obj);
    Class *clasp = obj->getClass();
    return clasp >= &TypedArray::fastClasses[0] &&
           clasp <  &TypedArray::fastClasses[TypedArray::TYPE_MAX];
}

JS_FRIEND_API(JSObject *)
js_CreateArrayBuffer(JSContext *cx, jsuint nbytes)
{
    return ArrayBuffer::create(cx, nbytes);
}

static inline JSObject *
TypedArrayConstruct(JSContext *cx, jsint atype, uintN argc, Value *argv)
{
    switch (atype) {
      case TypedArray::TYPE_INT8:
        return Int8Array::create(cx, argc, argv);

      case TypedArray::TYPE_UINT8:
        return Uint8Array::create(cx, argc, argv);

      case TypedArray::TYPE_INT16:
        return Int16Array::create(cx, argc, argv);

      case TypedArray::TYPE_UINT16:
        return Uint16Array::create(cx, argc, argv);

      case TypedArray::TYPE_INT32:
        return Int32Array::create(cx, argc, argv);

      case TypedArray::TYPE_UINT32:
        return Uint32Array::create(cx, argc, argv);

      case TypedArray::TYPE_FLOAT32:
        return Float32Array::create(cx, argc, argv);

      case TypedArray::TYPE_FLOAT64:
        return Float64Array::create(cx, argc, argv);

      case TypedArray::TYPE_UINT8_CLAMPED:
        return Uint8ClampedArray::create(cx, argc, argv);

      default:
        JS_NOT_REACHED("shouldn't have gotten here");
        return NULL;
    }
}

JS_FRIEND_API(JSObject *)
js_CreateTypedArray(JSContext *cx, jsint atype, jsuint nelements)
{
    JS_ASSERT(atype >= 0 && atype < TypedArray::TYPE_MAX);

    Value nelems = Int32Value(nelements);
    return TypedArrayConstruct(cx, atype, 1, &nelems);
}

JS_FRIEND_API(JSObject *)
js_CreateTypedArrayWithArray(JSContext *cx, jsint atype, JSObject *arrayArg)
{
    JS_ASSERT(atype >= 0 && atype < TypedArray::TYPE_MAX);

    Value arrval = ObjectValue(*arrayArg);
    return TypedArrayConstruct(cx, atype, 1, &arrval);
}

JS_FRIEND_API(JSObject *)
js_CreateTypedArrayWithBuffer(JSContext *cx, jsint atype, JSObject *bufArg,
                              jsint byteoffset, jsint length)
{
    JS_ASSERT(atype >= 0 && atype < TypedArray::TYPE_MAX);
    JS_ASSERT(bufArg && js_IsArrayBuffer(bufArg));
    JS_ASSERT_IF(byteoffset < 0, length < 0);

    Value vals[4];

    int argc = 1;
    vals[0].setObject(*bufArg);

    if (byteoffset >= 0) {
        vals[argc].setInt32(byteoffset);
        argc++;
    }

    if (length >= 0) {
        vals[argc].setInt32(length);
        argc++;
    }

    AutoArrayRooter tvr(cx, JS_ARRAY_LENGTH(vals), vals);
    return TypedArrayConstruct(cx, atype, argc, &vals[0]);
}<|MERGE_RESOLUTION|>--- conflicted
+++ resolved
@@ -151,29 +151,11 @@
 static inline JSBool
 AllocateSlots(JSContext *cx, JSObject *obj, uint32 size)
 {
-<<<<<<< HEAD
     void *data = NULL;
     if (size) {
         data = cx->calloc_(size);
         if (!data)
             return false;
-=======
-    uint32 bytes = size + sizeof(Value);
-    if (size > sizeof(Value) * ARRAYBUFFER_RESERVED_SLOTS - sizeof(Value) ) {
-        JS_ASSERT(!obj->hasSlotsArray());
-        Value *tmpslots = (Value *)cx->calloc_(bytes);
-        if (!tmpslots)
-            return false;
-        obj->slots = tmpslots;
-        /*
-         * Note that |bytes| may not be a multiple of |sizeof(Value)|, so
-         * |capacity * sizeof(Value)| may underestimate the size by up to
-         * |sizeof(Value) - 1| bytes.
-         */
-        obj->capacity = bytes / sizeof(Value);
-    } else {
-        memset(obj->slots, 0, bytes);
->>>>>>> 0c9abec3
     }
 
     Value v;
